# Changelog
All notable changes to this project will be documented in this file.
This project **does not** adhere to [Semantic Versioning](http://semver.org/).
This file tries to follow the conventions proposed by [keepachangelog.com](http://keepachangelog.com/).
Here, the categories "Changed" for added and changed functionality,
"Fixed" for fixed functionality, and
"Removed" for removed functionality are used.

We refer to [GitHub issues](https://github.com/JabRef/jabref/issues) by using `#NUM`.


## [Unreleased]

### Changed
- JabRef has a new logo! The logo was designed by "[AikTheOne](https://99designs.de/profiles/theonestudio)" - who was the winner of a design contest at 99designs.com
- Add tab which shows the MathSciNet review website if the `MRNumber` field is present.
- Partly switched to a new UI technology (JavaFX).
    - Redesigned group panel.
      - Number of matched entries is always shown.
      - The background color of the hit counter signals whether the group contains all/any of the entries selected in the main table. 
      - Added a possibility to filter the groups panel [#1904](https://github.com/JabRef/jabref/issues/1904)
      - Removed edit mode.
      - Removed the following commands in the right-click menu:
        - Expand/collapse subtree
        - Move up/down/left/right
      - Remove option to "highlight overlapping groups"
      - Moved the option to "Gray out non-hits" / "Hide non-hits" to the preferences
      - Removed the following options from the group preferences:
        - Show icons (icons can now be customized)
        - Show dynamic groups in italics (dynamic groups are not treated specially now)
        - Initially show groups tree expanded (always true now)
    - Redesigned about dialog.
    - Redesigned key bindings dialog.
    - Redesigned journal abbreviations dialog.
    - Redesigned error console.
    - All file dialogs now use the native file selector of the OS. [#1711](https://github.com/JabRef/jabref/issues/1711)
- Switch to the [latex2unicode library](https://github.com/tomtung/latex2unicode) for converting LaTeX to unicode
- We added a document viewer which allows you to have a glance at your PDF documents directly from within JabRef.
- The MS Office XML export now exports the field `volumes` and `pubstate`.
- The integrity checker reports now if a journal is not found in the abbreviation list
- Comments in PDF files can now be displayed inside JabRef in a separate tab
- We are happy to welcome [CrossRef](https://www.crossref.org/) as a new member of our fetcher family. [#2455](https://github.com/JabRef/jabref/issues/2455)
- We improved the UI customization possibilities:
    - It is now possible to customize the colors and the size of the icons (implements a [feature request in the forum](http://discourse.jabref.org/t/menu-and-buttons-with-a-dark-theme/405)).
    - Resizing the menu and label sizes has been improved.
    - Font sizes can now be increased <kbd>Ctrl</kbd> + <kbd>Plus</kbd>, decreased <kbd>Ctrl</kbd> + <kbd>Minus</kbd>, and reset to default <kbd>CTRL</kbd> + <kbd>0</kbd>.
- We integrated support for the [paper recommender system Mr.DLib](http://help.jabref.org/en/EntryEditor#related-articles-tab) in a new tab in the entry editor.
- We renamed "database" to "library" to have a real distinction to SQL and NoSQL databases. [#2095](https://github.com/JabRef/jabref/issues/2095)
- We added MathSciNet as a ID-based fetcher in the `BibTeX -> New entry` dialog (implements a [feature request in the forum](http://discourse.jabref.org/t/allow-to-search-by-mr-number-mathscinet))
- Removed the apache.commons.collections library
- We added a few properties to a group:
    - Icon (with customizable color) that is shown in the groups panel (implements a [feature request in the forum](http://discourse.jabref.org/t/assign-colors-to-groups/321)).
    - Description text that is shown on mouse hover (implements old feature requests [489](https://sourceforge.net/p/jabref/feature-requests/489/) and [818](https://sourceforge.net/p/jabref/feature-requests/818/)
- We introduced "automatic groups" that automatically create subgroups based on a certain criteria (e.g. a subgroup for every author or keyword) and supports hierarchies. Implements [91](https://sourceforge.net/p/jabref/feature-requests/91/), [398](https://sourceforge.net/p/jabref/feature-requests/398/) and [#1173](https://github.com/JabRef/jabref/issues/1173) and [#628](https://github.com/JabRef/jabref/issues/628).
- Expansion status of groups are saved across sessions. [#1428](https://github.com/JabRef/jabref/issues/1428)
- We removed the ordinals-to-superscript formatter from the recommendations for biblatex save actions [#2596](https://github.com/JabRef/jabref/issues/2596)
- The `Move linked files to default file directory`-Cleanup operation respects the `File directory pattern` setting 
- We separated the `Move file` and `Rename Pdfs` logic and context menu entries in the `General`-Tab for the Field `file` to improve the semantics
- A scrollbar was added to the cleanup panel, as a result of issue [#2501](https://github.com/JabRef/jabref/issues/2501)
- Using "Look up document identifier" in the quality menu, it is possible to look up DOIs, ArXiv ids and other identifiers for multiple entries.
- F4 opens selected file in current JTable context not just from selected entry inside the main table [#2355](https://github.com/JabRef/jabref/issues/2355)
- We added an option to copy the title of BibTeX entries to the clipboard through `Edit -> Copy title` (implements [#210](https://github.com/koppor/jabref/issues/210))
- Several scrollbars were added to the preference dialog which show up when content is too large [#2559](https://github.com/JabRef/jabref/issues/2559)
- We fixed and improved the auto detection of the OpenOffice and LibreOffice connection
- Entries with a single corporate author are now correclty exported to the corresponding `corporate` author field in MS-Office XML. [#1497](https://github.com/JabRef/jabref/issues/1497)
- Improved author handling in MS-Office Import/Export
- The `day` part of the biblatex `date` field is now exported to the corresponding `day` field in MS-Office XML. [#2691](https://github.com/JabRef/jabref/issues/2691)
- JabRef will now no longer delete meta data it does not know, but keeps such entrys and tries to keep their formatting as far as possible
- Single underscores are not converted during the LaTeX to unicode conversion, which does not follow the rules of LaTeX, but is what users require. [#2664](https://github.com/JabRef/jabref/issues/2664)
- The bibtexkey field is not converted to unicode 

### Fixed
 - We fixed an issue of duplicate keys after using a fetcher, e.g., DOI or ISBN [#2867](https://github.com/JabRef/jabref/issues/2687)
 - We fixed an issue that prevented multiple parallel JabRef instances from terminating gracefully. [#2698](https://github.com/JabRef/jabref/issues/2698)
 - We fixed an issue where authors with multiple surnames were not presented correctly in the main table. [#2534](https://github.com/JabRef/jabref/issues/2534)
 - Repairs the handling of apostrophes in the LaTeX to unicode conversion. [#2500](https://github.com/JabRef/jabref/issues/2500)
 - Fix import of journal title in ris format. [#2506](https://github.com/JabRef/jabref/issues/2506)
 - We fixed the export of the `number` field in MS-Office XML export. [#2509](https://github.com/JabRef/jabref/issues/2509)
 - The field `issue` is now always exported to the corresponding `issue` field in MS-Office XML.
 - We fixed an issue with repeated escaping of the %-sign when running the LaTeXCleanup more than once. [#2451](https://github.com/JabRef/jabref/issues/2451)
 - We fixed the import of MS-Office XML files, when the `month` field contained an invalid value.
 - ArXiV fetcher now checks similarity of entry when using DOI retrieval to avoid false positives [#2575](https://github.com/JabRef/jabref/issues/2575)
 - Sciencedirect/Elsevier fetcher is now able to scrape new HTML structure [#2576](https://github.com/JabRef/jabref/issues/2576)
 - Fixed the synchronization logic of keywords and special fields and vice versa [#2580](https://github.com/JabRef/jabref/issues/2580)
 - We fixed an exception that prevented JabRef from starting in rare cases [bug report in the forum](http://discourse.jabref.org/t/jabref-not-opening/476).
 - We fixed an unhandled exception when saving an entry containing unbalanced braces [#2571](https://github.com/JabRef/jabref/issues/2571) 
 - Fixed a display issue when removing a group with a long name [#1407](https://github.com/JabRef/jabref/issues/1407)
 - The group selection is no longer lost when switching tabs [#1104](https://github.com/JabRef/jabref/issues/1104)
 - We fixed an issue where the "find unlinked files" functionality threw an error when only one PDF was imported but not assigned to an entry [#2577](https://github.com/JabRef/jabref/issues/2577)
 - We fixed issue where escaped braces were incorrectly counted when calculating brace balance in a field [#2561](https://github.com/JabRef/jabref/issues/2561)
 - We fixed an issue introduced with Version 3.8.2 where executing the `Rename PDFs`-cleanup operation moved the files to the file directory. [#2526](https://github.com/JabRef/jabref/issues/2526)
 - We improved the performance when opening a big database that still used the old groups format. Fixes an [issue raised in the forum](http://discourse.jabref.org/t/v3-8-2-x64-windows-problem-saving-large-bib-libraries/456).
 - We fixed an issue where the `Move linked files to default file directory`- cleanup operation did not move the files to the location of the bib-file. [#2454](https://github.com/JabRef/jabref/issues/2454)
 - We fixed an issue where executing `Move file` on a selected file in the `general`-tab could overwrite an existing file. [#2385](https://github.com/JabRef/jabref/issues/2358)
 - We fixed an issue with importing groups and subgroups [#2600](https://github.com/JabRef/jabref/issues/2600)
 - Fixed an issue where title-related key patterns did not correspond to the documentation. [#2604](https://github.com/JabRef/jabref/issues/2604) [#2589](https://github.com/JabRef/jabref/issues/2589)
 - We fixed an issue which prohibited the citation export to external programms on MacOS.  [#2613](https://github.com/JabRef/jabref/issues/2613)
 - We fixed an issue where the file folder could not be changed when running `Get fulltext` in the `general`-tab. [#2572](https://github.com/JabRef/jabref/issues/2572)
 - Newly created libraries no longer have the executable bit set under POSIX/Linux systems. The file permissions are now set to `664 (-rw-rw-r--)`. [#2635](https://github.com/JabRef/jabref/issues/#2635)
 - OpenOffice text formatting now handles nested tags properly [#2483](https://github.com/JabRef/jabref/issues/#2483)
<<<<<<< HEAD
 - Fixed an issue where names were split inconsistently with the BibTeX conventions [#2652](https://github.com/JabRef/jabref/issues/2652)
=======
 - We fixed an issue where the dialog for selecting the main file directory in the preferences opened the the wrong folder
>>>>>>> 15525f4f
 
### Removed













































## [3.8.2] – 2017-01-29

### Changed
- Added the option to update bibliographic information from DOI to the sidebar of the entryeditor. Implements [#2432](https://github.com/JabRef/jabref/issues/2432).
- The default shortcut for "Cleanup entries" is now <kbd>Alt</kbd> + <kbd>F8</kbd> since <kbd>F8</kbd> alone did not work.
  Please [reset your key bindings](http://help.jabref.org/en/CustomKeyBindings) to get <kbd>Alt</kbd> + <kbd>F8</kbd> as default.
  Fixes [#2251](https://github.com/JabRef/jabref/issues/2251).

### Fixed
- The formatter for normalizing pages now also can treat ACM pages such as `2:1--2:33`.
- Backslashes in content selectors are now correctly escaped. Fixes [#2426](https://github.com/JabRef/jabref/issues/2426).
- Non-ISO timestamp settings prevented the opening of the entry editor. Fixes [#2447](https://github.com/JabRef/jabref/issues/2447).
- When pressing <kbd>Ctrl</kbd> + <kbd>F</kbd> and the searchbar is already focused, the text will be selected.
- LaTeX symbols are now displayed as Unicode for the author column in the main table. `'n` and `\'{n}` are parsed correctly. Fixes [#2458](https://github.com/JabRef/jabref/issues/2458).
- If one deleted the current query it was not saved (every basepanel can have its own query). Fixes [#2468](https://github.com/JabRef/jabref/issues/2468).
- The [ACM fetcher](https://help.jabref.org/en/ACMPortal) does no longer add HTML code to the bib-file. Fixes [#2472](https://github.com/JabRef/jabref/issues/2472).
- When [finding unlinked files](https://help.jabref.org/en/FindUnlinkedFiles), JabRef does not freeze any more. Fixes [#2309]()https://github.com/JabRef/jabref/issues/2309).
- Collapse and expand all buttons in the group assignment dialog no longer lead to a crash of JabRef.
- The aux export command line function does no longer add duplicates of references that were resolved via `crossref`. Fixes [#2475](https://github.com/JabRef/jabref/issues/2475).
- When the database is changed externally, JabRef is no longer prevented from an orderly shutdown. Fixes [#2486](https://github.com/JabRef/jabref/issues/2486).
- Parsing of damaged metadata is now more robust and reports a more detailed error message. Fixes [#2477](https://github.com/JabRef/jabref/issues/2477).
- Dynamic groups with regular expression can be edited again. Fixes [#2481](https://github.com/JabRef/jabref/issues/2481).


## [3.8.1] – 2016-12-24

### Changed
- When [adding a new entry](https://help.jabref.org/en/BaseFrame#adding-a-new-entry), one can select "title" to create a full BibTeX entry based on a title.
- When [editing](https://help.jabref.org/en/EntryEditor) an article, the tab "Optional fields" now shows "ISSN".
- When editing a book, the tab "Optional fields" now shows "ISBN".
- When using "Copy citation (HTML)" and pasting into a text editor, plain text is always pasted.
- When using the "Download from URL" functionality, one is not limited to http(s) URLs, but can, for instance, enter ftp URLs.
- When using the "Look up full text documents" functionality, JabRef warns more explicitly about multiple requests.
- The entry received from DOI does no longer contain the DOI as URL. Implements [#2417](https://github.com/JabRef/jabref/issues/2417).
- We use following parameters for the JVM on Windows and OSX: `-XX:+UseG1GC -XX:+UseStringDeduplication -XX:StringTableSize=1000003`.

### Fixed
- Clicking on "Get Fulltext" button sets links correctly for the entry being edited. Fixes [#2391](https://github.com/JabRef/jabref/issues/2391).
- The [integrity check](https://help.jabref.org/en/CheckIntegrity) now determines the set of biblatex-only fields differently. Fixes [#2390](https://github.com/JabRef/jabref/issues/2390).
- The integrity check filter works again. Fixes [#2406](https://github.com/JabRef/jabref/issues/2406).
- The [ArXiv fetcher](http://help.jabref.org/en/arXiv) also accepts identifiers that include the "arXiv:" prefix. Fixes [#2427](https://github.com/JabRef/jabref/issues/2427).
- We fixed an issue where groups containing brackets were not working properly. Fixes [#2394](https://github.com/JabRef/jabref/issues/2394).
- Closing of subtrees in the groups panel using "close subtree" is working again. Fixes [#2319](https://github.com/JabRef/jabref/issues/2319).
- We fixed issues with the [timestamp](http://help.jabref.org/en/TimeStamp) field. However, clearing with the clear button is not possible if timestamp format does not match the current settings. Fixes [#2403](https://github.com/JabRef/jabref/issues/2403).
- The proxy settings are now also applied to HTTPS connections. Fixes [#2249](https://github.com/JabRef/jabref/issues/2249).


## [3.8] – 2016-12-16

### Changed
- Bibliographic information from web resources can now be used to complete existing entries.
  This functionality can be accessed via a new button in the entry editor.
- URLs can now be passed as arguments to the `-import` and `-importToOpen` command line options.
  The referenced file is downloaded and then imported as usual.
- We added integrity check to detect all bibtex keys which deviate from their generation pattern [#2206](https://github.com/JabRef/jabref/issues/2206)
- We added an integrity check that detects invalid DOIs [#1445](https://github.com/JabRef/jabref/issues/1445)
- We enhanced the integrity checks testing for biblatex-only fields to be aware of more fields (e.g., `location`).
- ISBNs not available at [ebook.de](https://www.ebook.de) are now resolved using <https://bibtex.chimbori.com/>. [#684](https://github.com/JabRef/jabref/issues/684)
- When using the ISBN fetcher, the names are now correctly rendered in BibTeX. [#2343](https://github.com/JabRef/jabref/issues/2343)
- We display both the field name `journaltitle` and `journal` in biblatex mode as `journaltitle` only was causing headaches. [#2209](https://github.com/JabRef/jabref/issues/2209)
- We changed the order of the cleanup operations so that the generated file name corresponds to the cleaned-up fields. [#1441](https://github.com/JabRef/jabref/issues/1441)
- Files can now be moved to subfolders named by a custom format pattern, e.g., based on `entrytype`.
  The pattern can be specified in the settings like the filename pattern. [#1092](https://github.com/JabRef/jabref/issues/1092)
- [#2375](https://github.com/JabRef/jabref/issues/2375) 'LaTeXCleanup' action does now escape % signs inside BibTeX fields
- Add the possibility to copy citations of multiple entries to the clipboard
- Custom EntryTypes are now stored independently for BibTeX and biblatex mode.
  - Upon the first start of JabRef 3.8 old entry type customizations will be converted to custom types for the set default database mode (BibTeX if not changed to biblatex)
- Upon opening a file with customized entry types it is now possible to choose which customizations should be stored in local preferences.
- The default emacs executable name on linux changed from `gnuclient` to `emacsclient`.
  [feature-request 433](https://sourceforge.net/p/jabref/feature-requests/433/)
- Replaces manual thread management with cached thread pool
- Windows and OSX binaries are now signed with a certificate.

### Fixed
- We fixed various problems with customized entry types:
  - Resetting the preferences now also resets custom entry types. [#2261](https://github.com/JabRef/jabref/issues/2261)
  - Importing preferences does no longer duplicate custom entry types. [#772](https://github.com/JabRef/jabref/issues/772)
  - Potenial problems upon resetting to defaults should be fixed. [#772](https://github.com/JabRef/jabref/issues/772)
  - Customized standard types (such as `@article`) are no longer listed as "custom" type in "New Entry" dialog.
  - Applying changes in the "Custom Entry Types" dialog is now faster. [#2318](https://github.com/JabRef/jabref/issues/2318)
- We fixed a few groups related issues:
  - "Remove entries from group" no longer removes entries from groups with similar names. [#2334](https://github.com/JabRef/jabref/issues/2334)
  - If an entry's group field contains 'a b' it is no longer considered a member the groups 'a', 'b', and 'a b'. [1873](https://github.com/JabRef/jabref/issues/1873)
  - Reading and writing now works for groups that contain special escaped characters in their names. [1681](https://github.com/JabRef/jabref/issues/1681)
- Fixed [#2221](https://github.com/JabRef/jabref/issues/2221): Customizable field content selectors due to popular demand. Content selectors now avoid duplicate words.
- We fixed an issue which prevented JabRef from closing using the "Quit" menu command. [#2336](https://github.com/JabRef/jabref/issues/2336)
- We fixed an issue where the file permissions of the .bib-file were changed upon saving [#2279](https://github.com/JabRef/jabref/issues/2279).
- We fixed an issue which prevented that a database was saved successfully if JabRef failed to generate new BibTeX-keys [#2285](https://github.com/JabRef/jabref/issues/2285).
- Update check now correctly notifies about new release if development version is used. [#2298](https://github.com/JabRef/jabref/issues/2298)
- Fixed [#2311](https://github.com/JabRef/jabref/issues/2311): The DBLP fetcher has been rewritten and is working again.
- Fixed [#2273](https://github.com/JabRef/jabref/issues/2273): Export via commandline in no-gui mode is now working again.
- We fixed an issue when JabRef restores its session and a shared database was used: The error message "No suitable driver found" will not appear.
- We fixed an issue which caused a metadata loss on reconnection to shared database. [#2219](https://github.com/JabRef/jabref/issues/2219)
- We fixed an issue which caused an internal error when leaving the file path field empty and connecting to a shared database.
- We fixed an issue where the biblatex Cleanup did not move the contents of the fields `year` and `month` to the field `date`. [#2335](https://github.com/JabRef/jabref/issues/2335)
- Fixed [#2378](https://github.com/JabRef/jabref/issues/2378): Saving of the Backup-Option in the Preferences does now work.
- We fixed an issue which prevented the preference dialog to open on systems with Java 9.


## [3.7] – 2016-11-14

### Changed
- Implementation of eventbased autosave and backup functionality and file synchronization for shared DBs. Related to [#344](https://github.com/JabRef/jabref/issues/344)
- Source tab in the entry editor displays "biblatex Source" when using biblatex mode
- [koppor#171](https://github.com/koppor/jabref/issues/171): Add Shortcuts to context menu
- Add session restoring functionality for shared database. Related to [#1703](https://github.com/JabRef/jabref/issues/1703)
- Implementation of LiveUpdate for PostgreSQL & Oracle systems. Related to [#970](https://github.com/JabRef/jabref/issues/970).
- [koppor#31](https://github.com/koppor/jabref/issues/31): Number column in the main table is always Left aligned
- Added support for [1.0.1 CitationStyles](http://citationstyles.org/)
- You can set and cycle between different preview styles (including CitationStyles)
- Added fetcher for [MathSciNet](http://www.ams.org/mathscinet), [zbMATH](https://www.zbmath.org/) and [Astrophysics Data System](http://www.adsabs.harvard.edu/)
- Improved search:
  - Search queries consisting of a normal query and a field-based query are now supported (for example, `JabRef AND author == you`)
  - Implemented [#825](https://github.com/JabRef/jabref/issues/825): Search Bar across all bib files instead each having its own
  - Implemented [#573](https://github.com/JabRef/jabref/issues/573): Add key shortcut for global search (<kbd>Ctrl</kbd> + <kbd>Shift</kbd> + <kbd>F</kbd>, if the searchfield is empty it will be focused instead)
  - The search result Window will now show which entry belongs to which bib file
  - The search result Window will now remember its location
  - The search result Window won't stay on top anymore if the main Window is focused and will be present in the taskbar
  - The user can jump from the searchbar to the maintable  with <kbd>Ctrl</kbd> + <kbd>Enter</kbd>
  - Implemented [#573 (comment)](https://github.com/JabRef/jabref/issues/573#issuecomment-232284156): Added shortcut: closing the search result window with <kbd>Ctrl</kbd> + <kbd>W</kbd>
- Added integrity check for fields with BibTeX keys, e.g., `crossref` and `related`, to check that the key exists
- Fields linking to other entries (e.g., `crossref` and `related`) have now specialized editors in the entry editor. Check the tabs "Other fields" and "General".
- [#1496](https://github.com/JabRef/jabref/issues/1496) Keep track of which entry a downloaded file belongs to
- Made it possible to download multiple entries in one action
- [#1506](https://github.com/JabRef/jabref/issues/1506) It is possible to apply two new key modifier `title_case` for Title Case, `capitalize` for Capitalized first character of each word (difference is that title case will leave prepositions etc in lower case), and `sentence_case` for normal sentence case (first word capitalized). In addition `lower_case` and `upper_case` can be used instead of `lower` and `upper`. 
- Added two new pseudo-fields for search: `anykeyword` to search for a specific keyword and `anyfield` to search in all fields (useful in combination with search in specific fields)
- [#1813](https://github.com/JabRef/jabref/issues/1813) Import/Export preferences dialog default directory set to working directory
- [#1897](https://github.com/JabRef/jabref/issues/1897) Implemented integrity check for `year` field: Last four nonpunctuation characters should be numerals
- Address in MS-Office 2007 xml format is now imported as `location`
- [#1912](https://github.com/JabRef/jabref/issues/1912) Implemented integrity check for `edition` field: Should have the first letter capitalized (BibTeX), Should contain an integer or a literal (biblatex)
- The dialog for choosing new entries additionally supports ID-based entry generation. For instance, when searching for a DOI or ISBN, you have to press <kbd>Ctrl</kbd> + <kbd>N</kbd> instead of using the web search (<kbd>Alt</kbd> + <kbd>4</kbd>).
- `number` field is now exported as `number` field in MS-Office 2007 xml format, if no `issue` field is present and the entry type is not `patent`
- `note` field is now exported as `comments` field in MS-Office 2007 xml format
- `comments` field in MS-Office 2007 xml format is now imported as `note` field
- [#463](https://github.com/JabRef/jabref/issues/463): Disable menu-item and toolbar-buttons while no database is open
- Implemented integrity check for `note` and `howpublished` field: Should have the first letter capitalized (BibTeX)
- <kbd>Pos1</kbd> / <kbd>Home</kbd> now select the first/last entry in the main table and the search result frame.
- <kbd>Up</kbd> / <kbd>Down</kbd> / <kbd>Tab</kbd> / <kbd>Shift</kbd> + <kbd>Tab</kbd> in the search result frame have now the same functionality as in the main  table.
- Importer for MODS format added
- [#2012](https://github.com/JabRef/jabref/issues/2012) Implemented integrity check for `month` field: Should be an integer or normalized (biblatex), Should be normalized (BibTeX)
- [#1779](https://github.com/JabRef/jabref/issues/1779) Implemented integrity check for `bibtexkey` field: Empty BibTeX key
- Prohibit more than one connections to the same shared database.
- Implemented integrity check for `journaltitle` field: biblatex field only (BibTeX)
- [#463](https://github.com/JabRef/jabref/issues/463): Disable certain menu items, toolbar buttons and context menu items while multiple entries are selected
- [#490](https://github.com/JabRef/jabref/issues/490) Added right click menu to main table and entry editor to allow copying doi url
- [#549](https://github.com/JabRef/jabref/issues/549) Added new shortcut to copy the BibTeX key as a hyperlink to its url to the clipboard
- Complete vietnam language translation in menu
- Generalize German translation of database into "Datenbank"
- Improve language quality of the German translation of shared database
- Change "Recent files" to "Recent databases" to keep the file menu consistent
- Customized importer files need to be slightly changed since the class `ImportFormat` was renamed to `Importer`
- [koppor/#97] (https://github.com/koppor/jabref/issues/97): When importing preferences, the explorer will start where the preferences are last exported
- [koppor#5](https://github.com/koppor/jabref/issues/5) When entries are found while dropping a pdf with xmp meta data the found entries will be displayed in the import dialog
- [koppor#61](https://github.com/koppor/jabref/issues/61) Display gray background text in "Author" and "Editor" field to assist newcomers
- Updated Vietnamese translation
- Added greyed-out suggestion for `year`/`date`/`url` fields
- [#1908](https://github.com/JabRef/jabref/issues/1908) Add a shortcut for check integrity <kbd>Ctrl</kbd> + <kbd>F8</kbd>
- When creatig an entry based on an ISBN, but the ISBN is not available on ebook.de, the error message is now more clear.

### Fixed
- Fixed problem where closing brackets could not be used as texts in layout arguments
- Fixed NullPointerException when opening search result window for an untitled database
- Fixed selecting an entry out of multiple duplicates
- Entries in the SearchResultPanel will be shown correctly (Latex to Unicode)
- Suggestions in the autocomplete will be shown correctly (Latex to Unicode)
- Selecting an entry in the search result Window will now select the correct entry in the bib file
- Suggestions in the autocomplete (search) are now in Unicode
- Entries in the SearchResultDialog are now converted to Unicode
- Fixed NullPointerException when opening search result window for an untitled database
- Fixed entry table traversal with Tab (no column traversal thus no double jump)
- Fixed: When searching the first match will be selected if the current selection is no match
- Fixed [koppor#160](https://github.com/koppor/jabref/issues/160): Tooltips now working in the main table
- Fixed [koppor/#128](https://github.com/koppor/jabref/issues/128): Sensible default settings for "Enable save actions" and "Cleanup"
- Fixed loop when pulling changes (shared database) when current selected field has changed
- Fixed field `key` field is not exported to MS-Office 2008 xml format
- Fixed field `location` containing only city is not exported correctly to MS-Office 2007 xml format
- Fixed close action of entry editor not working after parsing error corrected
- Fixed RTFChars would only use "?" for characters with unicode over the value of 127, now it uses the base character (é -> e instead of ?)
- Fixed download files failed silently when an invalid directory is selected
- Fixed InvalidBackgroundColor flickering with <kbd>Ctrl</kbd> + <kbd>S</kbd> and File > Save database
- Fixed file menu displays wrong hotkey in the German translation
- Fixed [#617](https://github.com/JabRef/jabref/issues/617): `Enter` in global search opens the selected entry & `Enter` in search dialog window opens the selected entry
- Fixed [#1181](https://github.com/JabRef/jabref/issues/1181) and [#1504](https://github.com/JabRef/jabref/issues/1504): Improved "Normalize to BibTeX name format": Support separated names with commas and colons. Considered name affixes such as "Jr".
- Fixed [#1235](https://github.com/JabRef/jabref/issues/1235): Modified Key bindings do not work correctly
- Fixed [#1542](https://github.com/JabRef/jabref/issues/1542): Improved error messages when using fetcher
- Fixed [#1663](https://github.com/JabRef/jabref/issues/1663): Better multi-monitor support
- Fixed [#1757](https://github.com/JabRef/jabref/issues/1757): Crash after saving illegal argument in entry editor
- Fixed [#1808](https://github.com/JabRef/jabref/issues/1808): Font preference dialog now keeps changes
- Fixed [#1882](https://github.com/JabRef/jabref/issues/1882): Crash after saving illegal bibtexkey in entry editor
- Fixed [#1937](https://github.com/JabRef/jabref/issues/1937): If no help page for the current chosen language exists, the english help page will be shown
- Fixed [#1949](https://github.com/JabRef/jabref/issues/1949): Error message directs to the wrong preference tab
- Fixed [#1958](https://github.com/JabRef/jabref/issues/1958): Verbatim fields are no longer checked for HTML encoded characters by integrity checks
- Fixed [#1993](https://github.com/JabRef/jabref/issues/1993): Various optimizations regarding search performance
- Fixed [#2021](https://github.com/JabRef/jabref/issues/2021): All filetypes can be selected on MacOS again
- Fixed [#2054](https://github.com/JabRef/jabref/issues/2054): Ignoring a new version now works as expected
- Fixed [#2060](https://github.com/JabRef/jabref/issues/2060): Medline fetcher now imports data in UTF-8 encoding
- Fixed [#2064](https://github.com/JabRef/jabref/issues/2064): Not all `other fields` are shown on entry change of same type
- Fixed [#2089](https://github.com/JabRef/jabref/issues/2089): Fixed faulty cite key generation
- Fixed [#2090](https://github.com/JabRef/jabref/issues/#2090): If special fields were not selected, two menu item separator were shown
- Fixed [#2092](https://github.com/JabRef/jabref/issues/2092): "None"-button in date picker clears the date field
- Fixed [#2104](https://github.com/JabRef/jabref/issues/#2104): Crash after saving BibTeX source with parsing error
- Fixed [#2109](https://github.com/JabRef/jabref/issues/#2109): <kbd>Ctrl</kbd> + <kbd>S</kbd> doesn't trigger parsing error message
- Fixed [#2200](https://github.com/JabRef/jabref/issues/#2200): Sorting now uses the same unicode representation that is also used for showing the content in the maintable
- Fixed [#2201](https://github.com/JabRef/jabref/issues/#2201) and [#1825](https://github.com/JabRef/jabref/issues/#1825): Status of the Group panel is saved and reused for next startup of JabRef
- Fixed [#2228](https://github.com/JabRef/jabref/issues/2228): Fixed Medline fetcher no longer working. The fetcher now uses `https` for fetching

### Removed
- Removed 2nd preview style
- The non-supported feature of being able to define file directories for any extension is removed. Still, it should work for older databases using the legacy `ps` and `pdf` fields, although we strongly encourage using the `file` field.
- Automatic migration for the `evastar_pdf` field is removed.
- We removed the customizable "content selectors" since they are replaced by the auto-completion feature
- Removed optional fields from `other fields` (BibTeX), Removed deprecated fields from `other fields` (biblatex)


## [3.6] – 2016-08-26

### Changed
- [#462](https://github.com/JabRef/jabref/issues/462) Extend the OpenConsoleFeature by offering a selection between default terminal emulator and configurable command execution.
- [#970](https://github.com/JabRef/jabref/issues/970): Implementation of shared database support (full system) with event based synchronization for MySQL, PostgreSQL and Oracle database systems.
- [#1026](https://github.com/JabRef/jabref/issues/1026) JabRef does no longer delete user comments outside of BibTeX entries and strings
- [#1225](https://github.com/JabRef/jabref/issues/1225): Hotkeys are now consistent
- [#1249](https://github.com/JabRef/jabref/issues/1249) Date layout formatter added
- [#1345](https://github.com/JabRef/jabref/issues/1345) Cleanup ISSN
- [#1516](https://github.com/JabRef/jabref/issues/1516) Selected field names are written in uppercase in the entry editor
- [#1751](https://github.com/JabRef/jabref/issues/1751) Added tooltip to web search button
- [#1758](https://github.com/JabRef/jabref/issues/1758) Added a button to open Database Properties dialog help
- [#1841](https://github.com/JabRef/jabref/issues/1841) The "etal"-string in the Authors layout formatter can now be empty
- Added EntryTypeFormatter to add camel casing to entry type in layouts, e.g., InProceedings
- Added print entry preview to the right click menu
- Added links to JabRef internet resources
- Added integrity check to avoid non-ASCII characters in BibTeX files
- Added ISBN integrity checker
- Added filter to not show selected integrity checks
- Automatically generated group names are now converted from LaTeX to Unicode
- Enhance the entry customization dialog to give better visual feedback
- Externally fetched information can be merged for entries with an ISBN
- Externally fetched information can be merged for entries with an ArXiv eprint
- File open dialogs now use default extensions as primary file filter
- For developers: Moved the bst package into logic. This requires the regeneration of antlr sources, execute: `gradlew generateSource`
- It is now possible to generate a new BIB database from the citations in an OpenOffice/LibreOffice document
- It is now possible to add your own lists of protected terms, see Options -> Manage protected terms
- Improve focus of the maintable after a sidepane gets closed (Before it would focus the toolbar or it would focus the wrong entry)
- Table row height is adjusted on Windows which is useful for high resolution displays
- The field name in the layout files for entry type is changed from `bibtextype` to `entrytype`. Please update your existing files as support for `bibtextype` will be removed eventually.
- The contents of `crossref` and `related` will be automatically updated if a linked entry changes key
- The information shown in the main table now resolves crossrefs and strings and it can be shown which fields are resolved in this way (Preferences -> Appearance -> Color codes for resolved fields)
- The formatting of the main table is based on the actual field shown when using e.g. `title/author`
- The arXiv fetcher now also supports free-text search queries
- Undo/redo are enabled/disabled and show the action in the tool tip
- Unified dialogs for opening/saving files

### Fixed
- Fixed [#636](https://github.com/JabRef/jabref/issues/636): DOI in export filters
- Fixed [#1257](https://github.com/JabRef/jabref/issues/1324): Preferences for the BibTeX key generator set in a version prior to 3.2 are now migrated automatically to the new version
- Fixed [#1264](https://github.com/JabRef/jabref/issues/1264): S with caron does not render correctly
- Fixed [#1288](https://github.com/JabRef/jabref/issues/1288): Newly opened bib-file is not focused
- Fixed [#1321](https://github.com/JabRef/jabref/issues/1321): LaTeX commands in fields not displayed in the list of references
- Fixed [#1324](https://github.com/JabRef/jabref/issues/1324): Save-Dialog for Lookup fulltext document now opens in the specified working directory
- Fixed [#1499](https://github.com/JabRef/jabref/issues/1499): {} braces are now treated correctly in in author/editor
- Fixed [#1527](https://github.com/JabRef/jabref/issues/1527): 'Get BibTeX data from DOI' Removes Marking
- Fixed [#1519](https://github.com/JabRef/jabref/issues/1519): The word "Seiten" is automatically removed when fetching info from ISBN
- Fixed [#1531](https://github.com/JabRef/jabref/issues/1531): `\relax` can be used for abbreviation of author names
- Fixed [#1554](https://github.com/JabRef/jabref/issues/1554): Import dialog is no longer hidden behind main window
- Fixed [#1592](https://github.com/JabRef/jabref/issues/1592): LibreOffice: wrong numbers in citation labels
- Fixed [#1609](https://github.com/JabRef/jabref/issues/1324): Adding a file to an entry opened dialog in the parent folder of the working directory
- Fixed [#1632](https://github.com/JabRef/jabref/issues/1632): User comments (`@Comment`) with or without brackets are now kept
- Fixed [#1639](https://github.com/JabRef/jabref/issues/1639): Google Scholar fetching works again.
- Fixed [#1643](https://github.com/JabRef/jabref/issues/1643): Searching with double quotes in a specific field ignores the last character
- Fixed [#1669](https://github.com/JabRef/jabref/issues/1669): Dialog for manual connection to OpenOffice/LibreOffice works again on Linux
- Fixed [#1682](https://github.com/JabRef/jabref/issues/1682): An entry now must have a BibTeX key to be cited in OpenOffice/LibreOffice
- Fixed [#1687](https://github.com/JabRef/jabref/issues/1687): "month" field ascending/descending sorting swapped
- Fixed [#1716](https://github.com/JabRef/jabref/issues/1716): `@`-Symbols stored in BibTeX fields no longer break the database
- Fixed [#1750](https://github.com/JabRef/jabref/issues/1750): biblatex `date` field is now correctly exported as `year` in MS-Office 2007 xml format
- Fixed [#1760](https://github.com/JabRef/jabref/issues/1760): Preview updated correctly when selecting a single entry after selecting multiple entries
- Fixed [#1771](https://github.com/JabRef/jabref/issues/1771): Show all supported import types as default
- Fixed [#1804](https://github.com/JabRef/jabref/issues/1804): Integrity check no longer removes URL field by mistake
- Fixed: LaTeX characters in author names are now converted to Unicode before export in MS-Office 2007 xml format
- Fixed: `volume`, `journaltitle`, `issue` and `number`(for patents) fields are now exported correctly in MS-Office 2007 xml format
- Fixed NullPointerException when clicking OK without specifying a field name in set/clear/rename fields
- Fixed IndexOutOfBoundsException when trying to download a full text document without selecting an entry
- Fixed NullPointerException when trying to set a special field or mark an entry through the menu without having an open database
- Fixed NullPointerException when trying to synchronize file field with an entry without BibTeX key
- Fixed NullPointerException when importing PDFs and pressing cancel when selecting entry type
- Fixed a number of issues related to accessing the GUI from outside the EDT
- Fixed NullPointerException when using BibTeX key pattern `authFirstFull` and the author does not have a "von"-part
- Fixed NullPointerException when opening Customize entry type dialog without an open database
- LaTeX to Unicode converter now handles combining accents
- Fixed NullPointerException when clicking Browse in Journal abbreviations with empty text field
- Fixed NullPointerException when opening file in Plain text import
- Fixed NullPointerException when appending database
- Fixed NullPointerException when loading a style file that has not got a default style
- Date fields in the biblatex standard are now always formatted in the correct way, independent of the preferences
- The merge entry dialog showed wrong heading after merging from DOI
- Manage content selectors now saves edited existing lists again and only marks database as changed when the content selectors are changed
- When inserting a duplicate the right entry will be selected
- Preview panel height is now saved immediately, thus is shown correctly if the panel height is changed, closed and opened again

### Removed
- [#1610](https://github.com/JabRef/jabref/issues/1610) Removed the possibility to auto show or hide the groups interface
- It is not longer possible to choose to convert HTML sub- and superscripts to equations
- Removed option to open right-click menu with ctrl + left-click as it was not working
- Removed option to disable entry editor when multiple entries are selected as it was not working
- Removed option to show warning for empty key as it was not working
- Removed option to show warning for duplicate key as it was not working
- Removed preview toolbar (since long disabled)


## [3.5] – 2016-07-13

### Changed
- Implemented [#1356](https://github.com/JabRef/jabref/issues/1356): Added a formatter for converting HTML to Unicode
- Implemented [#661](https://github.com/JabRef/jabref/issues/661): Introducing a "check for updates" mechnism (manually/automatic at startup)
- Implemented [#1338](https://github.com/JabRef/jabref/issues/1338): clicking on a crossref in the main table selects the parent entry and added a button in the entry editor to select the parent entry.
- Implemented [#1485](https://github.com/JabRef/jabref/issues/1485): Biblatex field shorttitle is now exported/imported as standard field ShortTitle to Word bibliography
- Implemented [#1431](https://github.com/JabRef/jabref/issues/1431): Import dialog shows file extensions and filters the view
- When resolving duplicate BibTeX-keys there is now an "Ignore" button. "Cancel" and close key now quits the resolving.
- The [online forum](http://discourse.jabref.org/) is now directly accessible via the "Help" menu
- Updated German translation

### Fixed
- Fixed [#1530](https://github.com/JabRef/jabref/issues/1530): Unescaped hashes in the url field are ignored by the integrity checker
- Fixed [#405](https://github.com/JabRef/jabref/issues/405): Added more {} around capital letters in Unicode/HTML to LaTeX conversion to preserve them
- Fixed [#1476](https://github.com/JabRef/jabref/issues/1476): NPE when importing from SQL DB because of missing DatabaseMode
- Fixed [#1481](https://github.com/JabRef/jabref/issues/1481): Mac OS X binary seems broken for JabRef 3.4 release
- Fixed [#1430](https://github.com/JabRef/jabref/issues/1430): "review changes" did misinterpret changes
- Fixed [#1434](https://github.com/JabRef/jabref/issues/1434): Static groups are now longer displayed as dynamic ones
- Fixed [#1482](https://github.com/JabRef/jabref/issues/1482): Correct number of matched entries is displayed for refining subgroups
- Fixed [#1444](https://github.com/JabRef/jabref/issues/1444): Implement getExtension and getDescription for importers.
- Fixed [#1507](https://github.com/JabRef/jabref/issues/1507): Keywords are now separated by the delimiter specified in the preferences
- Fixed [#1484](https://github.com/JabRef/jabref/issues/1484): HTML export handles some UTF characters wrong
- Fixed [#1534](https://github.com/JabRef/jabref/issues/1534): "Mark entries imported into database" does not work correctly
- Fixed [#1500](https://github.com/JabRef/jabref/issues/1500): Renaming of explicit groups now changes entries accordingly
- Fixed issue where field changes were not undoable if the time stamp was updated on editing
- Springer fetcher now fetches the requested number of entries (not one less as before)
- Alleviate multiuser concurrency issue when near simultaneous saves occur to a shared database file


## [3.4] – 2016-06-02

### Changed
- Implemented [#629](https://github.com/JabRef/jabref/issues/629): Explicit groups are now written in the "groups" field of the entry instead of at the end of the bib file
- Main table now accepts pasted DOIs and tries to retrieve the entry
- Added support for several Biblatex-fields through drop-down lists with valid alternatives
- Added integrity checker for an odd number of unescaped '#'
- Implemented [feature request 384](https://sourceforge.net/p/jabref/features/384): The merge entries dialog now show all text and colored differences between the fields
- Implemented [#1233](https://github.com/JabRef/jabref/issues/1233): Group side pane now takes up all the remaining space
- Added integrity check detecting HTML-encoded characters
- Added missing help files
- Implemented [feature request #1294](https://github.com/JabRef/jabref/issues/1294): Added possibility to filter for `*.jstyle` files in OpenOffice/LibreOffice style selection dialog. Open style selection dialog in directory of last selected file
- Added integrity check for ISSN
- Add LaTeX to Unicode converter as cleanup operation
- Added an option in the about dialog to easily copy the version information of JabRef
- Integrity check table can be sorted by clicking on column headings
- Added \SOFTWARE\Jabref 'Path' registry entry for installation path inside the installer
- Added an additional icon to distinguish DOI and URL links ([feature request #696](https://github.com/JabRef/jabref/issues/696))
- Added nbib fields to Medlineplain importer and to MedlineImporter
- Implemented [#1342](https://github.com/JabRef/jabref/issues/1342): show description of case converters as tooltip 
- Updated German translation

### Fixed
- Fixed [#473](https://github.com/JabRef/jabref/issues/473): Values in an entry containing symbols like ' are now properly escaped for exporting to the database
- Fixed [#1270](https://github.com/JabRef/jabref/issues/1270): Auto save is now working again as expected (without leaving a bunch of temporary files behind)
- Fixed [#1234](https://github.com/JabRef/jabref/issues/1234): NPE when getting information from retrieved DOI
- Fixed [#1245](https://github.com/JabRef/jabref/issues/1245): Empty jstyle properties can now be specified as ""
- Fixed [#1259](https://github.com/JabRef/jabref/issues/1259): NPE when sorting tabs
- Fixed display bug in the cleanup dialog: field formatters are now correctly displayed using their name 
- Fixed [#1271](https://github.com/JabRef/jabref/issues/1271): Authors with compound first names are displayed properly 
- Fixed: Selecting invalid jstyle causes NPE and prevents opening of style selection dialog
- Fixed: Move linked files to default directory works again
- Fixed [#1327](https://github.com/JabRef/jabref/issues/1327): PDF cleanup changes order of linked pdfs
- Fixed [#1313](https://github.com/JabRef/jabref/issues/1313): Remove UI for a configuration option which was no longer available
- Fixed [#1340](https://github.com/JabRef/jabref/issues/1340): Edit -> Mark Specific Color Dysfunctional on OSX
- Fixed [#1245](https://github.com/JabRef/jabref/issues/1245): Empty jstyle properties can now be specified as ""
- Fixed [#1364](https://github.com/JabRef/jabref/issues/1364): Windows: install to LOCALAPPDATA directory for non-admin users
- Fixed [#1365](https://github.com/JabRef/jabref/issues/1365): Default label pattern back to `[auth][year]`
- Fixed [#796](https://github.com/JabRef/jabref/issues/796): Undoing more than one entry at the same time is now working
- Fixed [#1122](https://github.com/JabRef/jabref/issues/1122): Group view is immediately updated after adding an entry to a group
- Fixed [#171](https://github.com/JabRef/jabref/issues/171): Dragging an entry to a group preserves scrolling
- Fixed [#1353](https://github.com/JabRef/jabref/issues/1353): Fetch-Preview did not display updated BibTeX-Key after clicking on `Generate Now`
- Fixed [#1381](https://github.com/JabRef/jabref/issues/1381): File links containing blanks are broken if non-default viewer is set
- Fixed sourceforge bug 1000: shorttitleINI can generate the initials of the shorttitle
- Fixed [#1394](https://github.com/JabRef/jabref/issues/1394): Personal journal abbrevations could not be saved
- Fixed [#1400](https://github.com/JabRef/jabref/issues/1400): Detect path constructs wrong path for Windows
- Fixed [#973](https://github.com/JabRef/jabref/issues/973): Add additional DOI field for English version of MS Office 2007 XML
- Fixed [#1412](https://github.com/JabRef/jabref/issues/1412): Save action *protect terms* protects terms within words unecessarily
- Fixed [#1420](https://github.com/JabRef/jabref/issues/1420): Auto downloader should respect file pattern and propose correct filename
- Fixed [#651](https://github.com/JabRef/jabref/issues/651): Improve parsing of author names containing braces
- Fixed [#1421](https://github.com/JabRef/jabref/issues/1421): Auto downloader should try to retrieve DOI if not present and fetch afterwards
- Fixed [#1457](https://github.com/JabRef/jabref/issues/1457): Support multiple words inside LaTeX commands to RTF export
- Entries retain their groupmembership when undoing their cut/deletion
- Fixed [#1450](https://github.com/JabRef/jabref/issues/1450): EntryEditor is restored in the correct size after preference changes
- Fixed [#421](https://github.com/JabRef/jabref/issues/421): Remove LaTeX commands from all BibTeX fields when exporting to Word Bibliography

### Removed
- Removed possibility to export entries/databases to an `.sql` file, as the logic cannot easily use the correct escape logic
- Removed support of old groups format, which was used prior to JabRef version 1.6. If you happen to have a 10 years old .bib file, then JabRef 3.3 can be used to convert it to the current format.
- Removed possibility to automatically add braces via Option - Preferences - File - Store the following fields with braces around capital letters. Please use save actions instead for adding braces automatically.
- Removed button to refresh groups view. This button shouldn't be needed anymore. Please report any cases where the groups view is not updated automatically.
- Medline and GVK importer no longer try to expand author initials (i.e.  `EH Wissler -> E. H. Wissler`).
- Removed not-working option "Select Matches" under Groups -> Settings.


## [3.3] – 2016-04-17

### Changed
- Migrated JabRef help to markdown at https://github.com/JabRef/help.jabref.org
- Add possibility to lookup DOI from BibTeX entry contents inside the DOI field
- PDFs can be automatically fetched from IEEE (given that you have access without logging in)
- The OpenOffice/LibreOffice style file handling is changed to have only a single list of available style and you need to add your custom styles again
- OpenOffice/LibreOffice style files are now always read and written with the same default encoding as for the database (found in the preferences)
- The user journal abbreviation list is now always read and written with the same default encoding as for the database (found in the preferences)
- The mass edit function "Set/clear/rename fields" is now in the Edit menu
- Implemented [#455](https://github.com/JabRef/jabref/issues/455): Add button in preference dialog to reset preferences
- Add ability to run arbitrary formatters as cleanup actions (some old cleanup jobs are replaced by this functionality)
- Add "Move linked files to default file directory" as cleanup procedure
- Implemented [#756](https://github.com/JabRef/jabref/issues/756): Add possibility to reformat all entries on save (under Preferences, File)
- All fields in a bib entry are written without any leading and trailing whitespace 
- Comments and preamble are serialized with capitalized first letter, i.e. `@Comment` instead of `@comment` and `@Preamble` instead of `@PREAMBLE`.
- Global sorting options and preferences are removed. Databases can still be sorted on save, but this is configured locally and stored in the file
- OvidImporter now also imports fields: doi, issn, language and keywords
- Implemented [#647](https://github.com/JabRef/jabref/issues/647): The preview can now be copied
- [#459](https://github.com/JabRef/jabref/issues/459) Open default directory when trying to add files to an entry
- Implemented [#668](https://github.com/JabRef/jabref/issues/668): Replace clear with icon to reduce search bar width
- Improved layout for OSX: Toolbar buttons and search field
- BibTeX and biblatex mode is now file based and can be switched at runtime. The information is stored in the .bib file, and if it is not there detected by the entry types.
- Moved all quality-related database actions inside a new quality menu
- [#684](https://github.com/JabRef/jabref/issues/684): ISBNtoBibTex Error Message is now more clear
- Moved default bibliography mode to general preferences tab
- Add dialog to show all preferences in their raw form plus some filtering
- Added Ordinal formatter (1 -> 1st etc)
- [#492](https://github.com/JabRef/jabref/issues/492): If no text is marked, the whole field is copied. Preview of pasted text in tool tip
- [#454](https://github.com/JabRef/jabref/issues/454) Add a tab that shows all remaining entry fields that are not displayed in any other tab
- The LaTeX to Unicode/HTML functionality is much improved by covering many more cases
- Ability to convert from LaTeX to Unicode in right-click field menu
- Regex-based search is know only applied entirely and not split up to different regexes on whitespaces
- [#492](https://github.com/JabRef/jabref/issues/492): If no text is marked, the whole field is copied. Preview of pasted text in tool tip
- Integrity check now also checks broken file links, abbreviations in `journal` and `booktitle`, and incorrect use of proceedings with page numbers
- PdfContentImporter does not write the content of the first page into the review field any more
- Implemented [#462](https://github.com/JabRef/jabref/issues/462): Add new action to open console where opened database file is located. New button, menu entry and shortcut (CTRL+SHIFT+J) for this action have also been added.
- [#957](https://github.com/JabRef/jabref/issues/957) Improved usability of Export save order selection in Preferences and Database Properties
- [#958](https://github.com/JabRef/jabref/issues/958) Adjusted size and changed layout of database dialog
- [#1023](https://github.com/JabRef/jabref/issues/492) ArXiv fetcher now also fetches based on eprint id
- Moved "Get BibTeX data from DOI" from main table context menu to DOI field in entry editor
- Added open buttons to DOI and URL field
- Move Look & Feel settings from advanced to appearance tab in preferences
- JabRef installer now automatically determines the user rights and installs to home directory/program dir when user is restricted/admin
- Move PDF file directory configuration from external tab to file tab in preferences
- Implemented [#672](https://github.com/JabRef/jabref/issues/672): FileList now distributes its space dependent on the width of its columns
- Added missing German translations
- Swedish is added as a language option (still not a complete translation)
- [#969](https://github.com/JabRef/jabref/issues/969) Adding and replacing old event system mechanisms with Google Guava EventBus.

### Fixed
- Fixed [#318](https://github.com/JabRef/jabref/issues/318): Improve normalization of author names
- Fixed [#598](https://github.com/JabRef/jabref/issues/598) and [#402](https://github.com/JabRef/jabref/issues/402): No more issues with invalid icons for ExternalFileTypes in global search or after editing the settings
- Fixed [#883](https://github.com/JabRef/jabref/issues/883): No NPE during cleanup
- Fixed [#845](https://github.com/JabRef/jabref/issues/845): Add checkboxes for highlighting in groups menu, fixes other toggle highlighting as well for all toggle buttons
- Fixed [#890](https://github.com/JabRef/jabref/issues/890): No NPE when renaming file
- Fixed [#466](https://github.com/JabRef/jabref/issues/466): Rename PDF cleanup now also changes case of file name
- Fixed [#621](https://github.com/JabRef/jabref/issues/621) and [#669](https://github.com/JabRef/jabref/issues/669): Encoding and preamble now end with newline.
- Make BibTex parser more robust against missing newlines
- Fix bug that prevented the import of BibTex entries having only a key as content
- Fixed [#666](https://github.com/JabRef/jabref/issues/666): MS Office 2007 export is working again
- Fixed [#670](https://github.com/JabRef/jabref/issues/670): Expressions using enclosed quotes (`keywords="one two"`) did not work.
- Fixed [#667](https://github.com/JabRef/jabref/issues/667): URL field is not sanitized anymore upon opening in browser.
- Fixed [#687](https://github.com/JabRef/jabref/issues/687): Fixed NPE when closing JabRef with new unsaved database.
- Fixed [#680](https://github.com/JabRef/jabref/issues/680): Synchronize Files key binding works again.
- Fixed [#212](https://github.com/JabRef/jabref/issues/212): Added command line option `-g` for autogenerating bibtex keys
- Fixed [#213](https://github.com/JabRef/jabref/issues/212): Added command line option `-asfl` for autosetting file links
- Fixed [#671](https://github.com/JabRef/jabref/issues/671): Remember working directory of last import
- IEEEXplore fetcher replaces keyword separator with the preferred
- Fixed [#710](https://github.com/JabRef/jabref/issues/710): Fixed quit behavior under OSX
- "Merge from DOI" now honors removed fields
- Fixed [#778](https://github.com/JabRef/jabref/issues/778): Fixed NPE when exporting to `.sql` File
- Fixed [#824](https://github.com/JabRef/jabref/issues/824): MimeTypeDetector can now also handle local file links
- Fixed [#803](https://github.com/JabRef/jabref/issues/803): Fixed dynamically group, free-form search
- Fixed [#743](https://github.com/JabRef/jabref/issues/743): Logger not configured when JAR is started
- Fixed [#822](https://github.com/JabRef/jabref/issues/822): OSX - Exception when adding the icon to the dock
- Fixed [#609](https://github.com/JabRef/jabref/issues/609): Sort Arrows are shown in the main table if table is sorted
- Fixed [#685](https://github.com/JabRef/jabref/issues/685): Fixed MySQL exporting for more than one entry
- Fixed [#815](https://github.com/JabRef/jabref/issues/815): Curly Braces no longer ignored in OpenOffice/LibreOffice citation
- Fixed [#855](https://github.com/JabRef/jabref/issues/856): Fixed OpenOffice Manual connect - Clicking on browse does now work correctly
- Fixed [#649](https://github.com/JabRef/jabref/issues/649): Key bindings are now working in the preview panel
- Fixed [#410](https://github.com/JabRef/jabref/issues/410): Find unlinked files no longer freezes when extracting entry from PDF content
- Fixed [#936](https://github.com/JabRef/jabref/issues/936): Preview panel is now updated when an entry is cut/deleted
- Fixed [#1001](https://github.com/JabRef/jabref/issues/1001): No NPE when exporting a complete database
- Fixed [#991](https://github.com/JabRef/jabref/issues/991): Entry is now correctly removed from the BibDatabase
- Fixed [#1062](https://github.com/JabRef/jabref/issues/1062): Merge entry with DOI information now also applies changes to entry type
- Fixed [#535](https://github.com/JabRef/jabref/issues/535): Add merge action to right click menu
- Fixed [#1115](https://github.com/JabRef/jabref/issues/1115): Wrong warning message when importing duplicate entries
- Fixed [#935](https://github.com/JabRef/jabref/issues/935): PDFs, which are readable, but carry a protection for editing, are treated by the XMP parser and the importer generating a BibTeX entry based on the content.
- Fixed: Showing the preview panel with a single-click at startup

### Removed
- Removed JabRef offline help files which are replaced by the new online documentation at https://github.com/JabRef/help.jabref.org
- Fixed [#627](https://github.com/JabRef/jabref/issues/627): The `pdf` field is removed from the export formats, use the `file` field
- Removed configuration option to use database file directory as base directory for attached files and make it default instead
- Removed save session functionality as it just saved the last opened tabs which is done by default
- Removed CLI option `-l` to load a session
- Removed PDF preview functionality
- Removed Sixpackimporter it is not used in the wild anymore
- Removed double click listener from `doi` and `url` fields


## [3.2] – 2016-01-10

### Changed
- All import/open database warnings are now shown in a scrolling text area
- Add an integrity check to ensure that a url has a correct protocol, implements [#358](https://github.com/JabRef/jabref/issues/358)

### Fixed
- Changes in customized entry types are now directly reflected in the table when clicking "Apply" or "OK"
- Fixed [#608](https://github.com/JabRef/jabref/issues/608): Export works again
- Fixed [#417](https://github.com/JabRef/jabref/issues/417): Table now updates when switching groups
- Fixed [#534](https://github.com/JabRef/jabref/issues/534): No OpenOffice setup panel in preferences
- Fixed [#545](https://github.com/JabRef/jabref/issues/545): ACM fetcher works again
- Fixed [#593](https://github.com/JabRef/jabref/issues/593): Reference list generation works for OpenOffice/LibreOffice again
- Fixed [#598](https://github.com/JabRef/jabref/issues/598): Use default file icon for custom external file types
- Fixed [#607](https://github.com/JabRef/jabref/issues/607): OpenOffice/LibreOffice works on OSX again

### Removed
- OpenOffice/LibreOffice is removed from the push-to-application button and only accessed through the side panel


## [3.1] – 2015-12-24

### Changed
- Added new DoiResolution fetcher that tries to download full text PDF from DOI link
- Add options to close other/all databases in tab right-click menu
- Implements [#470](https://github.com/JabRef/jabref/issues/470): Show editor (as an alternative to author) and booktitle (as an alternative to journal) in the main table by default
- Restore focus to last focused tab on start
- Add ability to format/cleanup the date field
- Add support for proxy authentication via VM args and GUI settings, this implements [feature request 388](https://sourceforge.net/p/jabref/feature-requests/388/)
- Move Bibtex and Biblatex mode switcher to File menu
- Display active edit mode (BibTeX or Biblatex) at window title
- Implements [#444](https://github.com/JabRef/jabref/issues/444): The search is cleared by either clicking the clear-button or by pressing ESC with having focus in the search field.
- Icons are shown as Header for icon columns in the entry table ([#315](https://github.com/JabRef/jabref/issues/315))
- Tooltips are shown for header columns and contents which are too wide to be displayed in the entry table ([#384](https://github.com/JabRef/jabref/issues/384))
- Default order in entry table:  # | all file based icons (file, URL/DOI, ...) | all bibtex field based icons (bibtexkey, entrytype, author, title, ...) | all activated special field icons (ranking, quality, ...)
- Write all field keys in lower case. No more camel casing of field names. E.g., `title` is written instead of `Title`, `howpublished` instead of `HowPublished`, and `doi` instead of `DOI`. The configuration option `Use camel case for field names (e.g., "HowPublished" instead of "howpublished")` is gone.
- All field saving options are removed. There is no more customization of field sorting. '=' is now appended to the field key instead of its value. The intendation is aligned for an entry and not for the entire database. Entry names are written in title case format.
- Entries are only reformatted if they were changed during a session. There is no more mandatory reformatting of the entire database on save.
- Implements [#565](https://github.com/JabRef/jabref/issues/565): Highlighting matches works now also for regular expressions in preview panel and entry editor
- IEEEXplore search now downloads the full Bibtex record instead of parsing the fields from the HTML webpage result (fixes [bug 1146](https://sourceforge.net/p/jabref/bugs/1146/) and [bug 1267](https://sourceforge.net/p/jabref/bugs/1267/))
- Christmas color theme (red and green)
- Implements #444: The search is cleared by either clicking the clear-button or by pressing ESC with having focus in the search field. 
- Added command line switch --debug to show more detailed logging messages

### Fixed
- Fixed [bug 482](https://sourceforge.net/p/jabref/bugs/482/) partly: escaped brackets are now parsed properly when opening a bib file
- Fixed [#479](https://github.com/JabRef/jabref/issues/479): Import works again
- Fixed [#434](https://github.com/JabRef/jabref/issues/434): Revert to old 'JabRef' installation folder name instead of 'jabref'
- Fixed [#435](https://github.com/JabRef/jabref/issues/435): Retrieve non open access ScienceDirect PDFs via HTTP DOM
- Fixed: Cleanup process aborts if linked file does not exists
- Fixed [#420](https://github.com/JabRef/jabref/issues/420): Reenable preference changes
- Fixed [#414](https://github.com/JabRef/jabref/issues/414): Rework biblatex entry types with correct required and optional fields
- Fixed [#413](https://github.com/JabRef/jabref/issues/413): Help links in released jar version are not working
- Fixes [#412](https://github.com/JabRef/jabref/issues/412): Biblatex preserves capital letters, checking whether letters may be converted to lowercase within the Integrity Check action is obsolete.
- Fixed [#437](https://github.com/JabRef/jabref/issues/437): The toolbar after the search field is now correctly wrapped when using a small window size for JabRef
- Fixed [#438](https://github.com/JabRef/jabref/issues/438): Cut, Copy and Paste are now translated correctly in the menu
- Fixed [#443](https://github.com/JabRef/jabref/issues/443)/[#445](https://github.com/JabRef/jabref/issues/445): Fixed sorting and moving special field columns
- Fixed [#498](https://github.com/JabRef/jabref/issues/498): non-working legacy PDF/PS column removed
- Fixed [#473](https://github.com/JabRef/jabref/issues/473): Import/export to external database works again
- Fixed [#526](https://github.com/JabRef/jabref/issues/526): OpenOffice/LibreOffice connection works again on Linux/OSX
- Fixed [#533](https://github.com/JabRef/jabref/issues/533): Preview parsed incorrectly when regular expression was enabled
- Fixed: MedlinePlain Importer made more resistant for malformed entries
- Fixed [#564](https://github.com/JabRef/jabref/issues/564): Cite command changes are immediately reflected in the push-to-application actions, and not only after restart

### Removed
- Removed BioMail format importer
- Removed file history size preference (never available from the UI)
- Removed jstorImporter because it's hardly ever used, even Jstor.org doesn't support/export said format anymore
- Removed ScifinderImporter because it's hardly ever used, and we could not get resource files to test against
- Removed option "Show one letter heading for icon columns" which is obsolete with the fix of [#315](https://github.com/JabRef/jabref/issues/315)/[#384](https://github.com/JabRef/jabref/issues/384)
- Removed table column "PDF/PS" which refers to legacy fields "ps" resp. "pdf" which are no longer supported (see also fix [#498](https://github.com/JabRef/jabref/issues/498))
- Removed the ability to export references on the CLI interface based on year ranges


## [3.0] – 2015-11-29

### Changed
 - Updated to support OpenOffice 4 and LibreOffice 5
 - Add toolbar icon for deleting an entry, and move menu item for this action to BibTeX
 - Better support for IEEEtranBSTCTL entries
 - Quick selection of month in entry editor
 - Unknown entry types will be converted to 'Misc' (was 'Other' before).
 - EntryTypes are now clustered per group on the 'new entry' GUI screen.
 - Tab shows the minimal unique folder name substring if multiple database files share the same name
 - Added a page numbers integrity checker
 - Position and size of certain dialogs are stored and restored.
 - Feature: Search Springer
 - Feature: Search DOAJ, Directory of Open Access Journals
 - Changes the old integrity check by improving the code base (+tests) and converting it to a simple issues table
 - Added combo box in MassSetFieldAction to simplify selecting the correct field name
 - Feature: Merge information from both entries on duplication detection
 - Always use import inspection dialog on import from file
 - All duplicate whitespaces / tabs / newlines are now removed from non-multiline fields
 - Improvements to search:
   - Search bar is now at the top
   - A summary of the search result is shown in textual form in the search bar
   - The search text field changes its color based on the search result (red if nothing is found, green if at least one entry is found)
   - Autocompletion suggestions are shown in a popup
   - Search options are available via a drop-down list, this implements [feature request 853](https://sourceforge.net/p/jabref/feature-requests/853/)
   - "Clear search" button also clears search field, this implements [feature request 601](https://sourceforge.net/p/jabref/feature-requests/601/)
   - Every search is done automatically (live) as soon as the search text is changed
   - Search is local by default. To do a global search, one has to do a local search and then this search can be done globally as well, opening a new window. 
   - The local search results can be shown in a new window. 
 - Feature: Merge information from a DOI generated BibTex entry to an entry
 - Added more characters to HTML/Unicode converter
 - Feature: Push citations to Texmaker ([bug 318](https://sourceforge.net/p/jabref/bugs/318/), [bug 582](https://sourceforge.net/p/jabref/bugs/582/))
 - Case changers improved to honor words (not yet more than single words) within {}
 - Feature: Added converters from HTML and Unicode to LaTeX on right click in text fields ([#191](https://github.com/JabRef/jabref/issues/191))
 - Feature: Add an option to the FileList context menu to delete an associated file from the file system
 - Feature: Field names "Doi", "Ee", and "Url" are now written as "DOI", "EE", and "URL"
 - The default language is now automatically set to the system's locale.
 - Use correct encoding names ([#155](https://github.com/JabRef/jabref/issues/155)) and replace old encoding names in bibtex files. This changes the file header.
 - No longer write JabRef version to BibTex file header.
 - No longer add blank lines inside a bibtex entry
 - Feature: When pasting a Google search URL, meta data will be automatically stripped before insertion.
 - Feature: PDF auto download from ACS, arXiv, ScienceDirect, SpringerLink, and Google Scholar
 - List of authors is now auto generated `scripts/generate-authors.sh` and inserted into L10N About.html
 - Streamline logging API: Replace usages of java.util.logging with commons.logging
 - Remove support for custom icon themes. The user has to use the default one.
 - Solved [feature request 767](https://sourceforge.net/p/jabref/feature-requests/767/): New subdatabase based on AUX file (biblatex)
 - Feature: DOItoBibTeX fetcher now also handles HTTP URLs
 - Feature: "Normalize to BibTeX name format" also removes newlines
 - Tweak of preference defaults
   - Autolink requires that the filename starts with the given BibTeX key and the default filename patterns is key followed by title
   - Default sorting changed
   - Default label pattern changed from `[auth][year]` to `[authors3][year]`
 - Feature: case changers now leave protected areas (enclosed with curly brackets) alone
 - BREAKING: The BibTeX key generator settings from previous versions are lost
 - BREAKING: LabelPatterns `[auth.etal]`, `[authEtAl]`, `[authors]`, `[authorsN]`, `[authorLast]` and more to omit spaces and commas (and work as described at http://jabref.sourceforge.net/help/LabelPatterns.php)
 - BREAKING: `[keywordN]` returns the Nth keyword (as described in the help) and not the first N keywords
 - BREAKING: If field consists of blanks only or an emtpy string, it is not written at all
 - Feature: new LabelPattern `[authFirstFull]` returning the last name of the first author and also a "van" or "von" if it exists
 - Feature: all new lines when writing an entry are obeying the globally configured new line (File -> newline separator). Affects fields: abstract and review
 - Feature: `[veryShortTitle]` and `[shortTitle]` also skip words like "in", "among", "before", ...
 - Feature: New LabelPattern `[keywordsN]`, where N is optional. Returns the first N keywords. If no N is specified ("`[keywords]`"), all keywords are returned. Spaces are removed.
 - Update supported LookAndFeels
 - Show replaced journal abbreviations on console
 - Integrated [GVK-Plugin](http://www.gbv.de/wikis/cls/Jabref-GVK-Plugin)
 - The three options to manage file references are moved to their own separated group in the Tools menu. 
 - Default preferences: Remote server (port 6050) always started on first JabRef instance. This prevents JabRef loaded twice when opening a bib file.

### Fixed
 - Fixed the bug that the file encoding was not correctly determined from the first (or second) line
 - Fixed [#325](https://github.com/JabRef/jabref/issues/325): Deactivating AutoCompletion crashes EntryEditor
 - Fixed bug when having added and then removed a personal journal list, an exception is always shown on startup
 - Fixed a bug in the IEEEXploreFetcher
 - Fixed [bug 1282](https://sourceforge.net/p/jabref/bugs/1282/) related to backslashes duplication.
 - Fixed [bug 1285](https://sourceforge.net/p/jabref/bugs/1285/): Editing position is not lost on saving
 - Fixed [bug 1297](https://sourceforge.net/p/jabref/bugs/1297/): No console message on closing
 - Fixed [#194](https://github.com/JabRef/jabref/issues/194): JabRef starts again on Win XP and Win Vista
 - Fixed: Tooltips are now shown for the #-field when the bibtex entry is incomplete.
 - Fixed [#173](https://github.com/JabRef/jabref/issues/173): Personal journal abbreviation list is not loaded twice
 - Bugfix: Preview of external journal abbreviation list now displays the correct list
 - Fixed [#223](https://github.com/JabRef/jabref/issues/223): Window is displayed in visible area even when having multiple screens
 - Localization tweaks: "can not" -> "cannot" and "file name" -> "filename"
 - Fixed: When reconfiguring the BibTeX key generator, changes are applied instantly without requiring a restart of JabRef
 - Fixed [#250](https://github.com/JabRef/jabref/issues/250): No hard line breaks after 70 chars in serialized JabRef meta data
 - Fixed [bug 1296](https://sourceforge.net/p/jabref/bugs/1296/): External links in the help open in the standard browser
 - Fixed behavior of opening files: If an existing database is opened, it is focused now instead of opening it twice.

### Removed
 - Entry type 'Other' is not selectable anymore as it is no real entry type. Will be converted to 'Misc'.
 - BREAKING: Remove plugin functionality.
 - The key bindings for searching specific databases are removed
 - Remove option to toggle native file dialog on mac by making JabRef always use native file dialogs on mac
 - Remove options to set PDF and PS directories per .bib database as the general options have also been deleted.
 - Remove option to disable renaming in FileChooser dialogs.
 - Remove option to hide the BibTeX Code tab in the entry editor.
 - Remove option to set a custom icon for the external file types. This is not possible anymore with the new icon font.
 - Remove legacy options to sync files in the "pdf" or "ps" field
 - Remove button to merge entries and keep the old ones.
 - Remove non-compact rank symbols in favor of compact rank
 - Remove Mr.DLib support as MR.DLib will be shut down in 2015
 - Remove support for key bindings per external application by allowing only the key binding "push to application" for the currently selected external application.
 - Remove "edit preamble" from toolbar
 - Remove support to the move-to-SysTray action
 - Remove incremental search
 - Remove option to disable autocompleters for search and make this always one
 - Remove option to highlight matches and make this always one when not using regex or grammar-based search
 - Remove non-working web searches: JSTOR and Sciencedirect (planned to be fixed for the next release)
 - Remove option Tools -> Open PDF or PS which is replaced by Tools -> Open File

## 2.80 – never released

Version 2.80 was intended as intermediate step to JabRef 3.0.
Since much functionality has changed during development, a release of this version was skipped.

## 2.11

The changelog of 2.11 and versions before is maintained as [text file](https://github.com/JabRef/jabref/blob/v2.11.1/CHANGELOG) in the [v2.11.1 tag](https://github.com/JabRef/jabref/tree/v2.11.1).

[unreleased]: https://github.com/JabRef/jabref/compare/v3.8.2...HEAD
[3.8.2]: https://github.com/JabRef/jabref/compare/v3.8.1...v3.8.2
[3.8.1]: https://github.com/JabRef/jabref/compare/v3.8...v3.8.1
[3.8]: https://github.com/JabRef/jabref/compare/v3.7...v3.8
[3.7]: https://github.com/JabRef/jabref/compare/v3.6...v3.7
[3.6]: https://github.com/JabRef/jabref/compare/v3.5...v3.6
[3.5]: https://github.com/JabRef/jabref/compare/v3.4...v3.5
[3.4]: https://github.com/JabRef/jabref/compare/v3.3...v3.4
[3.3]: https://github.com/JabRef/jabref/compare/v3.2...v3.3
[3.2]: https://github.com/JabRef/jabref/compare/v3.1...v3.2
[3.1]: https://github.com/JabRef/jabref/compare/v3.0...v3.1
[3.0]: https://github.com/JabRef/jabref/compare/v2.11.1...v3.0
[dev_2.11]: https://github.com/JabRef/jabref/compare/v2.11.1...dev_2.11
[2.11.1]: https://github.com/JabRef/jabref/compare/v2.11...v2.11.1<|MERGE_RESOLUTION|>--- conflicted
+++ resolved
@@ -98,11 +98,8 @@
  - We fixed an issue where the file folder could not be changed when running `Get fulltext` in the `general`-tab. [#2572](https://github.com/JabRef/jabref/issues/2572)
  - Newly created libraries no longer have the executable bit set under POSIX/Linux systems. The file permissions are now set to `664 (-rw-rw-r--)`. [#2635](https://github.com/JabRef/jabref/issues/#2635)
  - OpenOffice text formatting now handles nested tags properly [#2483](https://github.com/JabRef/jabref/issues/#2483)
-<<<<<<< HEAD
  - Fixed an issue where names were split inconsistently with the BibTeX conventions [#2652](https://github.com/JabRef/jabref/issues/2652)
-=======
  - We fixed an issue where the dialog for selecting the main file directory in the preferences opened the the wrong folder
->>>>>>> 15525f4f
  
 ### Removed
 
