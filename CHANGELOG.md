# Changelog
All notable changes to this project will be documented in this file.
This project **does not** adhere to [Semantic Versioning](http://semver.org/).
This file tries to follow the conventions proposed by [keepachangelog.com](http://keepachangelog.com/).
Here, the categories "Changed" for added and changed functionality,
"Fixed" for fixed functionality, and
"Removed" for removed functionality is used.

We refer to [GitHub issues](https://github.com/JabRef/jabref/issues) by using `#NUM`.


## [Unreleased]

### Changed
- Implemented [#661](https://github.com/JabRef/jabref/issues/661): Introducing a "check for updates" mechnism (manually/automatic at startup)
- [#1485](https://github.com/JabRef/jabref/issues/1485): Biblatex field shorttitle is now exported/imported as standard field ShortTitle to Word bibliography
- [#1431](https://github.com/JabRef/jabref/issues/1431): Import dialog shows file extensions and filters the view
- Updated German translation
- When resolving duplicate BibTeX-keys there is now an "Ignore" button. "Cancel" and close key now quits the resolving.
- The [online forum](http://discourse.jabref.org/) is now directly accessible via the "Help" menu

### Fixed
<<<<<<< HEAD
- Fixed [#1530](https://github.com/JabRef/jabref/issues/1530): Unescaped hashes in the url field are ignored by the integrity checker
=======
- Springer fetcher now fetches the requested number of entries (not one less as before)
>>>>>>> 6d10f183
- Fixed [#405](https://github.com/JabRef/jabref/issues/405): Added more {} around capital letters in Unicode/HTML to LaTeX conversion to preserve them
- Alleviate multiuser concurrency issue when near simultaneous saves occur to a shared database file
- Fixed [#1476](https://github.com/JabRef/jabref/issues/1476): NPE when importing from SQL DB because of missing DatabaseMode
- Fixed [#1481](https://github.com/JabRef/jabref/issues/1481): Mac OS X binary seems broken for JabRef 3.4 release
- Fixed [#1430](https://github.com/JabRef/jabref/issues/1430): "review changes" did misinterpret changes
- Fixed [#1434](https://github.com/JabRef/jabref/issues/1434): Static groups are now longer displayed as dynamic ones
- Fixed [#1482](https://github.com/JabRef/jabref/issues/1482): Correct number of matched entries is displayed for refining subgroups
- Fixed [#1444](https://github.com/JabRef/jabref/issues/1444): Implement getExtension and getDescription for importers.
- Fixed [#1507](https://github.com/JabRef/jabref/issues/1507): Keywords are now separated by the delimiter specified in the preferences
- Fixed [#1484](https://github.com/JabRef/jabref/issues/1484): HTML export handles some UTF characters wrong
- Fixed [#1534](https://github.com/JabRef/jabref/issues/1534): "Mark entries imported into database" does not work correctly

### Removed































## [3.4] - 2016-06-02

### Changed
- Implemented [#629](https://github.com/JabRef/jabref/issues/629): Explicit groups are now written in the "groups" field of the entry instead of at the end of the bib file
- Main table now accepts pasted DOIs and tries to retrieve the entry
- Added support for several Biblatex-fields through drop-down lists with valid alternatives
- Added integrity checker for an odd number of unescaped '#'
- Implemented [feature request 384](https://sourceforge.net/p/jabref/features/384): The merge entries dialog now show all text and colored differences between the fields
- Implemented [#1233](https://github.com/JabRef/jabref/issues/1233): Group side pane now takes up all the remaining space
- Added integrity check detecting HTML-encoded characters
- Added missing help files
- Implemented [feature request #1294](https://github.com/JabRef/jabref/issues/1294): Added possibility to filter for `*.jstyle` files in OpenOffice/LibreOffice style selection dialog. Open style selection dialog in directory of last selected file
- Added integrity check for ISSN
- Add LaTeX to Unicode converter as cleanup operation
- Added an option in the about dialog to easily copy the version information of JabRef
- Integrity check table can be sorted by clicking on column headings
- Added \SOFTWARE\Jabref 'Path' registry entry for installation path inside the installer
- Added an additional icon to distinguish DOI and URL links ([feature request #696](https://github.com/JabRef/jabref/issues/696))
- Added nbib fields to Medlineplain importer
- Implemented [#1342](https://github.com/JabRef/jabref/issues/1342): show description of case converters as tooltip 
- Updated German translation

### Fixed
- Fixed [#473](https://github.com/JabRef/jabref/issues/473): Values in an entry containing symbols like ' are now properly escaped for exporting to the database
- Fixed [#1270](https://github.com/JabRef/jabref/issues/1270): Auto save is now working again as expected (without leaving a bunch of temporary files behind)
- Fixed [#1234](https://github.com/JabRef/jabref/issues/1234): NPE when getting information from retrieved DOI
- Fixed [#1245](https://github.com/JabRef/jabref/issues/1245): Empty jstyle properties can now be specified as ""
- Fixed [#1259](https://github.com/JabRef/jabref/issues/1259): NPE when sorting tabs
- Fixed display bug in the cleanup dialog: field formatters are now correctly displayed using their name 
- Fixed [#1271](https://github.com/JabRef/jabref/issues/1271): Authors with compound first names are displayed properly 
- Fixed: Selecting invalid jstyle causes NPE and prevents opening of style selection dialog
- Fixed: Move linked files to default directory works again
- Fixed [#1327](https://github.com/JabRef/jabref/issues/1327): PDF cleanup changes order of linked pdfs
- Fixed [#1313](https://github.com/JabRef/jabref/issues/1313): Remove UI for a configuration option which was no longer available
- Fixed [#1340](https://github.com/JabRef/jabref/issues/1340): Edit -> Mark Specific Color Dysfunctional on OSX
- Fixed [#1245](https://github.com/JabRef/jabref/issues/1245): Empty jstyle properties can now be specified as ""
- Fixed [#1364](https://github.com/JabRef/jabref/issues/1364): Windows: install to LOCALAPPDATA directory for non-admin users
- Fixed [#1365](https://github.com/JabRef/jabref/issues/1365): Default label pattern back to `[auth][year]`
- Fixed [#796](https://github.com/JabRef/jabref/issues/796): Undoing more than one entry at the same time is now working
- Fixed [#1122](https://github.com/JabRef/jabref/issues/1122): Group view is immediately updated after adding an entry to a group
- Fixed [#171](https://github.com/JabRef/jabref/issues/171): Dragging an entry to a group preserves scrolling
- Fixed [#1353](https://github.com/JabRef/jabref/issues/1353): Fetch-Preview did not display updated BibTeX-Key after clicking on `Generate Now`
- Fixed [#1381](https://github.com/JabRef/jabref/issues/1381): File links containing blanks are broken if non-default viewer is set
- Fixed sourceforge bug 1000: shorttitleINI can generate the initials of the shorttitle
- Fixed [#1394](https://github.com/JabRef/jabref/issues/1394): Personal journal abbrevations could not be saved
- Fixed [#1400](https://github.com/JabRef/jabref/issues/1400): Detect path constructs wrong path for Windows
- Fixed [#973](https://github.com/JabRef/jabref/issues/973): Add additional DOI field for English version of MS Office 2007 XML
- Fixed [#1412](https://github.com/JabRef/jabref/issues/1412): Save action *protect terms* protects terms within words unecessarily
- Fixed [#1420](https://github.com/JabRef/jabref/issues/1420): Auto downloader should respect file pattern and propose correct filename
- Fixed [#651](https://github.com/JabRef/jabref/issues/651): Improve parsing of author names containing braces
- Fixed [#1421](https://github.com/JabRef/jabref/issues/1421): Auto downloader should try to retrieve DOI if not present and fetch afterwards
- Fixed [#1457](https://github.com/JabRef/jabref/issues/1457): Support multiple words inside LaTeX commands to RTF export
- Entries retain their groupmembership when undoing their cut/deletion
- Fixed [#1450](https://github.com/JabRef/jabref/issues/1450): EntryEditor is restored in the correct size after preference changes
- Fixed [#421](https://github.com/JabRef/jabref/issues/421): Remove LaTeX commands from all BibTeX fields when exporting to Word Bibliography

### Removed
- Removed possibility to export entries/databases to an `.sql` file, as the logic cannot easily use the correct escape logic
- Removed support of old groups format, which was used prior to JabRef version 1.6. If you happen to have a 10 years old .bib file, then JabRef 3.3 can be used to convert it to the current format.
- Removed possibility to automatically add braces via Option - Preferences - File - Store the following fields with braces around capital letters. Please use save actions instead for adding braces automatically.
- Removed button to refresh groups view. This button shouldn't be needed anymore. Please report any cases where the groups view is not updated automatically.
- Medline and GVK importer no longer try to expand author initials (i.e.  `EH Wissler -> E. H. Wissler`).
- Removed not-working option "Select Matches" under Groups -> Settings.


## [3.3] - 2016-04-17

### Changed
- Migrated JabRef help to markdown at https://github.com/JabRef/help.jabref.org
- Add possibility to lookup DOI from BibTeX entry contents inside the DOI field
- PDFs can be automatically fetched from IEEE (given that you have access without logging in)
- The OpenOffice/LibreOffice style file handling is changed to have only a single list of available style and you need to add your custom styles again
- OpenOffice/LibreOffice style files are now always read and written with the same default encoding as for the database (found in the preferences)
- The user journal abbreviation list is now always read and written with the same default encoding as for the database (found in the preferences)
- The mass edit function "Set/clear/rename fields" is now in the Edit menu
- Implemented [#455](https://github.com/JabRef/jabref/issues/455): Add button in preference dialog to reset preferences
- Add ability to run arbitrary formatters as cleanup actions (some old cleanup jobs are replaced by this functionality)
- Add "Move linked files to default file directory" as cleanup procedure
- Implemented [#756](https://github.com/JabRef/jabref/issues/756): Add possibility to reformat all entries on save (under Preferences, File)
- All fields in a bib entry are written without any leading and trailing whitespace 
- Comments and preamble are serialized with capitalized first letter, i.e. `@Comment` instead of `@comment` and `@Preamble` instead of `@PREAMBLE`.
- Global sorting options and preferences are removed. Databases can still be sorted on save, but this is configured locally and stored in the file
- OvidImporter now also imports fields: doi, issn, language and keywords
- Implemented [#647](https://github.com/JabRef/jabref/issues/647): The preview can now be copied
- [#459](https://github.com/JabRef/jabref/issues/459) Open default directory when trying to add files to an entry
- Implemented [#668](https://github.com/JabRef/jabref/issues/668): Replace clear with icon to reduce search bar width
- Improved layout for OSX: Toolbar buttons and search field
- BibTeX and BibLaTeX mode is now file based and can be switched at runtime. The information is stored in the .bib file, and if it is not there detected by the entry types.
- Moved all quality-related database actions inside a new quality menu
- [#684](https://github.com/JabRef/jabref/issues/684): ISBNtoBibTex Error Message is now more clear
- Moved default bibliography mode to general preferences tab
- Add dialog to show all preferences in their raw form plus some filtering
- Added Ordinal formatter (1 -> 1st etc)
- [#492](https://github.com/JabRef/jabref/issues/492): If no text is marked, the whole field is copied. Preview of pasted text in tool tip
- [#454](https://github.com/JabRef/jabref/issues/454) Add a tab that shows all remaining entry fields that are not displayed in any other tab
- The LaTeX to Unicode/HTML functionality is much improved by covering many more cases
- Ability to convert from LaTeX to Unicode in right-click field menu
- Regex-based search is know only applied entirely and not split up to different regexes on whitespaces
- [#492](https://github.com/JabRef/jabref/issues/492): If no text is marked, the whole field is copied. Preview of pasted text in tool tip
- Integrity check now also checks broken file links, abbreviations in `journal` and `booktitle`, and incorrect use of proceedings with page numbers
- PdfContentImporter does not write the content of the first page into the review field any more
- Implemented [#462](https://github.com/JabRef/jabref/issues/462): Add new action to open console where opened database file is located. New button, menu entry and shortcut (CTRL+SHIFT+J) for this action have also been added.
- [#957](https://github.com/JabRef/jabref/issues/957) Improved usability of Export save order selection in Preferences and Database Properties
- [#958](https://github.com/JabRef/jabref/issues/958) Adjusted size and changed layout of database dialog
- [#1023](https://github.com/JabRef/jabref/issues/492) ArXiv fetcher now also fetches based on eprint id
- Moved "Get BibTeX data from DOI" from main table context menu to DOI field in entry editor
- Added open buttons to DOI and URL field
- Move Look & Feel settings from advanced to appearance tab in preferences
- JabRef installer now automatically determines the user rights and installs to home directory/program dir when user is restricted/admin
- Move PDF file directory configuration from external tab to file tab in preferences
- Implemented [#672](https://github.com/JabRef/jabref/issues/672): FileList now distributes its space dependent on the width of its columns
- Added missing German translations
- Swedish is added as a language option (still not a complete translation)
- [#969](https://github.com/JabRef/jabref/issues/969) Adding and replacing old event system mechanisms with Google Guava EventBus.

### Fixed
- Fixed [#318](https://github.com/JabRef/jabref/issues/318): Improve normalization of author names
- Fixed [#598](https://github.com/JabRef/jabref/issues/598) and [#402](https://github.com/JabRef/jabref/issues/402): No more issues with invalid icons for ExternalFileTypes in global search or after editing the settings
- Fixed [#883](https://github.com/JabRef/jabref/issues/883): No NPE during cleanup
- Fixed [#845](https://github.com/JabRef/jabref/issues/845): Add checkboxes for highlighting in groups menu, fixes other toggle highlighting as well for all toggle buttons
- Fixed [#890](https://github.com/JabRef/jabref/issues/890): No NPE when renaming file
- Fixed [#466](https://github.com/JabRef/jabref/issues/466): Rename PDF cleanup now also changes case of file name
- Fixed [#621](https://github.com/JabRef/jabref/issues/621) and [#669](https://github.com/JabRef/jabref/issues/669): Encoding and preamble now end with newline.
- Make BibTex parser more robust against missing newlines
- Fix bug that prevented the import of BibTex entries having only a key as content
- Fixed [#666](https://github.com/JabRef/jabref/issues/666): MS Office 2007 export is working again
- Fixed [#670](https://github.com/JabRef/jabref/issues/670): Expressions using enclosed quotes (`keywords="one two"`) did not work.
- Fixed [#667](https://github.com/JabRef/jabref/issues/667): URL field is not sanitized anymore upon opening in browser.
- Fixed [#687](https://github.com/JabRef/jabref/issues/687): Fixed NPE when closing JabRef with new unsaved database.
- Fixed [#680](https://github.com/JabRef/jabref/issues/680): Synchronize Files key binding works again.
- Fixed [#212](https://github.com/JabRef/jabref/issues/212): Added command line option `-g` for autogenerating bibtex keys
- Fixed [#213](https://github.com/JabRef/jabref/issues/212): Added command line option `-asfl` for autosetting file links
- Fixed [#671](https://github.com/JabRef/jabref/issues/671): Remember working directory of last import
- IEEEXplore fetcher replaces keyword separator with the preferred
- Fixed [#710](https://github.com/JabRef/jabref/issues/710): Fixed quit behavior under OSX
- "Merge from DOI" now honors removed fields
- Fixed [#778](https://github.com/JabRef/jabref/issues/778): Fixed NPE when exporting to `.sql` File
- Fixed [#824](https://github.com/JabRef/jabref/issues/824): MimeTypeDetector can now also handle local file links
- Fixed [#803](https://github.com/JabRef/jabref/issues/803): Fixed dynamically group, free-form search
- Fixed [#743](https://github.com/JabRef/jabref/issues/743): Logger not configured when JAR is started
- Fixed [#822](https://github.com/JabRef/jabref/issues/822): OSX - Exception when adding the icon to the dock
- Fixed [#609](https://github.com/JabRef/jabref/issues/609): Sort Arrows are shown in the main table if table is sorted
- Fixed [#685](https://github.com/JabRef/jabref/issues/685): Fixed MySQL exporting for more than one entry
- Fixed [#815](https://github.com/JabRef/jabref/issues/815): Curly Braces no longer ignored in OpenOffice/LibreOffice citation
- Fixed [#855](https://github.com/JabRef/jabref/issues/856): Fixed OpenOffice Manual connect - Clicking on browse does now work correctly
- Fixed [#649](https://github.com/JabRef/jabref/issues/649): Key bindings are now working in the preview panel
- Fixed [#410](https://github.com/JabRef/jabref/issues/410): Find unlinked files no longer freezes when extracting entry from PDF content
- Fixed [#936](https://github.com/JabRef/jabref/issues/936): Preview panel is now updated when an entry is cut/deleted
- Fixed [#1001](https://github.com/JabRef/jabref/issues/1001): No NPE when exporting a complete database
- Fixed [#991](https://github.com/JabRef/jabref/issues/991): Entry is now correctly removed from the BibDatabase
- Fixed [#1062](https://github.com/JabRef/jabref/issues/1062): Merge entry with DOI information now also applies changes to entry type
- Fixed [#535](https://github.com/JabRef/jabref/issues/535): Add merge action to right click menu
- Fixed [#1115](https://github.com/JabRef/jabref/issues/1115): Wrong warning message when importing duplicate entries
- Fixed [#935](https://github.com/JabRef/jabref/issues/935): PDFs, which are readable, but carry a protection for editing, are treated by the XMP parser and the importer generating a BibTeX entry based on the content.
- Fixed: Showing the preview panel with a single-click at startup

### Removed
- Removed JabRef offline help files which are replaced by the new online documentation at https://github.com/JabRef/help.jabref.org
- Fixed [#627](https://github.com/JabRef/jabref/issues/627): The `pdf` field is removed from the export formats, use the `file` field
- Removed configuration option to use database file directory as base directory for attached files and make it default instead
- Removed save session functionality as it just saved the last opened tabs which is done by default
- Removed CLI option `-l` to load a session
- Removed PDF preview functionality
- Removed Sixpackimporter it is not used in the wild anymore
- Removed double click listener from `doi` and `url` fields


## [3.2] - 2016-01-10

### Changed
- All import/open database warnings are now shown in a scrolling text area
- Add an integrity check to ensure that a url has a correct protocol, implements [#358](https://github.com/JabRef/jabref/issues/358)

### Fixed
- Changes in customized entry types are now directly reflected in the table when clicking "Apply" or "OK"
- Fixed [#608](https://github.com/JabRef/jabref/issues/608): Export works again
- Fixed [#417](https://github.com/JabRef/jabref/issues/417): Table now updates when switching groups
- Fixed [#534](https://github.com/JabRef/jabref/issues/534): No OpenOffice setup panel in preferences
- Fixed [#545](https://github.com/JabRef/jabref/issues/545): ACM fetcher works again
- Fixed [#593](https://github.com/JabRef/jabref/issues/593): Reference list generation works for OpenOffice/LibreOffice again
- Fixed [#598](https://github.com/JabRef/jabref/issues/598): Use default file icon for custom external file types
- Fixed [#607](https://github.com/JabRef/jabref/issues/607): OpenOffice/LibreOffice works on OSX again

### Removed
- OpenOffice/LibreOffice is removed from the push-to-application button and only accessed through the side panel


## [3.1] - 2015-12-24

### Changed
- Added new DoiResolution fetcher that tries to download full text PDF from DOI link
- Add options to close other/all databases in tab right-click menu
- Implements [#470](https://github.com/JabRef/jabref/issues/470): Show editor (as an alternative to author) and booktitle (as an alternative to journal) in the main table by default
- Restore focus to last focused tab on start
- Add ability to format/cleanup the date field
- Add support for proxy authentication via VM args and GUI settings, this implements [feature request 388](https://sourceforge.net/p/jabref/feature-requests/388/)
- Move Bibtex and Biblatex mode switcher to File menu
- Display active edit mode (BibTeX or Biblatex) at window title
- Implements [#444](https://github.com/JabRef/jabref/issues/444): The search is cleared by either clicking the clear-button or by pressing ESC with having focus in the search field.
- Icons are shown as Header for icon columns in the entry table ([#315](https://github.com/JabRef/jabref/issues/315))
- Tooltips are shown for header columns and contents which are too wide to be displayed in the entry table ([#384](https://github.com/JabRef/jabref/issues/384))
- Default order in entry table:  # | all file based icons (file, URL/DOI, ...) | all bibtex field based icons (bibtexkey, entrytype, author, title, ...) | all activated special field icons (ranking, quality, ...)
- Write all field keys in lower case. No more camel casing of field names. E.g., `title` is written instead of `Title`, `howpublished` instead of `HowPublished`, and `doi` instead of `DOI`. The configuration option `Use camel case for field names (e.g., "HowPublished" instead of "howpublished")` is gone.
- All field saving options are removed. There is no more customization of field sorting. '=' is now appended to the field key instead of its value. The intendation is aligned for an entry and not for the entire database. Entry names are written in title case format.
- Entries are only reformatted if they were changed during a session. There is no more mandatory reformatting of the entire database on save.
- Implements [#565](https://github.com/JabRef/jabref/issues/565): Highlighting matches works now also for regular expressions in preview panel and entry editor
- IEEEXplore search now downloads the full Bibtex record instead of parsing the fields from the HTML webpage result (fixes [bug 1146](https://sourceforge.net/p/jabref/bugs/1146/) and [bug 1267](https://sourceforge.net/p/jabref/bugs/1267/))
- Christmas color theme (red and green)
- Implements #444: The search is cleared by either clicking the clear-button or by pressing ESC with having focus in the search field. 
- Added command line switch --debug to show more detailed logging messages

### Fixed
- Fixed [bug 482](https://sourceforge.net/p/jabref/bugs/482/) partly: escaped brackets are now parsed properly when opening a bib file
- Fixed [#479](https://github.com/JabRef/jabref/issues/479): Import works again
- Fixed [#434](https://github.com/JabRef/jabref/issues/434): Revert to old 'JabRef' installation folder name instead of 'jabref'
- Fixed [#435](https://github.com/JabRef/jabref/issues/435): Retrieve non open access ScienceDirect PDFs via HTTP DOM
- Fixed: Cleanup process aborts if linked file does not exists
- Fixed [#420](https://github.com/JabRef/jabref/issues/420): Reenable preference changes
- Fixed [#414](https://github.com/JabRef/jabref/issues/414): Rework BibLatex entry types with correct required and optional fields
- Fixed [#413](https://github.com/JabRef/jabref/issues/413): Help links in released jar version are not working
- Fixes [#412](https://github.com/JabRef/jabref/issues/412): Biblatex preserves capital letters, checking whether letters may be converted to lowercase within the Integrity Check action is obsolete.
- Fixed [#437](https://github.com/JabRef/jabref/issues/437): The toolbar after the search field is now correctly wrapped when using a small window size for JabRef
- Fixed [#438](https://github.com/JabRef/jabref/issues/438): Cut, Copy and Paste are now translated correctly in the menu
- Fixed [#443](https://github.com/JabRef/jabref/issues/443)/[#445](https://github.com/JabRef/jabref/issues/445): Fixed sorting and moving special field columns
- Fixed [#498](https://github.com/JabRef/jabref/issues/498): non-working legacy PDF/PS column removed
- Fixed [#473](https://github.com/JabRef/jabref/issues/473): Import/export to external database works again
- Fixed [#526](https://github.com/JabRef/jabref/issues/526): OpenOffice/LibreOffice connection works again on Linux/OSX
- Fixed [#533](https://github.com/JabRef/jabref/issues/533): Preview parsed incorrectly when regular expression was enabled
- Fixed: MedlinePlain Importer made more resistant for malformed entries
- Fixed [#564](https://github.com/JabRef/jabref/issues/564): Cite command changes are immediately reflected in the push-to-application actions, and not only after restart

### Removed
- Removed BioMail format importer
- Removed file history size preference (never available from the UI)
- Removed jstorImporter because it's hardly ever used, even Jstor.org doesn't support/export said format anymore
- Removed ScifinderImporter because it's hardly ever used, and we could not get resource files to test against
- Removed option "Show one letter heading for icon columns" which is obsolete with the fix of [#315](https://github.com/JabRef/jabref/issues/315)/[#384](https://github.com/JabRef/jabref/issues/384)
- Removed table column "PDF/PS" which refers to legacy fields "ps" resp. "pdf" which are no longer supported (see also fix [#498](https://github.com/JabRef/jabref/issues/498))
- Removed the ability to export references on the CLI interface based on year ranges


## [3.0] - 2015-11-29

### Changed
 - Updated to support OpenOffice 4 and LibreOffice 5
 - Add toolbar icon for deleting an entry, and move menu item for this action to BibTeX
 - Better support for IEEEtranBSTCTL entries
 - Quick selection of month in entry editor
 - Unknown entry types will be converted to 'Misc' (was 'Other' before).
 - EntryTypes are now clustered per group on the 'new entry' GUI screen.
 - Tab shows the minimal unique folder name substring if multiple database files share the same name
 - Added a page numbers integrity checker
 - Position and size of certain dialogs are stored and restored.
 - Feature: Search Springer
 - Feature: Search DOAJ, Directory of Open Access Journals
 - Changes the old integrity check by improving the code base (+tests) and converting it to a simple issues table
 - Added combo box in MassSetFieldAction to simplify selecting the correct field name
 - Feature: Merge information from both entries on duplication detection
 - Always use import inspection dialog on import from file
 - All duplicate whitespaces / tabs / newlines are now removed from non-multiline fields
 - Improvements to search:
   - Search bar is now at the top
   - A summary of the search result is shown in textual form in the search bar
   - The search text field changes its color based on the search result (red if nothing is found, green if at least one entry is found)
   - Autocompletion suggestions are shown in a popup
   - Search options are available via a drop-down list, this implements [feature request 853](https://sourceforge.net/p/jabref/feature-requests/853/)
   - "Clear search" button also clears search field, this implements [feature request 601](https://sourceforge.net/p/jabref/feature-requests/601/)
   - Every search is done automatically (live) as soon as the search text is changed
   - Search is local by default. To do a global search, one has to do a local search and then this search can be done globally as well, opening a new window. 
   - The local search results can be shown in a new window. 
 - Feature: Merge information from a DOI generated BibTex entry to an entry
 - Added more characters to HTML/Unicode converter
 - Feature: Push citations to Texmaker ([bug 318](https://sourceforge.net/p/jabref/bugs/318/), [bug 582](https://sourceforge.net/p/jabref/bugs/582/))
 - Case changers improved to honor words (not yet more than single words) within {}
 - Feature: Added converters from HTML and Unicode to LaTeX on right click in text fields ([#191](https://github.com/JabRef/jabref/issues/191))
 - Feature: Add an option to the FileList context menu to delete an associated file from the file system
 - Feature: Field names "Doi", "Ee", and "Url" are now written as "DOI", "EE", and "URL"
 - The default language is now automatically set to the system's locale.
 - Use correct encoding names ([#155](https://github.com/JabRef/jabref/issues/155)) and replace old encoding names in bibtex files. This changes the file header.
 - No longer write JabRef version to BibTex file header.
 - No longer add blank lines inside a bibtex entry
 - Feature: When pasting a Google search URL, meta data will be automatically stripped before insertion.
 - Feature: PDF auto download from ACS, arXiv, ScienceDirect, SpringerLink, and Google Scholar
 - List of authors is now auto generated `scripts/generate-authors.sh` and inserted into L10N About.html
 - Streamline logging API: Replace usages of java.util.logging with commons.logging
 - Remove support for custom icon themes. The user has to use the default one.
 - Solved [feature request 767](https://sourceforge.net/p/jabref/feature-requests/767/): New subdatabase based on AUX file (biblatex)
 - Feature: DOItoBibTeX fetcher now also handles HTTP URLs
 - Feature: "Normalize to BibTeX name format" also removes newlines
 - Tweak of preference defaults
   - Autolink requires that the filename starts with the given BibTeX key and the default filename patterns is key followed by title
   - Default sorting changed
   - Default label pattern changed from `[auth][year]` to `[authors3][year]`
 - Feature: case changers now leave protected areas (enclosed with curly brackets) alone
 - BREAKING: The BibTeX key generator settings from previous versions are lost
 - BREAKING: LabelPatterns `[auth.etal]`, `[authEtAl]`, `[authors]`, `[authorsN]`, `[authorLast]` and more to omit spaces and commas (and work as described at http://jabref.sourceforge.net/help/LabelPatterns.php)
 - BREAKING: `[keywordN]` returns the Nth keyword (as described in the help) and not the first N keywords
 - BREAKING: If field consists of blanks only or an emtpy string, it is not written at all
 - Feature: new LabelPattern `[authFirstFull]` returning the last name of the first author and also a "van" or "von" if it exists
 - Feature: all new lines when writing an entry are obeying the globally configured new line (File -> newline separator). Affects fields: abstract and review
 - Feature: `[veryShortTitle]` and `[shortTitle]` also skip words like "in", "among", "before", ...
 - Feature: New LabelPattern `[keywordsN]`, where N is optional. Returns the first N keywords. If no N is specified ("`[keywords]`"), all keywords are returned. Spaces are removed.
 - Update supported LookAndFeels
 - Show replaced journal abbreviations on console
 - Integrated [GVK-Plugin](http://www.gbv.de/wikis/cls/Jabref-GVK-Plugin)
 - The three options to manage file references are moved to their own separated group in the Tools menu. 
 - Default preferences: Remote server (port 6050) always started on first JabRef instance. This prevents JabRef loaded twice when opening a bib file.

### Fixed
 - Fixed the bug that the file encoding was not correctly determined from the first (or second) line
 - Fixed [#325](https://github.com/JabRef/jabref/issues/325): Deactivating AutoCompletion crashes EntryEditor
 - Fixed bug when having added and then removed a personal journal list, an exception is always shown on startup
 - Fixed a bug in the IEEEXploreFetcher
 - Fixed [bug 1282](https://sourceforge.net/p/jabref/bugs/1282/) related to backslashes duplication.
 - Fixed [bug 1285](https://sourceforge.net/p/jabref/bugs/1285/): Editing position is not lost on saving
 - Fixed [bug 1297](https://sourceforge.net/p/jabref/bugs/1297/): No console message on closing
 - Fixed [#194](https://github.com/JabRef/jabref/issues/194): JabRef starts again on Win XP and Win Vista
 - Fixed: Tooltips are now shown for the #-field when the bibtex entry is incomplete.
 - Fixed [#173](https://github.com/JabRef/jabref/issues/173): Personal journal abbreviation list is not loaded twice
 - Bugfix: Preview of external journal abbreviation list now displays the correct list
 - Fixed [#223](https://github.com/JabRef/jabref/issues/223): Window is displayed in visible area even when having multiple screens
 - Localization tweaks: "can not" -> "cannot" and "file name" -> "filename"
 - Fixed: When reconfiguring the BibTeX key generator, changes are applied instantly without requiring a restart of JabRef
 - Fixed [#250](https://github.com/JabRef/jabref/issues/250): No hard line breaks after 70 chars in serialized JabRef meta data
 - Fixed [bug 1296](https://sourceforge.net/p/jabref/bugs/1296/): External links in the help open in the standard browser
 - Fixed behavior of opening files: If an existing database is opened, it is focused now instead of opening it twice.

### Removed
 - Entry type 'Other' is not selectable anymore as it is no real entry type. Will be converted to 'Misc'.
 - BREAKING: Remove plugin functionality.
 - The key bindings for searching specific databases are removed
 - Remove option to toggle native file dialog on mac by making JabRef always use native file dialogs on mac
 - Remove options to set PDF and PS directories per .bib database as the general options have also been deleted.
 - Remove option to disable renaming in FileChooser dialogs.
 - Remove option to hide the BibTeX Code tab in the entry editor.
 - Remove option to set a custom icon for the external file types. This is not possible anymore with the new icon font.
 - Remove legacy options to sync files in the "pdf" or "ps" field
 - Remove button to merge entries and keep the old ones.
 - Remove non-compact rank symbols in favor of compact rank
 - Remove Mr.DLib support as MR.DLib will be shut down in 2015
 - Remove support for key bindings per external application by allowing only the key binding "push to application" for the currently selected external application.
 - Remove "edit preamble" from toolbar
 - Remove support to the move-to-SysTray action
 - Remove incremental search
 - Remove option to disable autocompleters for search and make this always one
 - Remove option to highlight matches and make this always one when not using regex or grammar-based search
 - Remove non-working web searches: JSTOR and Sciencedirect (planned to be fixed for the next release)
 - Remove option Tools -> Open PDF or PS which is replaced by Tools -> Open File

## 2.80 - never released

Version 2.80 was intended as intermediate step to JabRef 3.0.
Since much functionality has changed during development, a release of this version was skipped.

## 2.11

The changelog of 2.11 and versions before is maintained as [text file](https://github.com/JabRef/jabref/blob/dev_2.11/CHANGELOG) in the [dev_2.11 branch](https://github.com/JabRef/jabref/tree/dev_2.11).

[Unreleased]: https://github.com/JabRef/jabref/compare/v3.4...HEAD
[3.4]: https://github.com/JabRef/jabref/compare/v3.3...v3.4
[3.3]: https://github.com/JabRef/jabref/compare/v3.2...v3.3
[3.2]: https://github.com/JabRef/jabref/compare/v3.1...v3.2
[3.1]: https://github.com/JabRef/jabref/compare/v3.0...v3.1
[3.0]: https://github.com/JabRef/jabref/compare/v2.11.1...v3.0
[dev_2.11]: https://github.com/JabRef/jabref/compare/v2.11.1...dev_2.11
[2.11.1]: https://github.com/JabRef/jabref/compare/v2.11...v2.11.1<|MERGE_RESOLUTION|>--- conflicted
+++ resolved
@@ -20,11 +20,8 @@
 - The [online forum](http://discourse.jabref.org/) is now directly accessible via the "Help" menu
 
 ### Fixed
-<<<<<<< HEAD
 - Fixed [#1530](https://github.com/JabRef/jabref/issues/1530): Unescaped hashes in the url field are ignored by the integrity checker
-=======
 - Springer fetcher now fetches the requested number of entries (not one less as before)
->>>>>>> 6d10f183
 - Fixed [#405](https://github.com/JabRef/jabref/issues/405): Added more {} around capital letters in Unicode/HTML to LaTeX conversion to preserve them
 - Alleviate multiuser concurrency issue when near simultaneous saves occur to a shared database file
 - Fixed [#1476](https://github.com/JabRef/jabref/issues/1476): NPE when importing from SQL DB because of missing DatabaseMode
