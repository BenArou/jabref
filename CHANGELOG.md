# Changelog

All notable changes to this project will be documented in this file.
The format is based on [Keep a Changelog](https://keepachangelog.com/en/1.0.0/).
We refer to [GitHub issues](https://github.com/JabRef/jabref/issues) by using `#NUM`.
In case, there is no issue present, the pull request implementing the feature is linked.

Note that this project **does not** adhere to [Semantic Versioning](http://semver.org/).

## [Unreleased]

### Added

<<<<<<< HEAD
- We added default values for delimiters in Add Subgroup window [#6624](https://github.com/JabRef/jabref/issues/6624) 
=======
- We improved responsiveness of general fields specification dialog window. [#6643](https://github.com/JabRef/jabref/issues/6604)
>>>>>>> a3368428
- We added support for importing ris file and load DOI [#6530](https://github.com/JabRef/jabref/issues/6530)
- We added the Library properties to a context menu on the library tabs [#6485](https://github.com/JabRef/jabref/issues/6485)
- We added a new field in the preferences in 'BibTeX key generator' for unwanted characters that can be user-specified. [#6295](https://github.com/JabRef/jabref/issues/6295)
- We added support for searching ShortScience for an entry through the user's browser. [#6018](https://github.com/JabRef/jabref/pull/6018)
- We updated EditionChecker to permit edition to start with a number. [#6144](https://github.com/JabRef/jabref/issues/6144)
- We added tooltips for most fields in the entry editor containing a short description. [#5847](https://github.com/JabRef/jabref/issues/5847)
- We added support for basic markdown in custom formatted previews [#6194](https://github.com/JabRef/jabref/issues/6194)
- We now show the number of items found and selected to import in the online search dialog. [#6248](https://github.com/JabRef/jabref/pull/6248)
- We created a new install screen for macOS. [#5759](https://github.com/JabRef/jabref/issues/5759)
- We added a new integrity check for duplicate DOIs. [koppor#339](https://github.com/koppor/jabref/issues/339)
- We implemented an option to download fulltext files while importing. [#6381](https://github.com/JabRef/jabref/pull/6381)
- We added a progress-indicator showing the average progress of background tasks to the toolbar. Clicking it reveals a pop-over with a list of running background tasks. [6443](https://github.com/JabRef/jabref/pull/6443)
- We fixed the bug when strike the delete key in the text field. [#6421](https://github.com/JabRef/jabref/issues/6421)
- We added a BibTex key modifier for truncating strings. [#3915](https://github.com/JabRef/jabref/issues/3915)
- We added support for jumping to target entry when typing letter/digit after sorting a column in maintable [#6146](https://github.com/JabRef/jabref/issues/6146)
- We added a new fetcher to enable users to search all available E-Libraries simultaneously. [koppor#369](https://github.com/koppor/jabref/issues/369)
- We added the field "entrytype" to the export sort criteria [#6531](https://github.com/JabRef/jabref/pull/6531)

### Changed

- We improved the arXiv fetcher. Now it should find entries even more reliably and does no longer include the version (e.g `v1`) in the `eprint` field. [forum#1941](https://discourse.jabref.org/t/remove-version-in-arxiv-import/1941)
- We moved the group search bar and the button "New group" from bottom to top position to make it more prominent. [#6112](https://github.com/JabRef/jabref/pull/6112)
- When JabRef finds a `.sav` file without changes, there is no dialog asking for acceptance of changes anymore.
- We changed the buttons for import/export/show all/reset of preferences to smaller icon buttons in the preferences dialog. [#6130](https://github.com/JabRef/jabref/pull/6130)
- We moved the functionality "Manage field names & content" from the "Library" menu to the "Edit" menu, because it affects the selected entries and not the whole library
- We merged the functionality "Append contents from a BibTeX library into the currently viewed library" into the "Import into database" functionality. Fixes [#6049](https://github.com/JabRef/jabref/issues/6049).
- We changed the directory where fulltext downloads are stored to the directory set in the import-tab in preferences. [#6381](https://github.com/JabRef/jabref/pull/6381)
- We improved the error message for invalid jstyles. [#6303](https://github.com/JabRef/jabref/issues/6303)
- We changed the section name of 'Advanced' to 'Network' in the preferences and removed some obsolete options.[#6489](https://github.com/JabRef/jabref/pull/6489)
- We improved the context menu of the column "Linked identifiers" of the main table, by truncating their texts, if they are too long. [#6499](https://github.com/JabRef/jabref/issues/6499)
- We merged the main table tabs in the preferences dialog. [#6518](https://github.com/JabRef/jabref/pull/6518)
- We changed the command line option 'generateBibtexKeys' to the more generic term 'generateCitationKeys' while the short option remains 'g'.[#6545](https://github.com/JabRef/jabref/pull/6545)
- We improved the "Possible duplicate entries" window to remember its size and position throughout a session. [#6582](https://github.com/JabRef/jabref/issues/6582)

### Fixed

- We fixed an issue where entry preview tab has no name in drop down list. [#6591](https://github.com/JabRef/jabref/issues/6591)
- We fixed to only search file links in the BIB file location directory when preferences has corresponding checkbox checked. [#5891](https://github.com/JabRef/jabref/issues/5891)
- We fixed wrong button order (Apply and Cancel) in ManageProtectedTermsDialog.
- We fixed an issue with incompatible characters at BibTeX key [#6257](https://github.com/JabRef/jabref/issues/6257)
- We fixed an issue where dash (`-`) was reported as illegal BibTeX key [#6295](https://github.com/JabRef/jabref/issues/6295)
- We greatly improved the performance of the overall application and many operations. [#5071](https://github.com/JabRef/jabref/issues/5071)
- We fixed an issue where sort by priority was broken. [#6222](https://github.com/JabRef/jabref/issues/6222)
- We fixed an issue where opening a library from the recent libraries menu was not possible. [#5939](https://github.com/JabRef/jabref/issues/5939)
- We fixed an issue with inconsistent capitalization of file extensions when downloading files. [#6115](https://github.com/JabRef/jabref/issues/6115)
- We fixed the display of language and encoding in the preferences dialog. [#6130](https://github.com/JabRef/jabref/pull/6130)
- Now the link and/or the link description in the column "linked files" of the main table gets truncated or wrapped, if too long, otherwise display issues arise. [#6178](https://github.com/JabRef/jabref/issues/6178)
- We fixed the issue that groups panel does not keep size when resizing window. [#6180](https://github.com/JabRef/jabref/issues/6180)
- We fixed an error that sometimes occurred when using the context menu. [#6085](https://github.com/JabRef/jabref/issues/6085)
- We fixed an issue where search full-text documents downloaded files with same name, overwriting existing files. [#6174](https://github.com/JabRef/jabref/pull/6174)
- We fixed an issue when importing into current library an erroneous message "import cancelled" is displayed even though import is successful. [#6266](https://github.com/JabRef/jabref/issues/6266)
- We fixed an issue where custom jstyles for Open/LibreOffice where not saved correctly. [#6170](https://github.com/JabRef/jabref/issues/6170)
- We fixed an issue where the INSPIRE fetcher was no longer working [#6229](https://github.com/JabRef/jabref/issues/6229)
- We fixed an issue where custom exports with an uppercase file extension could not be selected for "Copy...-> Export to Clipboard" [#6285](https://github.com/JabRef/jabref/issues/6285)
- We fixed the display of icon both in the main table and linked file editor. [#6169](https://github.com/JabRef/jabref/issues/6169)
- We fixed the paste entry command in the menu and toolbar, that did not do anything. [#6293](https://github.com/JabRef/jabref/issues/6293)
- We fixed an issue where the windows installer did not create an entry in the start menu [bug report in the forum](https://discourse.jabref.org/t/error-while-fetching-from-doi/2018/3)
- We fixed an issue where only the field `abstract` and `comment` were declared as multiline fields. Other fields can now be configured in the preferences using "Do not wrap the following fields when saving" [4373](https://github.com/JabRef/jabref/issues/4373)
- We fixed an issue where JabRef switched to discrete graphics under macOS [#5935](https://github.com/JabRef/jabref/issues/5935)
- We fixed an issue where the Preferences entry preview will be unexpected modified leads to Value too long exception [#6198](https://github.com/JabRef/jabref/issues/6198)
- We fixed an issue where custom jstyles for Open/LibreOffice would only be valid if a layout line for the entry type `default` was at the end of the layout section [#6303](https://github.com/JabRef/jabref/issues/6303)
- We fixed an issue where a new entry is not shown in the library if a search is active [#6297](https://github.com/JabRef/jabref/issues/6297)
- We fixed an issue where long directory names created from patterns could create an exception. [#3915](https://github.com/JabRef/jabref/issues/3915)
- We fixed an issue where sort on numeric cases was broken. [#6349](https://github.com/JabRef/jabref/issues/6349)
- We fixed an issue where year and month fields were not cleared when converting to biblatex [#6224](https://github.com/JabRef/jabref/issues/6224)
- We fixed an issue where an "Not on FX thread" exception occured when saving on linux [#6453](https://github.com/JabRef/jabref/issues/6453)
- We fixed an issue where the library sort order was lost. [#6091](https://github.com/JabRef/jabref/issues/6091)
- We fixed an issue where brackets in regular expressions were not working. [6469](https://github.com/JabRef/jabref/pull/6469)
- We fixed an issue where multiple background task popups stacked over each other.. [#6472](https://github.com/JabRef/jabref/issues/6472)
- We fixed an issue where LaTeX citations for specific commands (\autocites) of biblatex-mla were not recognized. [#6476](https://github.com/JabRef/jabref/issues/6476)
- We fixed an issue where drag and drop was not working on empty database. [#6487](https://github.com/JabRef/jabref/issues/6487)
- We fixed an issue where the name fields were not updated after the preferences changed. [#6515](https://github.com/JabRef/jabref/issues/6515)
- We fixed an issue where "null" appeared in generated BibTeX keys. [#6459](https://github.com/JabRef/jabref/issues/6459)
- We fixed an issue where the authors' names were incorrectly displayed in the authors' column when they were bracketed. [#6465](https://github.com/JabRef/jabref/issues/6465) [#6459](https://github.com/JabRef/jabref/issues/6459)
- We fixed an issue where importing certain unlinked files would result in an exception [#5815](https://github.com/JabRef/jabref/issues/5815)
- We fixed an issue where downloaded files would be moved to a directory named after the citationkey when no file directory pattern is specified [#6589](https://github.com/JabRef/jabref/issues/6589)
- We fixed an issue with the creation of a group of cited entries which incorrectly showed the message that the library had been modified externally whenever saving the library. [#6420](https://github.com/JabRef/jabref/issues/6420)
- We fixed an issue with the creation of a group of cited entries. Now the file path to an aux file gets validated. [#6585](https://github.com/JabRef/jabref/issues/6585)
- We fixed an issue on Linux systems where the application would crash upon inotify failure. Now, the user is prompted with a warning, and given the choice to continue the session. [#6073](https://github.com/JabRef/jabref/issues/6073)

### Removed

- We removed the option of the "enforce legal key". [#6295](https://github.com/JabRef/jabref/issues/6295)
- We removed the obsolete `External programs / Open PDF` section in the preferences, as the default application to open PDFs is now set in the `Manage external file types` dialog. [#6130](https://github.com/JabRef/jabref/pull/6130)
- We removed the option to configure whether a `.bib.bak` file should be generated upon save. It is now always enabled. Documentation at <https://docs.jabref.org/general/autosave>. [#6092](https://github.com/JabRef/jabref/issues/6092)
- We removed the built-in list of IEEE journal abbreviations using BibTeX strings. If you still want to use them, you have to download them separately from <https://abbrv.jabref.org>.

## [5.0] – 2020-03-06

### Changed

- Added browser integration to the snap package for firefox/chromium browsers. [#6062](https://github.com/JabRef/jabref/pull/6062)
- We reintroduced the possibility to extract references from plain text (using [GROBID](https://grobid.readthedocs.io/en/latest/)). [#5614](https://github.com/JabRef/jabref/pull/5614)
- We changed the open office panel to show buttons in rows of three instead of going straight down to save space as the button expanded out to take up unnecessary horizontal space. [#5479](https://github.com/JabRef/jabref/issues/5479)
- We cleaned up the group add/edit dialog. [#5826](https://github.com/JabRef/jabref/pull/5826)
- We reintroduced the index column. [#5844](https://github.com/JabRef/jabref/pull/5844)
- Filenames of external files can no longer contain curly braces. [#5926](https://github.com/JabRef/jabref/pull/5926)
- We made the filters more easily accessible in the integrity check dialog. [#5955](https://github.com/JabRef/jabref/pull/5955)
- We reimplemented and improved the dialog "Customize entry types". [#4719](https://github.com/JabRef/jabref/issues/4719)
- We added an [American Physical Society](https://journals.aps.org/) fetcher. [#818](https://github.com/JabRef/jabref/issues/818)
- We added possibility to enable/disable items quantity in groups. [#6042](https://github.com/JabRef/jabref/issues/6042)

### Fixed

- We fixed an issue where the command line console was always opened in the background. [#5474](https://github.com/JabRef/jabref/issues/5474)
- We fixed and issue where pdf files will not open under some KDE linux distributions when using okular. [#5253](https://github.com/JabRef/jabref/issues/5253)
- We fixed an issue where the Medline fetcher was only working when JabRef was running from source. [#5645](https://github.com/JabRef/jabref/issues/5645)
- We fixed some visual issues in the dark theme. [#5764](https://github.com/JabRef/jabref/pull/5764) [#5753](https://github.com/JabRef/jabref/issues/5753)
- We fixed an issue where non-default previews didn't handle unicode characters. [#5779](https://github.com/JabRef/jabref/issues/5779)
- We improved the performance, especially changing field values in the entry should feel smoother now. [#5843](https://github.com/JabRef/jabref/issues/5843)
- We fixed an issue where the ampersand character wasn't rendering correctly on previews. [#3840](https://github.com/JabRef/jabref/issues/3840)
- We fixed an issue where an erroneous "The library has been modified by another program" message was shown when saving. [#4877](https://github.com/JabRef/jabref/issues/4877)
- We fixed an issue where the file extension was missing after downloading a file (we now fall-back to pdf). [#5816](https://github.com/JabRef/jabref/issues/5816)
- We fixed an issue where cleaning up entries broke web URLs, if "Make paths of linked files relative (if possible)" was enabled, which resulted in various other issues subsequently. [#5861](https://github.com/JabRef/jabref/issues/5861)
- We fixed an issue where the tab "Required fields" of the entry editor did not show all required fields, if at least two of the defined required fields are linked with a logical or. [#5859](https://github.com/JabRef/jabref/issues/5859)
- We fixed several issues concerning managing external file types: Now everything is usable and fully functional. Previously, there were problems with the radio buttons, with saving the settings and with loading an input field value. Furthermore, different behavior for Windows and other operating systems was given, which was unified as well. [#5846](https://github.com/JabRef/jabref/issues/5846)
- We fixed an issue where entries containing Unicode charaters were not parsed correctly [#5899](https://github.com/JabRef/jabref/issues/5899)
- We fixed an issue where an entry containing an external filename with curly braces could not be saved. Curly braces are now longer allowed in filenames. [#5899](https://github.com/JabRef/jabref/issues/5899)
- We fixed an issue where changing the type of an entry did not update the main table [#5906](https://github.com/JabRef/jabref/issues/5906)
- We fixed an issue in the optics of the library properties, that cropped the dialog on scaled displays. [#5969](https://github.com/JabRef/jabref/issues/5969)
- We fixed an issue where changing the type of an entry did not update the main table. [#5906](https://github.com/JabRef/jabref/issues/5906)
- We fixed an issue where opening a library from the recent libraries menu was not possible. [#5939](https://github.com/JabRef/jabref/issues/5939)
- We fixed an issue where the most bottom group in the list got lost, if it was dragged on itself. [#5983](https://github.com/JabRef/jabref/issues/5983)
- We fixed an issue where changing entry type doesn't always work when biblatex source is shown. [#5905](https://github.com/JabRef/jabref/issues/5905)
- We fixed an issue where the group and the link column were not updated after changing the entry in the main table. [#5985](https://github.com/JabRef/jabref/issues/5985)
- We fixed an issue where reordering the groups was not possible after inserting an article. [#6008](https://github.com/JabRef/jabref/issues/6008)
- We fixed an issue where citation styles except the default "Preview" could not be used. [#56220](https://github.com/JabRef/jabref/issues/5622)
- We fixed an issue where a warning was displayed when the title content is made up of two sentences. [#5832](https://github.com/JabRef/jabref/issues/5832)
- We fixed an issue where an exception was thrown when adding a save action without a selected formatter in the library properties [#6069](https://github.com/JabRef/jabref/issues/6069)
- We fixed an issue where JabRef's icon was missing in the Export to clipboard Dialog. [#6286](https://github.com/JabRef/jabref/issues/6286)
- We fixed an issue when an "Abstract field" was duplicating text, when importing from RIS file (Neurons) [#6065](https://github.com/JabRef/jabref/issues/6065)
- We fixed an issue where adding the addition of a new entry was not completely validated [#6370](https://github.com/JabRef/jabref/issues/6370)
- We fixed an issue where the blue and red text colors in the Merge entries dialog were not quite visible [#6334](https://github.com/JabRef/jabref/issues/6334)
- We fixed an issue where underscore character was removed from the file name in the Recent Libraries list in File menu [#6383](https://github.com/JabRef/jabref/issues/6383)
- We fixed an issue where few keyboard shortcuts regarding new entries were missing [#6403](https://github.com/JabRef/jabref/issues/6403)

### Removed

- Ampersands are no longer escaped by default in the `bib` file. If you want to keep the current behaviour, you can use the new "Escape Ampersands" formatter as a save action. [#5869](https://github.com/JabRef/jabref/issues/5869)
- The "Merge Entries" entry was removed from the Quality Menu. Users should use the right-click menu instead. [#6021](https://github.com/JabRef/jabref/pull/6021)

## [5.0-beta] – 2019-12-15

### Changed

- We added a short DOI field formatter which shortens DOI to more human-readable form. [koppor#343](https://github.com/koppor/jabref/issues/343)
- We improved the display of group memberships by adding multiple colored bars if the entry belongs to more than one group. [#4574](https://github.com/JabRef/jabref/issues/4574)
- We added an option to show the preview as an extra tab in the entry editor (instead of in a split view). [#5244](https://github.com/JabRef/jabref/issues/5244)
- A custom Open/LibreOffice jstyle file now requires a layout line for the entry type `default` [#5452](https://github.com/JabRef/jabref/issues/5452)
- The entry editor is now open by default when JabRef starts up. [#5460](https://github.com/JabRef/jabref/issues/5460)
- Customized entry types are now serialized in alphabetical order in the bib file.
- We added a new ADS fetcher to use the new ADS API. [#4949](https://github.com/JabRef/jabref/issues/4949)
- We added support of the [X11 primary selection](https://unix.stackexchange.com/a/139193/18033) [#2389](https://github.com/JabRef/jabref/issues/2389)
- We added support to switch between biblatex and bibtex library types. [#5550](https://github.com/JabRef/jabref/issues/5550)
- We changed the save action buttons to be easier to understand. [#5565](https://github.com/JabRef/jabref/issues/5565)
- We made the columns for groups, files and uri in the main table reorderable and merged the clickable icon columns for uri, url, doi and eprint. [#5544](https://github.com/JabRef/jabref/pull/5544)
- We reduced the number of write actions performed when autosave is enabled [#5679](https://github.com/JabRef/jabref/issues/5679)
- We made the column sort order in the main table persistent [#5730](https://github.com/JabRef/jabref/pull/5730)
- When an entry is modified on disk, the change dialog now shows the merge dialog to highlight the changes [#5688](https://github.com/JabRef/jabref/pull/5688)

### Fixed

- Inherit fields from cross-referenced entries as specified by biblatex. [#5045](https://github.com/JabRef/jabref/issues/5045)
- We fixed an issue where it was no longer possible to connect to LibreOffice. [#5261](https://github.com/JabRef/jabref/issues/5261)
- The "All entries group" is no longer shown when no library is open.
- We fixed an exception which occurred when closing JabRef. [#5348](https://github.com/JabRef/jabref/issues/5348)
- We fixed an issue where JabRef reports incorrectly about customized entry types. [#5332](https://github.com/JabRef/jabref/issues/5332)
- We fixed a few problems that prevented JabFox to communicate with JabRef. [#4737](https://github.com/JabRef/jabref/issues/4737) [#4303](https://github.com/JabRef/jabref/issues/4303)
- We fixed an error where the groups containing an entry loose their highlight color when scrolling. [#5022](https://github.com/JabRef/jabref/issues/5022)
- We fixed an error where scrollbars were not shown. [#5374](https://github.com/JabRef/jabref/issues/5374)
- We fixed an error where an exception was thrown when merging entries. [#5169](https://github.com/JabRef/jabref/issues/5169)
- We fixed an error where certain metadata items were not serialized alphabetically.
- After assigning an entry to a group, the item count is now properly colored to reflect the new membership of the entry. [#3112](https://github.com/JabRef/jabref/issues/3112)
- The group panel is now properly updated when switching between libraries (or when closing/opening one). [#3142](https://github.com/JabRef/jabref/issues/3142)
- We fixed an error where the number of matched entries shown in the group pane was not updated correctly. [#4441](https://github.com/JabRef/jabref/issues/4441)
- We fixed an error where the wrong file is renamed and linked when using the "Copy, rename and link" action. [#5653](https://github.com/JabRef/jabref/issues/5653)
- We fixed a "null" error when writing XMP metadata. [#5449](https://github.com/JabRef/jabref/issues/5449)
- We fixed an issue where empty keywords lead to a strange display of automatic keyword groups. [#5333](https://github.com/JabRef/jabref/issues/5333)
- We fixed an error where the default color of a new group was white instead of dark gray. [#4868](https://github.com/JabRef/jabref/issues/4868)
- We fixed an issue where the first field in the entry editor got the focus while performing a different action (like searching). [#5084](https://github.com/JabRef/jabref/issues/5084)
- We fixed an issue where multiple entries were highlighted in the web search result after scrolling. [#5035](https://github.com/JabRef/jabref/issues/5035)
- We fixed an issue where the hover indication in the web search pane was not working. [#5277](https://github.com/JabRef/jabref/issues/5277)
- We fixed an error mentioning "javafx.controls/com.sun.javafx.scene.control" that was thrown when interacting with the toolbar.
- We fixed an error where a cleared search was restored after switching libraries. [#4846](https://github.com/JabRef/jabref/issues/4846)
- We fixed an exception which occurred when trying to open a non-existing file from the "Recent files"-menu [#5334](https://github.com/JabRef/jabref/issues/5334)
- We fixed an issues where the search highlight in the entry preview did not worked. [#5069](https://github.com/JabRef/jabref/issues/5069)
- The context menu for fields in the entry editor is back. [#5254](https://github.com/JabRef/jabref/issues/5254)
- We fixed an exception which occurred when trying to open a non-existing file from the "Recent files"-menu [#5334](https://github.com/JabRef/jabref/issues/5334)
- We fixed a problem where the "editor" information has been duplicated during saving a .bib-Database. [#5359](https://github.com/JabRef/jabref/issues/5359)
- We re-introduced the feature to switch between different preview styles. [#5221](https://github.com/JabRef/jabref/issues/5221)
- We fixed various issues (including [#5263](https://github.com/JabRef/jabref/issues/5263)) related to copying entries to the clipboard
- We fixed some display errors in the preferences dialog and replaced some of the controls [#5033](https://github.com/JabRef/jabref/pull/5033) [#5047](https://github.com/JabRef/jabref/pull/5047) [#5062](https://github.com/JabRef/jabref/pull/5062) [#5141](https://github.com/JabRef/jabref/pull/5141) [#5185](https://github.com/JabRef/jabref/pull/5185) [#5265](https://github.com/JabRef/jabref/pull/5265) [#5315](https://github.com/JabRef/jabref/pull/5315) [#5360](https://github.com/JabRef/jabref/pull/5360)
- We fixed an exception which occurred when trying to import entries without an open library. [#5447](https://github.com/JabRef/jabref/issues/5447)
- The "Automatically set file links" feature now follows symbolic links. [#5664](https://github.com/JabRef/jabref/issues/5664)
- After successful import of one or multiple bib entries the main table scrolls to the first imported entry [#5383](https://github.com/JabRef/jabref/issues/5383)
- We fixed an exception which occurred when an invalid jstyle was loaded. [#5452](https://github.com/JabRef/jabref/issues/5452)
- We fixed an issue where the command line arguments `importBibtex` and `importToOpen` did not import into the currently open library, but opened a new one. [#5537](https://github.com/JabRef/jabref/issues/5537)
- We fixed an error where the preview theme did not adapt to the "Dark" mode [#5463](https://github.com/JabRef/jabref/issues/5463)
- We fixed an issue where multiple entries were allowed in the "crossref" field [#5284](https://github.com/JabRef/jabref/issues/5284)
- We fixed an issue where the merge dialog showed the wrong text colour in "Dark" mode [#5516](https://github.com/JabRef/jabref/issues/5516)
- We fixed visibility issues with the scrollbar and group selection highlight in "Dark" mode, and enabled "Dark" mode for the OpenOffice preview in the style selection window. [#5522](https://github.com/JabRef/jabref/issues/5522)
- We fixed an issue where the author field was not correctly parsed during bibtex key-generation. [#5551](https://github.com/JabRef/jabref/issues/5551)
- We fixed an issue where notifications where shown during autosave. [#5555](https://github.com/JabRef/jabref/issues/5555)
- We fixed an issue where the side pane was not remembering its position. [#5615](https://github.com/JabRef/jabref/issues/5615)
- We fixed an issue where JabRef could not interact with [Oracle XE](https://www.oracle.com/de/database/technologies/appdev/xe.html) in the [shared SQL database setup](https://docs.jabref.org/collaborative-work/sqldatabase).
- We fixed an issue where the toolbar icons were hidden on smaller screens.
- We fixed an issue where renaming referenced files for bib entries with long titles was not possible. [#5603](https://github.com/JabRef/jabref/issues/5603)
- We fixed an issue where a window which is on an external screen gets unreachable when external screen is removed. [#5037](https://github.com/JabRef/jabref/issues/5037)
- We fixed a bug where the selection of groups was lost after drag and drop. [#2868](https://github.com/JabRef/jabref/issues/2868)
- We fixed an issue where the custom entry types didn't show the correct display name [#5651](https://github.com/JabRef/jabref/issues/5651)

### Removed

- We removed some obsolete notifications. [#5555](https://github.com/JabRef/jabref/issues/5555)
- We removed an internal step in the [ISBN-to-BibTeX fetcher](https://docs.jabref.org/import-using-publication-identifiers/isbntobibtex): The [ISBN to BibTeX Converter](https://manas.tungare.name/software/isbn-to-bibtex) by [@manastungare](https://github.com/manastungare) is not used anymore, because it is offline: "people using this tool have not been generating enough sales for Amazon."
- We removed the option to control the default drag and drop behaviour. You can use the modifier keys (like CtrL or Alt) instead.

## [5.0-alpha] – 2019-08-25

### Changed

- We added eventitle, eventdate and venue fields to `@unpublished` entry type.
- We added `@software` and `@dataSet` entry type to biblatex.
- All fields are now properly sorted alphabetically (in the subgroups of required/optional fields) when the entry is written to the bib file.
- We fixed an issue where some importers used the field `pubstatus` instead of the standard BibTeX field `pubstate`.
- We changed the latex command removal for docbook exporter. [#3838](https://github.com/JabRef/jabref/issues/3838)
- We changed the location of some fields in the entry editor (you might need to reset your preferences for these changes to come into effect)
  - Journal/Year/Month in biblatex mode -> Deprecated (if filled)
  - DOI/URL: General -> Optional
  - Internal fields like ranking, read status and priority: Other -> General
  - Moreover, empty deprecated fields are no longer shown
- Added server timezone parameter when connecting to a shared database.
- We updated the dialog for setting up general fields.
- URL field formatting is updated. All whitespace chars, located at the beginning/ending of the URL, are trimmed automatically
- We changed the behavior of the field formatting dialog such that the `bibtexkey` is not changed when formatting all fields or all text fields.
- We added a "Move file to file directory and rename file" option for simultaneously moving and renaming of document file. [#4166](https://github.com/JabRef/jabref/issues/4166)
- Use integrated graphics card instead of discrete on macOS [#4070](https://github.com/JabRef/jabref/issues/4070)
- We added a cleanup operation that detects an arXiv identifier in the note, journal or URL field and moves it to the `eprint` field.
  Because of this change, the last-used cleanup operations were reset.
- We changed the minimum required version of Java to 1.8.0_171, as this is the latest release for which the automatic Java update works.  [#4093](https://github.com/JabRef/jabref/issues/4093)
- The special fields like `Printed` and `Read status` now show gray icons when the row is hovered.
- We added a button in the tab header which allows you to close the database with one click. [#494](https://github.com/JabRef/jabref/issues/494)
- Sorting in the main table now takes information from cross-referenced entries into account. [#2808](https://github.com/JabRef/jabref/issues/2808)
- If a group has a color specified, then entries matched by this group have a small colored bar in front of them in the main table.
- Change default icon for groups to a circle because a colored version of the old icon was hard to distinguish from its black counterpart.
- In the main table, the context menu appears now when you press the "context menu" button on the keyboard. [feature request in the forum](http://discourse.jabref.org/t/how-to-enable-keyboard-context-key-windows)
- We added icons to the group side panel to quickly switch between `union` and `intersection` group view mode. [#3269](https://github.com/JabRef/jabref/issues/3269).
- We use `https` for [fetching from most online bibliographic database](https://docs.jabref.org/import-using-online-bibliographic-database).
- We changed the default keyboard shortcuts for moving between entries when the entry editor is active to ̀<kbd>alt</kbd> + <kbd>up/down</kbd>.
- Opening a new file now prompts the directory of the currently selected file, instead of the directory of the last opened file.
- Window state is saved on close and restored on start.
- We made the MathSciNet fetcher more reliable.
- We added the ISBN fetcher to the list of fetcher available under "Update with bibliographic information from the web" in the entry editor toolbar.
- Files without a defined external file type are now directly opened with the default application of the operating system
- We streamlined the process to rename and move files by removing the confirmation dialogs.
- We removed the redundant new lines of markings and wrapped the summary in the File annotation tab. [#3823](https://github.com/JabRef/jabref/issues/3823)
- We add auto URL formatting when user paste link to URL field in entry editor. [koppor#254](https://github.com/koppor/jabref/issues/254)
- We added a minimum height for the entry editor so that it can no longer be hidden by accident. [#4279](https://github.com/JabRef/jabref/issues/4279)
- We added a new keyboard shortcut so that the entry editor could be closed by <kbd>Ctrl</kbd> + <kbd>E</kbd>. [#4222](https://github.com/JabRef/jabref/issues/4222)
- We added an option in the preference dialog box, that allows user to pick the dark or light theme option. [#4130](https://github.com/JabRef/jabref/issues/4130)
- We updated the Related Articles tab to accept JSON from the new version of the Mr. DLib service
- We added an option in the preference dialog box that allows user to choose behavior after dragging and dropping files in Entry Editor. [#4356](https://github.com/JabRef/jabref/issues/4356)
- We added the ability to have an export preference where previously "File"-->"Export"/"Export selected entries" would not save the user's preference[#4495](https://github.com/JabRef/jabref/issues/4495)
- We optimized the code responsible for connecting to an external database, which should lead to huge improvements in performance.
- For automatically created groups, added ability to filter groups by entry type. [#4539](https://github.com/JabRef/jabref/issues/4539)
- We added the ability to add field names from the Preferences Dialog [#4546](https://github.com/JabRef/jabref/issues/4546)
- We added the ability to change the column widths directly in the main
. [#4546](https://github.com/JabRef/jabref/issues/4546)
- We added a description of how recommendations were chosen and better error handling to Related Articles tab
- We added the ability to execute default action in dialog by using with <kbd>Ctrl</kbd> + <kbd>Enter</kbd> combination [#4496](https://github.com/JabRef/jabref/issues/4496)
- We grouped and reordered the Main Menu (File, Edit, Library, Quality, Tools, and View tabs & icons). [#4666](https://github.com/JabRef/jabref/issues/4666) [#4667](https://github.com/JabRef/jabref/issues/4667) [#4668](https://github.com/JabRef/jabref/issues/4668) [#4669](https://github.com/JabRef/jabref/issues/4669) [#4670](https://github.com/JabRef/jabref/issues/4670) [#4671](https://github.com/JabRef/jabref/issues/4671) [#4672](https://github.com/JabRef/jabref/issues/4672) [#4673](https://github.com/JabRef/jabref/issues/4673)
- We added additional modifiers (capitalize, titlecase and sentencecase) to the Bibtex key generator. [#1506](https://github.com/JabRef/jabref/issues/1506)
- We have migrated from the mysql jdbc connector to the mariadb one for better authentication scheme support. [#4746](https://github.com/JabRef/jabref/issues/4745)
- We grouped the toolbar icons and changed the Open Library and Copy icons. [#4584](https://github.com/JabRef/jabref/issues/4584)
- We added a browse button next to the path text field for aux-based groups. [#4586](https://github.com/JabRef/jabref/issues/4586)
- We changed the title of Group Dialog to "Add subgroup" from "Edit group" when we select Add subgroup option.
- We enable import button only if entries are selected. [#4755](https://github.com/JabRef/jabref/issues/4755)
- We made modifications to improve the contrast of UI elements. [#4583](https://github.com/JabRef/jabref/issues/4583)
- We added a warning for empty BibTeX keys in the entry editor. [#4440](https://github.com/JabRef/jabref/issues/4440)
- We added an option in the settings to set the default action in JabRef when right clicking on any entry in any database and selecting "Open folder". [#4763](https://github.com/JabRef/jabref/issues/4763)
- The Medline fetcher now normalizes the author names according to the BibTeX-Standard [#4345](https://github.com/JabRef/jabref/issues/4345)
- We added an option on the Linked File Viewer to rename the attached file of an entry directly on the JabRef. [#4844](https://github.com/JabRef/jabref/issues/4844)
- We added an option in the preference dialog box that allows user to enable helpful tooltips.[#3599](https://github.com/JabRef/jabref/issues/3599)
- We reworked the functionality for extracting BibTeX entries from plain text, because our used service [freecite shut down](https://library.brown.edu/libweb/freecite_notice.php). [#5206](https://github.com/JabRef/jabref/pull/5206)
- We moved the dropdown menu for selecting the push-application from the toolbar into the external application preferences. [#674](https://github.com/JabRef/jabref/issues/674)
- We removed the alphabetical ordering of the custom tabs and updated the error message when trying to create a general field with a name containing an illegal character. [#5019](https://github.com/JabRef/jabref/issues/5019)
- We added a context menu to the bib(la)tex-source-editor to copy'n'paste. [#5007](https://github.com/JabRef/jabref/pull/5007)
- We added a tool that allows searching for citations in LaTeX files. It scans directories and shows which entries are used, how many times and where.
- We added a 'LaTeX citations' tab to the entry editor, to search for citations to the active entry in the LaTeX file directory. It can be disabled in the preferences dialog.
- We added an option in preferences to allow for integers in field "edition" when running database in bibtex mode. [#4680](https://github.com/JabRef/jabref/issues/4680)
- We added the ability to use negation in export filter layouts. [#5138](https://github.com/JabRef/jabref/pull/5138)
- Focus on Name Area instead of 'OK' button whenever user presses 'Add subgroup'. [#6307](https://github.com/JabRef/jabref/issues/6307)

### Fixed

- We fixed an issue where JabRef died silently for the user without enough inotify instances [#4874](https://github.com/JabRef/jabref/issues/4847)
- We fixed an issue where corresponding groups are sometimes not highlighted when clicking on entries [#3112](https://github.com/JabRef/jabref/issues/3112)
- We fixed an issue where custom exports could not be selected in the 'Export (selected) entries' dialog [#4013](https://github.com/JabRef/jabref/issues/4013)
- Italic text is now rendered correctly. [#3356](https://github.com/JabRef/jabref/issues/3356)
- The entry editor no longer gets corrupted after using the source tab. [#3532](https://github.com/JabRef/jabref/issues/3532) [#3608](https://github.com/JabRef/jabref/issues/3608) [#3616](https://github.com/JabRef/jabref/issues/3616)
- We fixed multiple issues where entries did not show up after import if a search was active. [#1513](https://github.com/JabRef/jabref/issues/1513) [#3219](https://github.com/JabRef/jabref/issues/3219))
- We fixed an issue where the group tree was not updated correctly after an entry was changed. [#3618](https://github.com/JabRef/jabref/issues/3618)
- We fixed an issue where a right-click in the main table selected a wrong entry. [#3267](https://github.com/JabRef/jabref/issues/3267)
- We fixed an issue where in rare cases entries where overlayed in the main table. [#3281](https://github.com/JabRef/jabref/issues/3281)
- We fixed an issue where selecting a group messed up the focus of the main table and the entry editor. [#3367](https://github.com/JabRef/jabref/issues/3367)
- We fixed an issue where composite author names were sorted incorrectly. [#2828](https://github.com/JabRef/jabref/issues/2828)
- We fixed an issue where commands followed by `-` didn't work. [#3805](https://github.com/JabRef/jabref/issues/3805)
- We fixed an issue where a non-existing aux file in a group made it impossible to open the library. [#4735](https://github.com/JabRef/jabref/issues/4735)
- We fixed an issue where some journal names were wrongly marked as abbreviated. [#4115](https://github.com/JabRef/jabref/issues/4115)
- We fixed an issue where the custom file column were sorted incorrectly. [#3119](https://github.com/JabRef/jabref/issues/3119)
- We improved the parsing of author names whose infix is abbreviated without a dot. [#4864](https://github.com/JabRef/jabref/issues/4864)
- We fixed an issues where the entry losses focus when a field is edited and at the same time used for sorting. [#3373](https://github.com/JabRef/jabref/issues/3373)
- We fixed an issue where the menu on Mac OS was not displayed in the usual Mac-specific way. [#3146](https://github.com/JabRef/jabref/issues/3146)
- We improved the integrity check for page numbers. [#4113](https://github.com/JabRef/jabref/issues/4113) and [feature request in the forum](http://discourse.jabref.org/t/pages-field-allow-use-of-en-dash/1199)
- We fixed an issue where the order of fields in customized entry types was not saved correctly. [#4033](http://github.com/JabRef/jabref/issues/4033)
- We fixed an issue where renaming a group did not change the group name in the interface. [#3189](https://github.com/JabRef/jabref/issues/3189)
- We fixed an issue where the groups tree of the last database was still shown even after the database was already closed.
- We fixed an issue where the "Open file dialog" may disappear behind other windows. [#3410](https://github.com/JabRef/jabref/issues/3410)
- We fixed an issue where the number of entries matched was not updated correctly upon adding or removing an entry. [#3537](https://github.com/JabRef/jabref/issues/3537)
- We fixed an issue where the default icon of a group was not colored correctly.
- We fixed an issue where the first field in entry editor was not focused when adding a new entry. [#4024](https://github.com/JabRef/jabref/issues/4024)
- We reworked the "Edit file" dialog to make it resizeable and improved the workflow for adding and editing files [#2970](https://github.com/JabRef/jabref/issues/2970)
- We fixed an issue where custom name formatters were no longer found correctly. [#3531](https://github.com/JabRef/jabref/issues/3531)
- We fixed an issue where the month was not shown in the preview. [#3239](https://github.com/JabRef/jabref/issues/3239)
- Rewritten logic to detect a second jabref instance. [#4023](https://github.com/JabRef/jabref/issues/4023)
- We fixed an issue where the "Convert to BibTeX-Cleanup" moved the content of the `file` field to the `pdf` field [#4120](https://github.com/JabRef/jabref/issues/4120)
- We fixed an issue where the preview pane in entry preview in preferences wasn't showing the citation style selected [#3849](https://github.com/JabRef/jabref/issues/3849)
- We fixed an issue where the default entry preview style still contained the field `review`. The field `review` in the style is now replaced with comment to be consistent with the entry editor [#4098](https://github.com/JabRef/jabref/issues/4098)
- We fixed an issue where users were vulnerable to XXE attacks during parsing [#4229](https://github.com/JabRef/jabref/issues/4229)
- We fixed an issue where files added via the "Attach file" contextmenu of an entry were not made relative. [#4201](https://github.com/JabRef/jabref/issues/4201) and [#4241](https://github.com/JabRef/jabref/issues/4241)
- We fixed an issue where author list parser can't generate bibtex for Chinese author. [#4169](https://github.com/JabRef/jabref/issues/4169)
- We fixed an issue where the list of XMP Exclusion fields in the preferences was not be saved [#4072](https://github.com/JabRef/jabref/issues/4072)
- We fixed an issue where the ArXiv Fetcher did not support HTTP URLs [koppor#328](https://github.com/koppor/jabref/issues/328)
- We fixed an issue where only one PDF file could be imported [#4422](https://github.com/JabRef/jabref/issues/4422)
- We fixed an issue where "Move to group" would always move the first entry in the library and not the selected [#4414](https://github.com/JabRef/jabref/issues/4414)
- We fixed an issue where an older dialog appears when downloading full texts from the quality menu. [#4489](https://github.com/JabRef/jabref/issues/4489)
- We fixed an issue where right clicking on any entry in any database and selecting "Open folder" results in the NullPointer exception. [#4763](https://github.com/JabRef/jabref/issues/4763)
- We fixed an issue where option 'open terminal here' with custom command was passing the wrong argument. [#4802](https://github.com/JabRef/jabref/issues/4802)
- We fixed an issue where ranking an entry would generate an IllegalArgumentException. [#4754](https://github.com/JabRef/jabref/issues/4754)
- We fixed an issue where special characters where removed from non-label key generation pattern parts [#4767](https://github.com/JabRef/jabref/issues/4767)
- We fixed an issue where the RIS import would overwite the article date with the value of the acessed date [#4816](https://github.com/JabRef/jabref/issues/4816)
- We fixed an issue where an NullPointer exception was thrown when a referenced entry in an Open/Libre Office document was no longer present in the library. Now an error message with the reference marker of the missing entry is shown. [#4932](https://github.com/JabRef/jabref/issues/4932)
- We fixed an issue where a database exception related to a missing timezone was too big. [#4827](https://github.com/JabRef/jabref/issues/4827)
- We fixed an issue where the IEEE fetcher returned an error if no keywords were present in the result from the IEEE website [#4997](https://github.com/JabRef/jabref/issues/4997)
- We fixed an issue where the command line help text had several errors, and arguments and descriptions have been rewritten to simplify and detail them better. [#4932](https://github.com/JabRef/jabref/issues/2016)
- We fixed an issue where the same menu for changing entry type had two different sizes and weights. [#4977](https://github.com/JabRef/jabref/issues/4977)
- We fixed an issue where the "Attach file" dialog, in the right-click menu for an entry, started on the working directory instead of the user's main directory. [#4995](https://github.com/JabRef/jabref/issues/4995)
- We fixed an issue where the JabRef Icon in the macOS launchpad was not displayed correctly [#5003](https://github.com/JabRef/jabref/issues/5003)
- We fixed an issue where the "Search for unlinked local files" would throw an exception when parsing the content of a PDF-file with missing "series" information [#5128](https://github.com/JabRef/jabref/issues/5128)
- We fixed an issue where the XMP Importer would incorrectly return an empty default entry when importing pdfs [#6577](https://github.com/JabRef/jabref/issues/6577)
- We fixed an issue where opening the menu 'Library properties' marked the library as modified [#6451](https://github.com/JabRef/jabref/issues/6451)

### Removed

- The feature to "mark entries" was removed and merged with the groups functionality.  For migration, a group is created for every value of the `__markedentry` field and the entry is added to this group.
- The number column was removed.
- We removed the global search feature.
- We removed the coloring of cells in the main table according to whether the field is optional/required.
- We removed the feature to find and resolve duplicate BibTeX keys (as this use case is already covered by the integrity check).
- We removed a few commands from the right-click menu that are not needed often and thus don't need to be placed that prominently:
  - Print entry preview: available through entry preview
  - All commands related to marking: marking is not yet reimplemented
  - Set/clear/append/rename fields: available through Edit menu
  - Manage keywords: available through the Edit menu
  - Copy linked files to folder: available through File menu
  - Add/move/remove from group: removed completely (functionality still available through group interface)
- We removed the option to change the column widths in the preferences dialog. [#4546](https://github.com/JabRef/jabref/issues/4546)

## Older versions

The changelog of JabRef 4.x is available at the [v4.x branch](https://github.com/JabRef/jabref/blob/v4.x/CHANGELOG.md).
The changelog of JabRef 3.x is available at the [v3.8.2 tag](https://github.com/JabRef/jabref/blob/v3.8.2/CHANGELOG.md).
The changelog of JabRef 2.11 and all previous versions is available as [text file in the v2.11.1 tag](https://github.com/JabRef/jabref/blob/v2.11.1/CHANGELOG).

[Unreleased]: https://github.com/JabRef/jabref/compare/v5.0...HEAD
[5.0]: https://github.com/JabRef/jabref/compare/v5.0-beta...v5.0
[5.0-beta]: https://github.com/JabRef/jabref/compare/v5.0-alpha...v5.0-beta
[5.0-alpha]: https://github.com/JabRef/jabref/compare/v4.3...v5.0-alpha

<!-- markdownlint-disable-file MD024 MD033 --><|MERGE_RESOLUTION|>--- conflicted
+++ resolved
@@ -11,11 +11,8 @@
 
 ### Added
 
-<<<<<<< HEAD
 - We added default values for delimiters in Add Subgroup window [#6624](https://github.com/JabRef/jabref/issues/6624) 
-=======
 - We improved responsiveness of general fields specification dialog window. [#6643](https://github.com/JabRef/jabref/issues/6604)
->>>>>>> a3368428
 - We added support for importing ris file and load DOI [#6530](https://github.com/JabRef/jabref/issues/6530)
 - We added the Library properties to a context menu on the library tabs [#6485](https://github.com/JabRef/jabref/issues/6485)
 - We added a new field in the preferences in 'BibTeX key generator' for unwanted characters that can be user-specified. [#6295](https://github.com/JabRef/jabref/issues/6295)
