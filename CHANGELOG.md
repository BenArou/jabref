# Changelog

All notable changes to this project will be documented in this file.
The format is based on [Keep a Changelog](https://keepachangelog.com/en/1.0.0/).
We refer to [GitHub issues](https://github.com/JabRef/jabref/issues) by using `#NUM`.
In case, there is no issue present, the pull request implementing the feature is linked.

Note that this project **does not** adhere to [Semantic Versioning](http://semver.org/).

## [Unreleased]

### Added

- We added the possibility to add a new entry via its zbMath ID (zbMATH can be chosen as ID type in the "Select entry type" window). [#7202](https://github.com/JabRef/jabref/issues/7202)
- We added the extension support and the external application support (For Texshow, Texmaker and LyX) to the flatpak [#7248](https://github.com/JabRef/jabref/pull/7248)
- We added some symbols and keybindings to the context menu in the entry editor. [#7268](https://github.com/JabRef/jabref/pull/7268)
- We added keybindings for setting and clearing the read status. [#7264](https://github.com/JabRef/jabref/issues/7264)
- We added two new fields to track the creation and most recent modification date and time for each entry. [koppor#130](https://github.com/koppor/jabref/issues/130)

### Changed

<<<<<<< HEAD
- We changed the resize behavior of table columns to have smart fit into the table if there is enough space. [#967](https://github.com/JabRef/jabref/issues/967)
=======
- The content of the field `timestamp` is migrated to `creationdate`. In case one configured "udpate timestampe", it is migrated to `modificationdate`. [koppor#130](https://github.com/koppor/jabref/issues/130)
- The JabRef specific meta-data content in the main field such as priorities (prio1, prio2, ...) are migrated to their respective fields. They are removed from the keywords. [#6840](https://github.com/jabref/jabref/issues/6840)
- We fixed an issue where groups generated from authors' last names did not include all entries of the authors' [#5833](https://github.com/JabRef/jabref/issues/5833)
- The export to MS Office XML now uses the month name for the field `MonthAcessed` instead of the two digit number [#7354](https://github.com/JabRef/jabref/issues/7354)
>>>>>>> 94f4c1eb

### Fixed

- We fixed an issue where the "Normalize page numbers" formatter did not replace en-dashes or em-dashes with a hyphen-minus sign. [#7239](https://github.com/JabRef/jabref/issues/7239)
- We fixed an issue with the style of highlighted check boxes while searching in preferences. [#7226](https://github.com/JabRef/jabref/issues/7226)
- We fixed an issue where the option "Move file to file directory" was disabled in the entry editor for all files [#7194](https://github.com/JabRef/jabref/issues/7194)
- We fixed an issue where application dialogs were opening in the wrong display when using multiple screens [#7273](https://github.com/JabRef/jabref/pull/7273)
- We fixed an issue where an exception would be displayed for previewing and preferences when a custom theme has been configured but is missing [#7177](https://github.com/JabRef/jabref/issues/7177)
- We fixed an issue where the Harvard RTF exporter used the wrong default file extension. [4508](https://github.com/JabRef/jabref/issues/4508)
- We fixed an issue where the Harvard RTF exporter did not use the new authors formatter and therefore did not export "organization" authors correctly. [4508](https://github.com/JabRef/jabref/issues/4508)
- We fixed an issue where the field `urldate` was not exported to the corresponding fields `YearAccessed`, `MonthAccessed`, `DayAccessed` in MS Office XML [#7354](https://github.com/JabRef/jabref/issues/7354)
- We fixed an issue where the password for a shared SQL database was only remembered if it was the same as the username [#6869](https://github.com/JabRef/jabref/issues/6869)

### Removed

## [5.2] – 2020-12-24

### Added

- We added a validation to check if the current database location is shared, preventing an exception when Pulling Changes From Shared Database. [#6959](https://github.com/JabRef/jabref/issues/6959)
- We added a query parser and mapping layer to enable conversion of queries formulated in simplified lucene syntax by the user into api queries. [#6799](https://github.com/JabRef/jabref/pull/6799)
- We added some basic functionality to customise the look of JabRef by importing a css theme file. [#5790](https://github.com/JabRef/jabref/issues/5790)
- We added connection check function in network preference setting [#6560](https://github.com/JabRef/jabref/issues/6560)
- We added support for exporting to YAML. [#6974](https://github.com/JabRef/jabref/issues/6974)
- We added a DOI format and organization check to detect [American Physical Society](https://journals.aps.org/) journals to copy the article ID to the page field for cases where the page numbers are missing. [#7019](https://github.com/JabRef/jabref/issues/7019)
- We added an error message in the New Entry dialog that is shown in case the fetcher did not find anything . [#7000](https://github.com/JabRef/jabref/issues/7000)
- We added a new formatter to output shorthand month format. [#6579](https://github.com/JabRef/jabref/issues/6579)
- We added support for the new Microsoft Edge browser in all platforms. [#7056](https://github.com/JabRef/jabref/pull/7056)
- We reintroduced emacs/bash-like keybindings. [#6017](https://github.com/JabRef/jabref/issues/6017)
- We added a feature to provide automated cross library search using a cross library query language. This provides support for the search step of systematic literature reviews (SLRs). [koppor#369](https://github.com/koppor/jabref/issues/369)

### Changed

- We changed the default preferences for OpenOffice/LibreOffice integration to automatically sync the bibliography when inserting new citations in a OpenOffic/LibreOffice document. [#6957](https://github.com/JabRef/jabref/issues/6957)
- We restructured the 'File' tab and extracted some parts into the 'Linked files' tab [#6779](https://github.com/JabRef/jabref/pull/6779)
- JabRef now offers journal lists from <https://abbrv.jabref.org>. JabRef the lists which use a dot inside the abbreviations. [#5749](https://github.com/JabRef/jabref/pull/5749)
- We removed two useless preferences in the groups preferences dialog. [#6836](https://github.com/JabRef/jabref/pull/6836)
- Synchronization of SpecialFields to keywords is now disabled by default. [#6621](https://github.com/JabRef/jabref/issues/6621)
- JabRef no longer opens the entry editor with the first entry on startup [#6855](https://github.com/JabRef/jabref/issues/6855)
- We completed the rebranding of `bibtexkey` as `citationkey` which was started in JabRef 5.1.
- JabRef no longer opens the entry editor with the first entry on startup [#6855](https://github.com/JabRef/jabref/issues/6855)
- Fetch by ID: (long) "SAO/NASA Astrophysics Data System" replaced by (short) "SAO/NASA ADS" [#6876](https://github.com/JabRef/jabref/pull/6876)
- We changed the title of the window "Manage field names and content" to have the same title as the corresponding menu item [#6895](https://github.com/JabRef/jabref/pull/6895)
- We renamed the menus "View -> Previous citation style" and "View -> Next citation style" into "View -> Previous preview style" and "View -> Next preview style" and renamed the "Preview" style to "Customized preview style". [#6899](https://github.com/JabRef/jabref/pull/6899)
- We changed the default preference option "Search and store files relative to library file location" to on, as this seems to be a more intuitive behaviour. [#6863](https://github.com/JabRef/jabref/issues/6863)
- We changed the title of the window  "Manage field names and content":  to have the same title as the corresponding menu item  [#6895](https://github.com/JabRef/jabref/pull/6895)
- We improved the detection of "short" DOIs [6880](https://github.com/JabRef/jabref/issues/6880)
- We improved the duplicate detection when identifiers like DOI or arxiv are semantiaclly the same, but just syntactically differ (e.g. with or without http(s):// prefix). [#6707](https://github.com/JabRef/jabref/issues/6707)
- We changed in the group interface "Generate groups from keywords in a BibTeX field" by "Generate groups from keywords in the following field". [#6983](https://github.com/JabRef/jabref/issues/6983)
- We changed the name of a group type from "Searching for keywords" to "Searching for a keyword". [6995](https://github.com/JabRef/jabref/pull/6995)
- We changed the way JabRef displays the title of a tab and of the window. [4161](https://github.com/JabRef/jabref/issues/4161)
- We changed connect timeouts for server requests to 30 seconds in general and 5 seconds for GROBID server (special) and improved user notifications on connection issues. [7026](https://github.com/JabRef/jabref/pull/7026)
- We changed the order of the library tab context menu items. [#7171](https://github.com/JabRef/jabref/issues/7171)
- We renamed "Show extra columns" to "Show dedicated file columns". [#7181](https://github.com/JabRef/jabref/pull/7181)
- We changed the way linked files are opened on Linux to use the native openFile method, compatible with confined  packages. [7037](https://github.com/JabRef/jabref/pull/7037)
- We refined the entry preview to show the full names of authors and editors, to list the editor only if no author is present, have the year earlier. [#7083](https://github.com/JabRef/jabref/issues/7083)

### Fixed

- We fixed an issue changing the icon link_variation_off that is not meaningful. [#6834](https://github.com/JabRef/jabref/issues/6834)
- We fixed an issue where the `.sav` file was not deleted upon exiting JabRef. [#6109](https://github.com/JabRef/jabref/issues/6109)
- We fixed a linked identifier icon inconsistency. [#6705](https://github.com/JabRef/jabref/issues/6705)
- We fixed the wrong behavior that font size changes are not reflected in dialogs. [#6039](https://github.com/JabRef/jabref/issues/6039)
- We fixed the failure to Copy citation key and link. [#5835](https://github.com/JabRef/jabref/issues/5835)
- We fixed an issue where the sort order of the entry table was reset after a restart of JabRef. [#6898](https://github.com/JabRef/jabref/pull/6898)
- We fixed an issue where no longer a warning was displayed when inserting references into LibreOffice with an invalid "ReferenceParagraphFormat". [#6907](https://github.com/JabRef/jabref/pull/60907).
- We fixed an issue where a selected field was not removed after the first click in the custom entry types dialog. [#6934](https://github.com/JabRef/jabref/issues/6934)
- We fixed an issue where a remove icon was shown for standard entry types in the custom entry types dialog. [#6906](https://github.com/JabRef/jabref/issues/6906)
- We fixed an issue where it was impossible to connect to OpenOffice/LibreOffice on Mac OSX. [#6970](https://github.com/JabRef/jabref/pull/6970)
- We fixed an issue with the python script used by browser plugins that failed to locate JabRef if not installed in its default location. [#6963](https://github.com/JabRef/jabref/pull/6963/files)
- We fixed an issue where spaces and newlines in an isbn would generate an exception. [#6456](https://github.com/JabRef/jabref/issues/6456)
- We fixed an issue where identity column header had incorrect foreground color in the  Dark theme. [#6796](https://github.com/JabRef/jabref/issues/6796)
- We fixed an issue where the RIS exporter added extra blank lines.[#7007](https://github.com/JabRef/jabref/pull/7007/files)
- We fixed an issue where clicking on Collapse All button in the Search for Unlinked Local Files expanded the directory structure erroneously [#6848](https://github.com/JabRef/jabref/issues/6848)
- We fixed an issue, when pulling changes from shared database via shortcut caused creation of a new tech report [6867](https://github.com/JabRef/jabref/issues/6867)
- We fixed an issue where the JabRef GUI does not highlight the "All entries" group on start-up [#6691](https://github.com/JabRef/jabref/issues/6691)
- We fixed an issue where a custom dark theme was not applied to the entry preview tab [7068](https://github.com/JabRef/jabref/issues/7068)
- We fixed an issue where modifications to the Custom preview layout in the preferences were not saved [#6447](https://github.com/JabRef/jabref/issues/6447)
- We fixed an issue where errors from imports were not shown to the user [#7084](https://github.com/JabRef/jabref/pull/7084)
- We fixed an issue where the EndNote XML Import would fail on empty keywords tags [forum#2387](https://discourse.jabref.org/t/importing-in-unknown-format-fails-to-import-xml-library-from-bookends-export/2387)
- We fixed an issue where the color of groups of type "free search expression" not persisting after restarting the application [#6999](https://github.com/JabRef/jabref/issues/6999)
- We fixed an issue where modifications in the source tab where not saved without switching to another field before saving the library [#6622](https://github.com/JabRef/jabref/issues/6622)
- We fixed an issue where the "Document Viewer" did not show the first page of the opened pdf document and did not show the correct total number of pages [#7108](https://github.com/JabRef/jabref/issues/7108)
- We fixed an issue where the context menu was not updated after a file link was changed. [#5777](https://github.com/JabRef/jabref/issues/5777)
- We fixed an issue where the password for a shared SQL database was not remembered [#6869](https://github.com/JabRef/jabref/issues/6869)
- We fixed an issue where newly added entires were not synced to a shared SQL database [#7176](https://github.com/JabRef/jabref/issues/7176)
- We fixed an issue where the PDF-Content importer threw an exception when no DOI number is present at the first page of the PDF document [#7203](https://github.com/JabRef/jabref/issues/7203)
- We fixed an issue where groups created from aux files did not update on file changes [#6394](https://github.com/JabRef/jabref/issues/6394)
- We fixed an issue where authors that only have last names were incorrectly identified as institutes when generating citation keys [#7199](https://github.com/JabRef/jabref/issues/7199)
- We fixed an issue where institutes were incorrectly identified as universities when generating citation keys [#6942](https://github.com/JabRef/jabref/issues/6942)

### Removed

- We removed the Google Scholar fetcher and the ACM fetcher do not work due to traffic limitations [#6369](https://github.com/JabRef/jabref/issues/6369)
- We removed the menu entry "Manage external file types" because it's already in 'Preferences' dialog [#6991](https://github.com/JabRef/jabref/issues/6991)
- We removed the integrity check "Abbreviation detected" for the field journal/journaltitle in the entry editor [#3925](https://github.com/JabRef/jabref/issues/3925)

## [5.1] – 2020-08-30

### Added

- We added a new fetcher to enable users to search mEDRA DOIs [#6602](https://github.com/JabRef/jabref/issues/6602)
- We added a new fetcher to enable users to search "[Collection of Computer Science Bibliographies](https://liinwww.ira.uka.de/bibliography/index.html)". [#6638](https://github.com/JabRef/jabref/issues/6638)
- We added default values for delimiters in Add Subgroup window [#6624](https://github.com/JabRef/jabref/issues/6624)
- We improved responsiveness of general fields specification dialog window. [#6643](https://github.com/JabRef/jabref/issues/6604)
- We added support for importing ris file and load DOI [#6530](https://github.com/JabRef/jabref/issues/6530)
- We added the Library properties to a context menu on the library tabs [#6485](https://github.com/JabRef/jabref/issues/6485)
- We added a new field in the preferences in 'BibTeX key generator' for unwanted characters that can be user-specified. [#6295](https://github.com/JabRef/jabref/issues/6295)
- We added support for searching ShortScience for an entry through the user's browser. [#6018](https://github.com/JabRef/jabref/pull/6018)
- We updated EditionChecker to permit edition to start with a number. [#6144](https://github.com/JabRef/jabref/issues/6144)
- We added tooltips for most fields in the entry editor containing a short description. [#5847](https://github.com/JabRef/jabref/issues/5847)
- We added support for basic markdown in custom formatted previews [#6194](https://github.com/JabRef/jabref/issues/6194)
- We now show the number of items found and selected to import in the online search dialog. [#6248](https://github.com/JabRef/jabref/pull/6248)
- We created a new install screen for macOS. [#5759](https://github.com/JabRef/jabref/issues/5759)
- We added a new integrity check for duplicate DOIs. [koppor#339](https://github.com/koppor/jabref/issues/339)
- We implemented an option to download fulltext files while importing. [#6381](https://github.com/JabRef/jabref/pull/6381)
- We added a progress-indicator showing the average progress of background tasks to the toolbar. Clicking it reveals a pop-over with a list of running background tasks. [6443](https://github.com/JabRef/jabref/pull/6443)
- We fixed the bug when strike the delete key in the text field. [#6421](https://github.com/JabRef/jabref/issues/6421)
- We added a BibTex key modifier for truncating strings. [#3915](https://github.com/JabRef/jabref/issues/3915)
- We added support for jumping to target entry when typing letter/digit after sorting a column in maintable [#6146](https://github.com/JabRef/jabref/issues/6146)
- We added a new fetcher to enable users to search all available E-Libraries simultaneously. [koppor#369](https://github.com/koppor/jabref/issues/369)
- We added the field "entrytype" to the export sort criteria [#6531](https://github.com/JabRef/jabref/pull/6531)
- We added the possibility to change the display order of the fields in the entry editor. The order can now be configured using drag and drop in the "Customize entry types" dialog [#6152](https://github.com/JabRef/jabref/pull/6152)
- We added native support for biblatex-software [#6574](https://github.com/JabRef/jabref/issues/6574)
- We added a missing restart warning for AutoComplete in the preferences dialog. [#6351](https://github.com/JabRef/jabref/issues/6351)
- We added a note to the citation key pattern preferences dialog as a temporary workaround for a JavaFX bug, about committing changes in a table cell, if the focus is lost. [#5825](https://github.com/JabRef/jabref/issues/5825)

### Changed

- We improved the arXiv fetcher. Now it should find entries even more reliably and does no longer include the version (e.g `v1`) in the `eprint` field. [forum#1941](https://discourse.jabref.org/t/remove-version-in-arxiv-import/1941)
- We moved the group search bar and the button "New group" from bottom to top position to make it more prominent. [#6112](https://github.com/JabRef/jabref/pull/6112)
- When JabRef finds a `.sav` file without changes, there is no dialog asking for acceptance of changes anymore.
- We changed the buttons for import/export/show all/reset of preferences to smaller icon buttons in the preferences dialog. [#6130](https://github.com/JabRef/jabref/pull/6130)
- We moved the functionality "Manage field names & content" from the "Library" menu to the "Edit" menu, because it affects the selected entries and not the whole library
- We merged the functionality "Append contents from a BibTeX library into the currently viewed library" into the "Import into database" functionality. Fixes [#6049](https://github.com/JabRef/jabref/issues/6049).
- We changed the directory where fulltext downloads are stored to the directory set in the import-tab in preferences. [#6381](https://github.com/JabRef/jabref/pull/6381)
- We improved the error message for invalid jstyles. [#6303](https://github.com/JabRef/jabref/issues/6303)
- We changed the section name of 'Advanced' to 'Network' in the preferences and removed some obsolete options.[#6489](https://github.com/JabRef/jabref/pull/6489)
- We improved the context menu of the column "Linked identifiers" of the main table, by truncating their texts, if they are too long. [#6499](https://github.com/JabRef/jabref/issues/6499)
- We merged the main table tabs in the preferences dialog. [#6518](https://github.com/JabRef/jabref/pull/6518)
- We changed the command line option 'generateBibtexKeys' to the more generic term 'generateCitationKeys' while the short option remains 'g'.[#6545](https://github.com/JabRef/jabref/pull/6545)
- We improved the "Possible duplicate entries" window to remember its size and position throughout a session. [#6582](https://github.com/JabRef/jabref/issues/6582)
- We divided the toolbar into small parts, so if the application window is to small, only a part of the toolbar is moved into the chevron popup. [#6682](https://github.com/JabRef/jabref/pull/6682)
- We changed the layout for of the buttons in the Open Office side panel to ensure that the button text is always visible, specially when resizing. [#6639](https://github.com/JabRef/jabref/issues/6639)
- We merged the two new library commands in the file menu to one which always creates a new library in the default library mode. [#6359](https://github.com/JabRef/jabref/pull/6539#issuecomment-641056536)

### Fixed

- We fixed an issue where entry preview tab has no name in drop down list. [#6591](https://github.com/JabRef/jabref/issues/6591)
- We fixed to only search file links in the BIB file location directory when preferences has corresponding checkbox checked. [#5891](https://github.com/JabRef/jabref/issues/5891)
- We fixed wrong button order (Apply and Cancel) in ManageProtectedTermsDialog.
- We fixed an issue with incompatible characters at BibTeX key [#6257](https://github.com/JabRef/jabref/issues/6257)
- We fixed an issue where dash (`-`) was reported as illegal BibTeX key [#6295](https://github.com/JabRef/jabref/issues/6295)
- We greatly improved the performance of the overall application and many operations. [#5071](https://github.com/JabRef/jabref/issues/5071)
- We fixed an issue where sort by priority was broken. [#6222](https://github.com/JabRef/jabref/issues/6222)
- We fixed an issue where opening a library from the recent libraries menu was not possible. [#5939](https://github.com/JabRef/jabref/issues/5939)
- We fixed an issue with inconsistent capitalization of file extensions when downloading files. [#6115](https://github.com/JabRef/jabref/issues/6115)
- We fixed the display of language and encoding in the preferences dialog. [#6130](https://github.com/JabRef/jabref/pull/6130)
- Now the link and/or the link description in the column "linked files" of the main table gets truncated or wrapped, if too long, otherwise display issues arise. [#6178](https://github.com/JabRef/jabref/issues/6178)
- We fixed the issue that groups panel does not keep size when resizing window. [#6180](https://github.com/JabRef/jabref/issues/6180)
- We fixed an error that sometimes occurred when using the context menu. [#6085](https://github.com/JabRef/jabref/issues/6085)
- We fixed an issue where search full-text documents downloaded files with same name, overwriting existing files. [#6174](https://github.com/JabRef/jabref/pull/6174)
- We fixed an issue when importing into current library an erroneous message "import cancelled" is displayed even though import is successful. [#6266](https://github.com/JabRef/jabref/issues/6266)
- We fixed an issue where custom jstyles for Open/LibreOffice where not saved correctly. [#6170](https://github.com/JabRef/jabref/issues/6170)
- We fixed an issue where the INSPIRE fetcher was no longer working [#6229](https://github.com/JabRef/jabref/issues/6229)
- We fixed an issue where custom exports with an uppercase file extension could not be selected for "Copy...-> Export to Clipboard" [#6285](https://github.com/JabRef/jabref/issues/6285)
- We fixed the display of icon both in the main table and linked file editor. [#6169](https://github.com/JabRef/jabref/issues/6169)
- We fixed an issue where the windows installer did not create an entry in the start menu [bug report in the forum](https://discourse.jabref.org/t/error-while-fetching-from-doi/2018/3)
- We fixed an issue where only the field `abstract` and `comment` were declared as multiline fields. Other fields can now be configured in the preferences using "Do not wrap the following fields when saving" [4373](https://github.com/JabRef/jabref/issues/4373)
- We fixed an issue where JabRef switched to discrete graphics under macOS [#5935](https://github.com/JabRef/jabref/issues/5935)
- We fixed an issue where the Preferences entry preview will be unexpected modified leads to Value too long exception [#6198](https://github.com/JabRef/jabref/issues/6198)
- We fixed an issue where custom jstyles for Open/LibreOffice would only be valid if a layout line for the entry type `default` was at the end of the layout section [#6303](https://github.com/JabRef/jabref/issues/6303)
- We fixed an issue where a new entry is not shown in the library if a search is active [#6297](https://github.com/JabRef/jabref/issues/6297)
- We fixed an issue where long directory names created from patterns could create an exception. [#3915](https://github.com/JabRef/jabref/issues/3915)
- We fixed an issue where sort on numeric cases was broken. [#6349](https://github.com/JabRef/jabref/issues/6349)
- We fixed an issue where year and month fields were not cleared when converting to biblatex [#6224](https://github.com/JabRef/jabref/issues/6224)
- We fixed an issue where an "Not on FX thread" exception occured when saving on linux [#6453](https://github.com/JabRef/jabref/issues/6453)
- We fixed an issue where the library sort order was lost. [#6091](https://github.com/JabRef/jabref/issues/6091)
- We fixed an issue where brackets in regular expressions were not working. [6469](https://github.com/JabRef/jabref/pull/6469)
- We fixed an issue where multiple background task popups stacked over each other.. [#6472](https://github.com/JabRef/jabref/issues/6472)
- We fixed an issue where LaTeX citations for specific commands (\autocites) of biblatex-mla were not recognized. [#6476](https://github.com/JabRef/jabref/issues/6476)
- We fixed an issue where drag and drop was not working on empty database. [#6487](https://github.com/JabRef/jabref/issues/6487)
- We fixed an issue where the name fields were not updated after the preferences changed. [#6515](https://github.com/JabRef/jabref/issues/6515)
- We fixed an issue where "null" appeared in generated BibTeX keys. [#6459](https://github.com/JabRef/jabref/issues/6459)
- We fixed an issue where the authors' names were incorrectly displayed in the authors' column when they were bracketed. [#6465](https://github.com/JabRef/jabref/issues/6465) [#6459](https://github.com/JabRef/jabref/issues/6459)
- We fixed an issue where importing certain unlinked files would result in an exception [#5815](https://github.com/JabRef/jabref/issues/5815)
- We fixed an issue where downloaded files would be moved to a directory named after the citationkey when no file directory pattern is specified [#6589](https://github.com/JabRef/jabref/issues/6589)
- We fixed an issue with the creation of a group of cited entries which incorrectly showed the message that the library had been modified externally whenever saving the library. [#6420](https://github.com/JabRef/jabref/issues/6420)
- We fixed an issue with the creation of a group of cited entries. Now the file path to an aux file gets validated. [#6585](https://github.com/JabRef/jabref/issues/6585)
- We fixed an issue on Linux systems where the application would crash upon inotify failure. Now, the user is prompted with a warning, and given the choice to continue the session. [#6073](https://github.com/JabRef/jabref/issues/6073)
- We moved the search modifier buttons into the search bar, as they were not accessible, if autocompletion was disabled. [#6625](https://github.com/JabRef/jabref/issues/6625)
- We fixed an issue about duplicated group color indicators [#6175](https://github.com/JabRef/jabref/issues/6175)
- We fixed an issue where entries with the entry type Misc from an imported aux file would not be saved correctly to the bib file on disk [#6405](https://github.com/JabRef/jabref/issues/6405)
- We fixed an issue where percent sign ('%') was not formatted properly by the HTML formatter [#6753](https://github.com/JabRef/jabref/issues/6753)
- We fixed an issue with the [SAO/NASA Astrophysics Data System](https://docs.jabref.org/collect/import-using-online-bibliographic-database/ads) fetcher where `\textbackslash` appeared at the end of the abstract.
- We fixed an issue with the Science Direct fetcher where PDFs could not be downloaded. Fixes [#5860](https://github.com/JabRef/jabref/issues/5860)
- We fixed an issue with the Library of Congress importer.
- We fixed the [link to the external libraries listing](https://github.com/JabRef/jabref/blob/master/external-libraries.md) in the about dialog
- We fixed an issue regarding pasting on Linux. [#6293](https://github.com/JabRef/jabref/issues/6293)

### Removed

- We removed the option of the "enforce legal key". [#6295](https://github.com/JabRef/jabref/issues/6295)
- We removed the obsolete `External programs / Open PDF` section in the preferences, as the default application to open PDFs is now set in the `Manage external file types` dialog. [#6130](https://github.com/JabRef/jabref/pull/6130)
- We removed the option to configure whether a `.bib.bak` file should be generated upon save. It is now always enabled. Documentation at <https://docs.jabref.org/general/autosave>. [#6092](https://github.com/JabRef/jabref/issues/6092)
- We removed the built-in list of IEEE journal abbreviations using BibTeX strings. If you still want to use them, you have to download them separately from <https://abbrv.jabref.org>.

## [5.0] – 2020-03-06

### Changed

- Added browser integration to the snap package for firefox/chromium browsers. [#6062](https://github.com/JabRef/jabref/pull/6062)
- We reintroduced the possibility to extract references from plain text (using [GROBID](https://grobid.readthedocs.io/en/latest/)). [#5614](https://github.com/JabRef/jabref/pull/5614)
- We changed the open office panel to show buttons in rows of three instead of going straight down to save space as the button expanded out to take up unnecessary horizontal space. [#5479](https://github.com/JabRef/jabref/issues/5479)
- We cleaned up the group add/edit dialog. [#5826](https://github.com/JabRef/jabref/pull/5826)
- We reintroduced the index column. [#5844](https://github.com/JabRef/jabref/pull/5844)
- Filenames of external files can no longer contain curly braces. [#5926](https://github.com/JabRef/jabref/pull/5926)
- We made the filters more easily accessible in the integrity check dialog. [#5955](https://github.com/JabRef/jabref/pull/5955)
- We reimplemented and improved the dialog "Customize entry types". [#4719](https://github.com/JabRef/jabref/issues/4719)
- We added an [American Physical Society](https://journals.aps.org/) fetcher. [#818](https://github.com/JabRef/jabref/issues/818)
- We added possibility to enable/disable items quantity in groups. [#6042](https://github.com/JabRef/jabref/issues/6042)

### Fixed

- We fixed an issue where the command line console was always opened in the background. [#5474](https://github.com/JabRef/jabref/issues/5474)
- We fixed and issue where pdf files will not open under some KDE linux distributions when using okular. [#5253](https://github.com/JabRef/jabref/issues/5253)
- We fixed an issue where the Medline fetcher was only working when JabRef was running from source. [#5645](https://github.com/JabRef/jabref/issues/5645)
- We fixed some visual issues in the dark theme. [#5764](https://github.com/JabRef/jabref/pull/5764) [#5753](https://github.com/JabRef/jabref/issues/5753)
- We fixed an issue where non-default previews didn't handle unicode characters. [#5779](https://github.com/JabRef/jabref/issues/5779)
- We improved the performance, especially changing field values in the entry should feel smoother now. [#5843](https://github.com/JabRef/jabref/issues/5843)
- We fixed an issue where the ampersand character wasn't rendering correctly on previews. [#3840](https://github.com/JabRef/jabref/issues/3840)
- We fixed an issue where an erroneous "The library has been modified by another program" message was shown when saving. [#4877](https://github.com/JabRef/jabref/issues/4877)
- We fixed an issue where the file extension was missing after downloading a file (we now fall-back to pdf). [#5816](https://github.com/JabRef/jabref/issues/5816)
- We fixed an issue where cleaning up entries broke web URLs, if "Make paths of linked files relative (if possible)" was enabled, which resulted in various other issues subsequently. [#5861](https://github.com/JabRef/jabref/issues/5861)
- We fixed an issue where the tab "Required fields" of the entry editor did not show all required fields, if at least two of the defined required fields are linked with a logical or. [#5859](https://github.com/JabRef/jabref/issues/5859)
- We fixed several issues concerning managing external file types: Now everything is usable and fully functional. Previously, there were problems with the radio buttons, with saving the settings and with loading an input field value. Furthermore, different behavior for Windows and other operating systems was given, which was unified as well. [#5846](https://github.com/JabRef/jabref/issues/5846)
- We fixed an issue where entries containing Unicode charaters were not parsed correctly [#5899](https://github.com/JabRef/jabref/issues/5899)
- We fixed an issue where an entry containing an external filename with curly braces could not be saved. Curly braces are now longer allowed in filenames. [#5899](https://github.com/JabRef/jabref/issues/5899)
- We fixed an issue where changing the type of an entry did not update the main table [#5906](https://github.com/JabRef/jabref/issues/5906)
- We fixed an issue in the optics of the library properties, that cropped the dialog on scaled displays. [#5969](https://github.com/JabRef/jabref/issues/5969)
- We fixed an issue where changing the type of an entry did not update the main table. [#5906](https://github.com/JabRef/jabref/issues/5906)
- We fixed an issue where opening a library from the recent libraries menu was not possible. [#5939](https://github.com/JabRef/jabref/issues/5939)
- We fixed an issue where the most bottom group in the list got lost, if it was dragged on itself. [#5983](https://github.com/JabRef/jabref/issues/5983)
- We fixed an issue where changing entry type doesn't always work when biblatex source is shown. [#5905](https://github.com/JabRef/jabref/issues/5905)
- We fixed an issue where the group and the link column were not updated after changing the entry in the main table. [#5985](https://github.com/JabRef/jabref/issues/5985)
- We fixed an issue where reordering the groups was not possible after inserting an article. [#6008](https://github.com/JabRef/jabref/issues/6008)
- We fixed an issue where citation styles except the default "Preview" could not be used. [#56220](https://github.com/JabRef/jabref/issues/5622)
- We fixed an issue where a warning was displayed when the title content is made up of two sentences. [#5832](https://github.com/JabRef/jabref/issues/5832)
- We fixed an issue where an exception was thrown when adding a save action without a selected formatter in the library properties [#6069](https://github.com/JabRef/jabref/issues/6069)
- We fixed an issue where JabRef's icon was missing in the Export to clipboard Dialog. [#6286](https://github.com/JabRef/jabref/issues/6286)
- We fixed an issue when an "Abstract field" was duplicating text, when importing from RIS file (Neurons) [#6065](https://github.com/JabRef/jabref/issues/6065)
- We fixed an issue where adding the addition of a new entry was not completely validated [#6370](https://github.com/JabRef/jabref/issues/6370)
- We fixed an issue where the blue and red text colors in the Merge entries dialog were not quite visible [#6334](https://github.com/JabRef/jabref/issues/6334)
- We fixed an issue where underscore character was removed from the file name in the Recent Libraries list in File menu [#6383](https://github.com/JabRef/jabref/issues/6383)
- We fixed an issue where few keyboard shortcuts regarding new entries were missing [#6403](https://github.com/JabRef/jabref/issues/6403)

### Removed

- Ampersands are no longer escaped by default in the `bib` file. If you want to keep the current behaviour, you can use the new "Escape Ampersands" formatter as a save action. [#5869](https://github.com/JabRef/jabref/issues/5869)
- The "Merge Entries" entry was removed from the Quality Menu. Users should use the right-click menu instead. [#6021](https://github.com/JabRef/jabref/pull/6021)

## [5.0-beta] – 2019-12-15

### Changed

- We added a short DOI field formatter which shortens DOI to more human-readable form. [koppor#343](https://github.com/koppor/jabref/issues/343)
- We improved the display of group memberships by adding multiple colored bars if the entry belongs to more than one group. [#4574](https://github.com/JabRef/jabref/issues/4574)
- We added an option to show the preview as an extra tab in the entry editor (instead of in a split view). [#5244](https://github.com/JabRef/jabref/issues/5244)
- A custom Open/LibreOffice jstyle file now requires a layout line for the entry type `default` [#5452](https://github.com/JabRef/jabref/issues/5452)
- The entry editor is now open by default when JabRef starts up. [#5460](https://github.com/JabRef/jabref/issues/5460)
- Customized entry types are now serialized in alphabetical order in the bib file.
- We added a new ADS fetcher to use the new ADS API. [#4949](https://github.com/JabRef/jabref/issues/4949)
- We added support of the [X11 primary selection](https://unix.stackexchange.com/a/139193/18033) [#2389](https://github.com/JabRef/jabref/issues/2389)
- We added support to switch between biblatex and bibtex library types. [#5550](https://github.com/JabRef/jabref/issues/5550)
- We changed the save action buttons to be easier to understand. [#5565](https://github.com/JabRef/jabref/issues/5565)
- We made the columns for groups, files and uri in the main table reorderable and merged the clickable icon columns for uri, url, doi and eprint. [#5544](https://github.com/JabRef/jabref/pull/5544)
- We reduced the number of write actions performed when autosave is enabled [#5679](https://github.com/JabRef/jabref/issues/5679)
- We made the column sort order in the main table persistent [#5730](https://github.com/JabRef/jabref/pull/5730)
- When an entry is modified on disk, the change dialog now shows the merge dialog to highlight the changes [#5688](https://github.com/JabRef/jabref/pull/5688)

### Fixed

- Inherit fields from cross-referenced entries as specified by biblatex. [#5045](https://github.com/JabRef/jabref/issues/5045)
- We fixed an issue where it was no longer possible to connect to LibreOffice. [#5261](https://github.com/JabRef/jabref/issues/5261)
- The "All entries group" is no longer shown when no library is open.
- We fixed an exception which occurred when closing JabRef. [#5348](https://github.com/JabRef/jabref/issues/5348)
- We fixed an issue where JabRef reports incorrectly about customized entry types. [#5332](https://github.com/JabRef/jabref/issues/5332)
- We fixed a few problems that prevented JabFox to communicate with JabRef. [#4737](https://github.com/JabRef/jabref/issues/4737) [#4303](https://github.com/JabRef/jabref/issues/4303)
- We fixed an error where the groups containing an entry loose their highlight color when scrolling. [#5022](https://github.com/JabRef/jabref/issues/5022)
- We fixed an error where scrollbars were not shown. [#5374](https://github.com/JabRef/jabref/issues/5374)
- We fixed an error where an exception was thrown when merging entries. [#5169](https://github.com/JabRef/jabref/issues/5169)
- We fixed an error where certain metadata items were not serialized alphabetically.
- After assigning an entry to a group, the item count is now properly colored to reflect the new membership of the entry. [#3112](https://github.com/JabRef/jabref/issues/3112)
- The group panel is now properly updated when switching between libraries (or when closing/opening one). [#3142](https://github.com/JabRef/jabref/issues/3142)
- We fixed an error where the number of matched entries shown in the group pane was not updated correctly. [#4441](https://github.com/JabRef/jabref/issues/4441)
- We fixed an error where the wrong file is renamed and linked when using the "Copy, rename and link" action. [#5653](https://github.com/JabRef/jabref/issues/5653)
- We fixed a "null" error when writing XMP metadata. [#5449](https://github.com/JabRef/jabref/issues/5449)
- We fixed an issue where empty keywords lead to a strange display of automatic keyword groups. [#5333](https://github.com/JabRef/jabref/issues/5333)
- We fixed an error where the default color of a new group was white instead of dark gray. [#4868](https://github.com/JabRef/jabref/issues/4868)
- We fixed an issue where the first field in the entry editor got the focus while performing a different action (like searching). [#5084](https://github.com/JabRef/jabref/issues/5084)
- We fixed an issue where multiple entries were highlighted in the web search result after scrolling. [#5035](https://github.com/JabRef/jabref/issues/5035)
- We fixed an issue where the hover indication in the web search pane was not working. [#5277](https://github.com/JabRef/jabref/issues/5277)
- We fixed an error mentioning "javafx.controls/com.sun.javafx.scene.control" that was thrown when interacting with the toolbar.
- We fixed an error where a cleared search was restored after switching libraries. [#4846](https://github.com/JabRef/jabref/issues/4846)
- We fixed an exception which occurred when trying to open a non-existing file from the "Recent files"-menu [#5334](https://github.com/JabRef/jabref/issues/5334)
- We fixed an issues where the search highlight in the entry preview did not worked. [#5069](https://github.com/JabRef/jabref/issues/5069)
- The context menu for fields in the entry editor is back. [#5254](https://github.com/JabRef/jabref/issues/5254)
- We fixed an exception which occurred when trying to open a non-existing file from the "Recent files"-menu [#5334](https://github.com/JabRef/jabref/issues/5334)
- We fixed a problem where the "editor" information has been duplicated during saving a .bib-Database. [#5359](https://github.com/JabRef/jabref/issues/5359)
- We re-introduced the feature to switch between different preview styles. [#5221](https://github.com/JabRef/jabref/issues/5221)
- We fixed various issues (including [#5263](https://github.com/JabRef/jabref/issues/5263)) related to copying entries to the clipboard
- We fixed some display errors in the preferences dialog and replaced some of the controls [#5033](https://github.com/JabRef/jabref/pull/5033) [#5047](https://github.com/JabRef/jabref/pull/5047) [#5062](https://github.com/JabRef/jabref/pull/5062) [#5141](https://github.com/JabRef/jabref/pull/5141) [#5185](https://github.com/JabRef/jabref/pull/5185) [#5265](https://github.com/JabRef/jabref/pull/5265) [#5315](https://github.com/JabRef/jabref/pull/5315) [#5360](https://github.com/JabRef/jabref/pull/5360)
- We fixed an exception which occurred when trying to import entries without an open library. [#5447](https://github.com/JabRef/jabref/issues/5447)
- The "Automatically set file links" feature now follows symbolic links. [#5664](https://github.com/JabRef/jabref/issues/5664)
- After successful import of one or multiple bib entries the main table scrolls to the first imported entry [#5383](https://github.com/JabRef/jabref/issues/5383)
- We fixed an exception which occurred when an invalid jstyle was loaded. [#5452](https://github.com/JabRef/jabref/issues/5452)
- We fixed an issue where the command line arguments `importBibtex` and `importToOpen` did not import into the currently open library, but opened a new one. [#5537](https://github.com/JabRef/jabref/issues/5537)
- We fixed an error where the preview theme did not adapt to the "Dark" mode [#5463](https://github.com/JabRef/jabref/issues/5463)
- We fixed an issue where multiple entries were allowed in the "crossref" field [#5284](https://github.com/JabRef/jabref/issues/5284)
- We fixed an issue where the merge dialog showed the wrong text colour in "Dark" mode [#5516](https://github.com/JabRef/jabref/issues/5516)
- We fixed visibility issues with the scrollbar and group selection highlight in "Dark" mode, and enabled "Dark" mode for the OpenOffice preview in the style selection window. [#5522](https://github.com/JabRef/jabref/issues/5522)
- We fixed an issue where the author field was not correctly parsed during bibtex key-generation. [#5551](https://github.com/JabRef/jabref/issues/5551)
- We fixed an issue where notifications where shown during autosave. [#5555](https://github.com/JabRef/jabref/issues/5555)
- We fixed an issue where the side pane was not remembering its position. [#5615](https://github.com/JabRef/jabref/issues/5615)
- We fixed an issue where JabRef could not interact with [Oracle XE](https://www.oracle.com/de/database/technologies/appdev/xe.html) in the [shared SQL database setup](https://docs.jabref.org/collaborative-work/sqldatabase).
- We fixed an issue where the toolbar icons were hidden on smaller screens.
- We fixed an issue where renaming referenced files for bib entries with long titles was not possible. [#5603](https://github.com/JabRef/jabref/issues/5603)
- We fixed an issue where a window which is on an external screen gets unreachable when external screen is removed. [#5037](https://github.com/JabRef/jabref/issues/5037)
- We fixed a bug where the selection of groups was lost after drag and drop. [#2868](https://github.com/JabRef/jabref/issues/2868)
- We fixed an issue where the custom entry types didn't show the correct display name [#5651](https://github.com/JabRef/jabref/issues/5651)

### Removed

- We removed some obsolete notifications. [#5555](https://github.com/JabRef/jabref/issues/5555)
- We removed an internal step in the [ISBN-to-BibTeX fetcher](https://docs.jabref.org/import-using-publication-identifiers/isbntobibtex): The [ISBN to BibTeX Converter](https://manas.tungare.name/software/isbn-to-bibtex) by [@manastungare](https://github.com/manastungare) is not used anymore, because it is offline: "people using this tool have not been generating enough sales for Amazon."
- We removed the option to control the default drag and drop behaviour. You can use the modifier keys (like CtrL or Alt) instead.

## [5.0-alpha] – 2019-08-25

### Changed

- We added eventitle, eventdate and venue fields to `@unpublished` entry type.
- We added `@software` and `@dataSet` entry type to biblatex.
- All fields are now properly sorted alphabetically (in the subgroups of required/optional fields) when the entry is written to the bib file.
- We fixed an issue where some importers used the field `pubstatus` instead of the standard BibTeX field `pubstate`.
- We changed the latex command removal for docbook exporter. [#3838](https://github.com/JabRef/jabref/issues/3838)
- We changed the location of some fields in the entry editor (you might need to reset your preferences for these changes to come into effect)
  - Journal/Year/Month in biblatex mode -> Deprecated (if filled)
  - DOI/URL: General -> Optional
  - Internal fields like ranking, read status and priority: Other -> General
  - Moreover, empty deprecated fields are no longer shown
- Added server timezone parameter when connecting to a shared database.
- We updated the dialog for setting up general fields.
- URL field formatting is updated. All whitespace chars, located at the beginning/ending of the URL, are trimmed automatically
- We changed the behavior of the field formatting dialog such that the `bibtexkey` is not changed when formatting all fields or all text fields.
- We added a "Move file to file directory and rename file" option for simultaneously moving and renaming of document file. [#4166](https://github.com/JabRef/jabref/issues/4166)
- Use integrated graphics card instead of discrete on macOS [#4070](https://github.com/JabRef/jabref/issues/4070)
- We added a cleanup operation that detects an arXiv identifier in the note, journal or URL field and moves it to the `eprint` field.
  Because of this change, the last-used cleanup operations were reset.
- We changed the minimum required version of Java to 1.8.0_171, as this is the latest release for which the automatic Java update works.  [#4093](https://github.com/JabRef/jabref/issues/4093)
- The special fields like `Printed` and `Read status` now show gray icons when the row is hovered.
- We added a button in the tab header which allows you to close the database with one click. [#494](https://github.com/JabRef/jabref/issues/494)
- Sorting in the main table now takes information from cross-referenced entries into account. [#2808](https://github.com/JabRef/jabref/issues/2808)
- If a group has a color specified, then entries matched by this group have a small colored bar in front of them in the main table.
- Change default icon for groups to a circle because a colored version of the old icon was hard to distinguish from its black counterpart.
- In the main table, the context menu appears now when you press the "context menu" button on the keyboard. [feature request in the forum](http://discourse.jabref.org/t/how-to-enable-keyboard-context-key-windows)
- We added icons to the group side panel to quickly switch between `union` and `intersection` group view mode. [#3269](https://github.com/JabRef/jabref/issues/3269).
- We use `https` for [fetching from most online bibliographic database](https://docs.jabref.org/import-using-online-bibliographic-database).
- We changed the default keyboard shortcuts for moving between entries when the entry editor is active to ̀<kbd>alt</kbd> + <kbd>up/down</kbd>.
- Opening a new file now prompts the directory of the currently selected file, instead of the directory of the last opened file.
- Window state is saved on close and restored on start.
- We made the MathSciNet fetcher more reliable.
- We added the ISBN fetcher to the list of fetcher available under "Update with bibliographic information from the web" in the entry editor toolbar.
- Files without a defined external file type are now directly opened with the default application of the operating system
- We streamlined the process to rename and move files by removing the confirmation dialogs.
- We removed the redundant new lines of markings and wrapped the summary in the File annotation tab. [#3823](https://github.com/JabRef/jabref/issues/3823)
- We add auto URL formatting when user paste link to URL field in entry editor. [koppor#254](https://github.com/koppor/jabref/issues/254)
- We added a minimum height for the entry editor so that it can no longer be hidden by accident. [#4279](https://github.com/JabRef/jabref/issues/4279)
- We added a new keyboard shortcut so that the entry editor could be closed by <kbd>Ctrl</kbd> + <kbd>E</kbd>. [#4222](https://github.com/JabRef/jabref/issues/4222)
- We added an option in the preference dialog box, that allows user to pick the dark or light theme option. [#4130](https://github.com/JabRef/jabref/issues/4130)
- We updated the Related Articles tab to accept JSON from the new version of the Mr. DLib service
- We added an option in the preference dialog box that allows user to choose behavior after dragging and dropping files in Entry Editor. [#4356](https://github.com/JabRef/jabref/issues/4356)
- We added the ability to have an export preference where previously "File"-->"Export"/"Export selected entries" would not save the user's preference[#4495](https://github.com/JabRef/jabref/issues/4495)
- We optimized the code responsible for connecting to an external database, which should lead to huge improvements in performance.
- For automatically created groups, added ability to filter groups by entry type. [#4539](https://github.com/JabRef/jabref/issues/4539)
- We added the ability to add field names from the Preferences Dialog [#4546](https://github.com/JabRef/jabref/issues/4546)
- We added the ability to change the column widths directly in the main
. [#4546](https://github.com/JabRef/jabref/issues/4546)
- We added a description of how recommendations were chosen and better error handling to Related Articles tab
- We added the ability to execute default action in dialog by using with <kbd>Ctrl</kbd> + <kbd>Enter</kbd> combination [#4496](https://github.com/JabRef/jabref/issues/4496)
- We grouped and reordered the Main Menu (File, Edit, Library, Quality, Tools, and View tabs & icons). [#4666](https://github.com/JabRef/jabref/issues/4666) [#4667](https://github.com/JabRef/jabref/issues/4667) [#4668](https://github.com/JabRef/jabref/issues/4668) [#4669](https://github.com/JabRef/jabref/issues/4669) [#4670](https://github.com/JabRef/jabref/issues/4670) [#4671](https://github.com/JabRef/jabref/issues/4671) [#4672](https://github.com/JabRef/jabref/issues/4672) [#4673](https://github.com/JabRef/jabref/issues/4673)
- We added additional modifiers (capitalize, titlecase and sentencecase) to the Bibtex key generator. [#1506](https://github.com/JabRef/jabref/issues/1506)
- We have migrated from the mysql jdbc connector to the mariadb one for better authentication scheme support. [#4746](https://github.com/JabRef/jabref/issues/4745)
- We grouped the toolbar icons and changed the Open Library and Copy icons. [#4584](https://github.com/JabRef/jabref/issues/4584)
- We added a browse button next to the path text field for aux-based groups. [#4586](https://github.com/JabRef/jabref/issues/4586)
- We changed the title of Group Dialog to "Add subgroup" from "Edit group" when we select Add subgroup option.
- We enable import button only if entries are selected. [#4755](https://github.com/JabRef/jabref/issues/4755)
- We made modifications to improve the contrast of UI elements. [#4583](https://github.com/JabRef/jabref/issues/4583)
- We added a warning for empty BibTeX keys in the entry editor. [#4440](https://github.com/JabRef/jabref/issues/4440)
- We added an option in the settings to set the default action in JabRef when right clicking on any entry in any database and selecting "Open folder". [#4763](https://github.com/JabRef/jabref/issues/4763)
- The Medline fetcher now normalizes the author names according to the BibTeX-Standard [#4345](https://github.com/JabRef/jabref/issues/4345)
- We added an option on the Linked File Viewer to rename the attached file of an entry directly on the JabRef. [#4844](https://github.com/JabRef/jabref/issues/4844)
- We added an option in the preference dialog box that allows user to enable helpful tooltips.[#3599](https://github.com/JabRef/jabref/issues/3599)
- We reworked the functionality for extracting BibTeX entries from plain text, because our used service [freecite shut down](https://library.brown.edu/libweb/freecite_notice.php). [#5206](https://github.com/JabRef/jabref/pull/5206)
- We moved the dropdown menu for selecting the push-application from the toolbar into the external application preferences. [#674](https://github.com/JabRef/jabref/issues/674)
- We removed the alphabetical ordering of the custom tabs and updated the error message when trying to create a general field with a name containing an illegal character. [#5019](https://github.com/JabRef/jabref/issues/5019)
- We added a context menu to the bib(la)tex-source-editor to copy'n'paste. [#5007](https://github.com/JabRef/jabref/pull/5007)
- We added a tool that allows searching for citations in LaTeX files. It scans directories and shows which entries are used, how many times and where.
- We added a 'LaTeX citations' tab to the entry editor, to search for citations to the active entry in the LaTeX file directory. It can be disabled in the preferences dialog.
- We added an option in preferences to allow for integers in field "edition" when running database in bibtex mode. [#4680](https://github.com/JabRef/jabref/issues/4680)
- We added the ability to use negation in export filter layouts. [#5138](https://github.com/JabRef/jabref/pull/5138)
- Focus on Name Area instead of 'OK' button whenever user presses 'Add subgroup'. [#6307](https://github.com/JabRef/jabref/issues/6307)

### Fixed

- We fixed an issue where JabRef died silently for the user without enough inotify instances [#4874](https://github.com/JabRef/jabref/issues/4847)
- We fixed an issue where corresponding groups are sometimes not highlighted when clicking on entries [#3112](https://github.com/JabRef/jabref/issues/3112)
- We fixed an issue where custom exports could not be selected in the 'Export (selected) entries' dialog [#4013](https://github.com/JabRef/jabref/issues/4013)
- Italic text is now rendered correctly. [#3356](https://github.com/JabRef/jabref/issues/3356)
- The entry editor no longer gets corrupted after using the source tab. [#3532](https://github.com/JabRef/jabref/issues/3532) [#3608](https://github.com/JabRef/jabref/issues/3608) [#3616](https://github.com/JabRef/jabref/issues/3616)
- We fixed multiple issues where entries did not show up after import if a search was active. [#1513](https://github.com/JabRef/jabref/issues/1513) [#3219](https://github.com/JabRef/jabref/issues/3219))
- We fixed an issue where the group tree was not updated correctly after an entry was changed. [#3618](https://github.com/JabRef/jabref/issues/3618)
- We fixed an issue where a right-click in the main table selected a wrong entry. [#3267](https://github.com/JabRef/jabref/issues/3267)
- We fixed an issue where in rare cases entries where overlayed in the main table. [#3281](https://github.com/JabRef/jabref/issues/3281)
- We fixed an issue where selecting a group messed up the focus of the main table and the entry editor. [#3367](https://github.com/JabRef/jabref/issues/3367)
- We fixed an issue where composite author names were sorted incorrectly. [#2828](https://github.com/JabRef/jabref/issues/2828)
- We fixed an issue where commands followed by `-` didn't work. [#3805](https://github.com/JabRef/jabref/issues/3805)
- We fixed an issue where a non-existing aux file in a group made it impossible to open the library. [#4735](https://github.com/JabRef/jabref/issues/4735)
- We fixed an issue where some journal names were wrongly marked as abbreviated. [#4115](https://github.com/JabRef/jabref/issues/4115)
- We fixed an issue where the custom file column were sorted incorrectly. [#3119](https://github.com/JabRef/jabref/issues/3119)
- We improved the parsing of author names whose infix is abbreviated without a dot. [#4864](https://github.com/JabRef/jabref/issues/4864)
- We fixed an issues where the entry losses focus when a field is edited and at the same time used for sorting. [#3373](https://github.com/JabRef/jabref/issues/3373)
- We fixed an issue where the menu on Mac OS was not displayed in the usual Mac-specific way. [#3146](https://github.com/JabRef/jabref/issues/3146)
- We improved the integrity check for page numbers. [#4113](https://github.com/JabRef/jabref/issues/4113) and [feature request in the forum](http://discourse.jabref.org/t/pages-field-allow-use-of-en-dash/1199)
- We fixed an issue where the order of fields in customized entry types was not saved correctly. [#4033](http://github.com/JabRef/jabref/issues/4033)
- We fixed an issue where renaming a group did not change the group name in the interface. [#3189](https://github.com/JabRef/jabref/issues/3189)
- We fixed an issue where the groups tree of the last database was still shown even after the database was already closed.
- We fixed an issue where the "Open file dialog" may disappear behind other windows. [#3410](https://github.com/JabRef/jabref/issues/3410)
- We fixed an issue where the number of entries matched was not updated correctly upon adding or removing an entry. [#3537](https://github.com/JabRef/jabref/issues/3537)
- We fixed an issue where the default icon of a group was not colored correctly.
- We fixed an issue where the first field in entry editor was not focused when adding a new entry. [#4024](https://github.com/JabRef/jabref/issues/4024)
- We reworked the "Edit file" dialog to make it resizeable and improved the workflow for adding and editing files [#2970](https://github.com/JabRef/jabref/issues/2970)
- We fixed an issue where custom name formatters were no longer found correctly. [#3531](https://github.com/JabRef/jabref/issues/3531)
- We fixed an issue where the month was not shown in the preview. [#3239](https://github.com/JabRef/jabref/issues/3239)
- Rewritten logic to detect a second jabref instance. [#4023](https://github.com/JabRef/jabref/issues/4023)
- We fixed an issue where the "Convert to BibTeX-Cleanup" moved the content of the `file` field to the `pdf` field [#4120](https://github.com/JabRef/jabref/issues/4120)
- We fixed an issue where the preview pane in entry preview in preferences wasn't showing the citation style selected [#3849](https://github.com/JabRef/jabref/issues/3849)
- We fixed an issue where the default entry preview style still contained the field `review`. The field `review` in the style is now replaced with comment to be consistent with the entry editor [#4098](https://github.com/JabRef/jabref/issues/4098)
- We fixed an issue where users were vulnerable to XXE attacks during parsing [#4229](https://github.com/JabRef/jabref/issues/4229)
- We fixed an issue where files added via the "Attach file" contextmenu of an entry were not made relative. [#4201](https://github.com/JabRef/jabref/issues/4201) and [#4241](https://github.com/JabRef/jabref/issues/4241)
- We fixed an issue where author list parser can't generate bibtex for Chinese author. [#4169](https://github.com/JabRef/jabref/issues/4169)
- We fixed an issue where the list of XMP Exclusion fields in the preferences was not be saved [#4072](https://github.com/JabRef/jabref/issues/4072)
- We fixed an issue where the ArXiv Fetcher did not support HTTP URLs [koppor#328](https://github.com/koppor/jabref/issues/328)
- We fixed an issue where only one PDF file could be imported [#4422](https://github.com/JabRef/jabref/issues/4422)
- We fixed an issue where "Move to group" would always move the first entry in the library and not the selected [#4414](https://github.com/JabRef/jabref/issues/4414)
- We fixed an issue where an older dialog appears when downloading full texts from the quality menu. [#4489](https://github.com/JabRef/jabref/issues/4489)
- We fixed an issue where right clicking on any entry in any database and selecting "Open folder" results in the NullPointer exception. [#4763](https://github.com/JabRef/jabref/issues/4763)
- We fixed an issue where option 'open terminal here' with custom command was passing the wrong argument. [#4802](https://github.com/JabRef/jabref/issues/4802)
- We fixed an issue where ranking an entry would generate an IllegalArgumentException. [#4754](https://github.com/JabRef/jabref/issues/4754)
- We fixed an issue where special characters where removed from non-label key generation pattern parts [#4767](https://github.com/JabRef/jabref/issues/4767)
- We fixed an issue where the RIS import would overwite the article date with the value of the acessed date [#4816](https://github.com/JabRef/jabref/issues/4816)
- We fixed an issue where an NullPointer exception was thrown when a referenced entry in an Open/Libre Office document was no longer present in the library. Now an error message with the reference marker of the missing entry is shown. [#4932](https://github.com/JabRef/jabref/issues/4932)
- We fixed an issue where a database exception related to a missing timezone was too big. [#4827](https://github.com/JabRef/jabref/issues/4827)
- We fixed an issue where the IEEE fetcher returned an error if no keywords were present in the result from the IEEE website [#4997](https://github.com/JabRef/jabref/issues/4997)
- We fixed an issue where the command line help text had several errors, and arguments and descriptions have been rewritten to simplify and detail them better. [#4932](https://github.com/JabRef/jabref/issues/2016)
- We fixed an issue where the same menu for changing entry type had two different sizes and weights. [#4977](https://github.com/JabRef/jabref/issues/4977)
- We fixed an issue where the "Attach file" dialog, in the right-click menu for an entry, started on the working directory instead of the user's main directory. [#4995](https://github.com/JabRef/jabref/issues/4995)
- We fixed an issue where the JabRef Icon in the macOS launchpad was not displayed correctly [#5003](https://github.com/JabRef/jabref/issues/5003)
- We fixed an issue where the "Search for unlinked local files" would throw an exception when parsing the content of a PDF-file with missing "series" information [#5128](https://github.com/JabRef/jabref/issues/5128)
- We fixed an issue where the XMP Importer would incorrectly return an empty default entry when importing pdfs [#6577](https://github.com/JabRef/jabref/issues/6577)
- We fixed an issue where opening the menu 'Library properties' marked the library as modified [#6451](https://github.com/JabRef/jabref/issues/6451)

### Removed

- The feature to "mark entries" was removed and merged with the groups functionality.  For migration, a group is created for every value of the `__markedentry` field and the entry is added to this group.
- The number column was removed.
- We removed the global search feature.
- We removed the coloring of cells in the main table according to whether the field is optional/required.
- We removed the feature to find and resolve duplicate BibTeX keys (as this use case is already covered by the integrity check).
- We removed a few commands from the right-click menu that are not needed often and thus don't need to be placed that prominently:
  - Print entry preview: available through entry preview
  - All commands related to marking: marking is not yet reimplemented
  - Set/clear/append/rename fields: available through Edit menu
  - Manage keywords: available through the Edit menu
  - Copy linked files to folder: available through File menu
  - Add/move/remove from group: removed completely (functionality still available through group interface)
- We removed the option to change the column widths in the preferences dialog. [#4546](https://github.com/JabRef/jabref/issues/4546)

## Older versions

The changelog of JabRef 4.x is available at the [v4.3.1 tag](https://github.com/JabRef/jabref/blob/v4.3.1/CHANGELOG.md).
The changelog of JabRef 3.x is available at the [v3.8.2 tag](https://github.com/JabRef/jabref/blob/v3.8.2/CHANGELOG.md).
The changelog of JabRef 2.11 and all previous versions is available as [text file in the v2.11.1 tag](https://github.com/JabRef/jabref/blob/v2.11.1/CHANGELOG).

[Unreleased]: https://github.com/JabRef/jabref/compare/v5.2...HEAD
[5.2]: https://github.com/JabRef/jabref/compare/v5.1...v5.2
[5.1]: https://github.com/JabRef/jabref/compare/v5.0...v5.1
[5.0]: https://github.com/JabRef/jabref/compare/v5.0-beta...v5.0
[5.0-beta]: https://github.com/JabRef/jabref/compare/v5.0-alpha...v5.0-beta
[5.0-alpha]: https://github.com/JabRef/jabref/compare/v4.3...v5.0-alpha

<!-- markdownlint-disable-file MD024 MD033 --><|MERGE_RESOLUTION|>--- conflicted
+++ resolved
@@ -19,14 +19,11 @@
 
 ### Changed
 
-<<<<<<< HEAD
 - We changed the resize behavior of table columns to have smart fit into the table if there is enough space. [#967](https://github.com/JabRef/jabref/issues/967)
-=======
 - The content of the field `timestamp` is migrated to `creationdate`. In case one configured "udpate timestampe", it is migrated to `modificationdate`. [koppor#130](https://github.com/koppor/jabref/issues/130)
 - The JabRef specific meta-data content in the main field such as priorities (prio1, prio2, ...) are migrated to their respective fields. They are removed from the keywords. [#6840](https://github.com/jabref/jabref/issues/6840)
 - We fixed an issue where groups generated from authors' last names did not include all entries of the authors' [#5833](https://github.com/JabRef/jabref/issues/5833)
 - The export to MS Office XML now uses the month name for the field `MonthAcessed` instead of the two digit number [#7354](https://github.com/JabRef/jabref/issues/7354)
->>>>>>> 94f4c1eb
 
 ### Fixed
 
