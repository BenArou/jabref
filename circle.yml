machine:
  java:
    version: oraclejdk8

dependencies:
  pre:
    - sudo apt-get update; sudo apt-get install nsis git
    - wget http://www.mirrorservice.org/sites/downloads.sourceforge.net/l/la/launch4j/launch4j-3/3.8/launch4j-3.8-linux.tgz
    - tar xzf launch4j-3.8-linux.tgz
    - cd launch4j
    - chmod +x launch4j
  override:
    - TERM=dumb ./gradlew dependencies

test:
  override:
    - TERM=dumb ./gradlew test
  post:
<<<<<<< HEAD
    - TERM=dumb export PATH=$PATH:`pwd`/launch4j && ./gradlew -Pdev=true -PnsisExec="/usr/bin/makensis" release --stacktrace
    - TERM=dumb ./gradlew makeReleasesAvailableOnCircleCI
=======
    - TERM=dumb export PATH=$PATH:`pwd` && ./gradlew -Pdev=true -PnsisExec="/usr/bin/makensis" release --stacktrace

general:
  artifacts:
    - "build/releases"
>>>>>>> 63b99825
<|MERGE_RESOLUTION|>--- conflicted
+++ resolved
@@ -16,13 +16,8 @@
   override:
     - TERM=dumb ./gradlew test
   post:
-<<<<<<< HEAD
     - TERM=dumb export PATH=$PATH:`pwd`/launch4j && ./gradlew -Pdev=true -PnsisExec="/usr/bin/makensis" release --stacktrace
-    - TERM=dumb ./gradlew makeReleasesAvailableOnCircleCI
-=======
-    - TERM=dumb export PATH=$PATH:`pwd` && ./gradlew -Pdev=true -PnsisExec="/usr/bin/makensis" release --stacktrace
 
 general:
   artifacts:
-    - "build/releases"
->>>>>>> 63b99825
+    - "build/releases"