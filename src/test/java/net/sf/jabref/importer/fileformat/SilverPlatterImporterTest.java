--- conflicted
+++ resolved
@@ -10,12 +10,13 @@
 
 import net.sf.jabref.Globals;
 import net.sf.jabref.JabRefPreferences;
-<<<<<<< HEAD
 import net.sf.jabref.bibtex.BibtexEntryAssert;
-=======
+import net.sf.jabref.model.entry.BibEntry;
+
+import net.sf.jabref.Globals;
+import net.sf.jabref.JabRefPreferences;
 import net.sf.jabref.importer.OutputPrinterToNull;
 import net.sf.jabref.logic.bibtex.BibEntryAssert;
->>>>>>> 09e5e04d
 import net.sf.jabref.model.entry.BibEntry;
 
 import org.junit.Assert;
@@ -59,16 +60,9 @@
 
     @Test
     public final void testImportEntries() throws Exception {
-<<<<<<< HEAD
         try (InputStream bibIn = SilverPlatterImporterTest.class.getResourceAsStream(bibName)) {
             List<BibEntry> entries = testImporter.importDatabase(txtFile, Charset.defaultCharset()).getDatabase().getEntries();
-            BibtexEntryAssert.assertEquals(bibIn, entries);
-=======
-        try (InputStream in = SilverPlatterImporter.class.getResourceAsStream(txtName);
-                InputStream bibIn = SilverPlatterImporterTest.class.getResourceAsStream(bibName)) {
-            List<BibEntry> entries = testImporter.importEntries(in, new OutputPrinterToNull());
             BibEntryAssert.assertEquals(bibIn, entries);
->>>>>>> 09e5e04d
         }
     }
 }