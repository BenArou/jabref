package org.jabref.gui.exporter;

import java.io.IOException;
import java.nio.charset.Charset;
import java.nio.charset.StandardCharsets;
import java.nio.file.Files;
import java.nio.file.Path;
import java.util.Collections;
import java.util.List;
import java.util.Optional;
import java.util.stream.Collectors;

import org.jabref.gui.DialogService;
import org.jabref.gui.JabRefFrame;
import org.jabref.gui.LibraryTab;
import org.jabref.gui.undo.CountingUndoManager;
import org.jabref.gui.util.FileDialogConfiguration;
import org.jabref.logic.bibtex.FieldContentFormatterPreferences;
import org.jabref.logic.bibtex.FieldWriterPreferences;
import org.jabref.logic.citationkeypattern.CitationKeyPatternPreferences;
import org.jabref.logic.citationkeypattern.GlobalCitationKeyPattern;
import org.jabref.logic.exporter.SavePreferences;
import org.jabref.logic.shared.DatabaseLocation;
import org.jabref.model.database.BibDatabase;
import org.jabref.model.database.BibDatabaseContext;
import org.jabref.model.entry.BibEntry;
import org.jabref.model.entry.BibEntryTypesManager;
import org.jabref.model.entry.field.StandardField;
import org.jabref.model.metadata.MetaData;
import org.jabref.preferences.JabRefPreferences;

import org.junit.jupiter.api.BeforeEach;
import org.junit.jupiter.api.Test;

import static org.junit.jupiter.api.Assertions.assertEquals;
import static org.junit.jupiter.api.Assertions.assertFalse;
import static org.mockito.ArgumentMatchers.any;
import static org.mockito.Mockito.doReturn;
import static org.mockito.Mockito.mock;
import static org.mockito.Mockito.spy;
import static org.mockito.Mockito.times;
import static org.mockito.Mockito.verify;
import static org.mockito.Mockito.when;

class SaveDatabaseActionTest {

    private static final String TEST_BIBTEX_LIBRARY_LOCATION = "C:\\Users\\John_Doe\\Jabref\\literature.bib";
    private Path file = Path.of(TEST_BIBTEX_LIBRARY_LOCATION);
<<<<<<< HEAD
    private final DialogService dialogService = mock(DialogService.class);
    private final JabRefPreferences preferences = mock(JabRefPreferences.class);
    private BasePanel basePanel = mock(BasePanel.class);
    private final JabRefFrame jabRefFrame = mock(JabRefFrame.class);
=======
    private DialogService dialogService = mock(DialogService.class);
    private JabRefPreferences preferences = mock(JabRefPreferences.class);
    private LibraryTab libraryTab = mock(LibraryTab.class);
    private JabRefFrame jabRefFrame = mock(JabRefFrame.class);
>>>>>>> afdb1942
    private BibDatabaseContext dbContext = spy(BibDatabaseContext.class);
    private SaveDatabaseAction saveDatabaseAction;

    @BeforeEach
    public void setUp() {
        when(libraryTab.frame()).thenReturn(jabRefFrame);
        when(libraryTab.getBibDatabaseContext()).thenReturn(dbContext);
        when(jabRefFrame.getDialogService()).thenReturn(dialogService);

        saveDatabaseAction = spy(new SaveDatabaseAction(libraryTab, preferences, mock(BibEntryTypesManager.class)));
    }

    @Test
    public void saveAsShouldSetWorkingDirectory() {
        when(preferences.getWorkingDir()).thenReturn(Path.of(TEST_BIBTEX_LIBRARY_LOCATION));
        when(dialogService.showFileSaveDialog(any(FileDialogConfiguration.class))).thenReturn(Optional.of(file));
        doReturn(true).when(saveDatabaseAction).saveAs(any());

        saveDatabaseAction.saveAs();

        verify(preferences, times(1)).setWorkingDirectory(file.getParent());
    }

    @Test
    public void saveAsShouldNotSetWorkingDirectoryIfNotSelected() {
        when(preferences.getWorkingDir()).thenReturn(Path.of(TEST_BIBTEX_LIBRARY_LOCATION));
        when(dialogService.showFileSaveDialog(any(FileDialogConfiguration.class))).thenReturn(Optional.empty());
        doReturn(false).when(saveDatabaseAction).saveAs(any());

        saveDatabaseAction.saveAs();

        verify(preferences, times(0)).setWorkingDirectory(file.getParent());
    }

    @Test
    public void saveShouldShowSaveAsIfDatabaseNotSelected() {
        when(dbContext.getDatabasePath()).thenReturn(Optional.empty());
        when(dbContext.getLocation()).thenReturn(DatabaseLocation.LOCAL);
        when(preferences.getBoolean(JabRefPreferences.LOCAL_AUTO_SAVE)).thenReturn(false);
        when(dialogService.showFileSaveDialog(any())).thenReturn(Optional.of(file));
        doReturn(true).when(saveDatabaseAction).saveAs(any(), any());

        saveDatabaseAction.save();

        verify(saveDatabaseAction, times(1)).saveAs(file, SaveDatabaseAction.SaveDatabaseMode.NORMAL);
    }

    private SaveDatabaseAction createSaveDatabaseActionForBibDatabase(BibDatabase database) throws IOException {
        file = Files.createTempFile("JabRef", ".bib");
        file.toFile().deleteOnExit();

        FieldWriterPreferences fieldWriterPreferences = mock(FieldWriterPreferences.class);
        when(fieldWriterPreferences.getFieldContentFormatterPreferences()).thenReturn(mock(FieldContentFormatterPreferences.class));
        SavePreferences savePreferences = mock(SavePreferences.class);
        // In case a "thenReturn" is modified, the whole mock has to be recreated
        dbContext = mock(BibDatabaseContext.class);
        libraryTab = mock(LibraryTab.class);
        MetaData metaData = mock(MetaData.class);
        when(savePreferences.withEncoding(any(Charset.class))).thenReturn(savePreferences);
        when(savePreferences.withSaveType(any(SavePreferences.DatabaseSaveType.class))).thenReturn(savePreferences);
        when(savePreferences.getEncoding()).thenReturn(StandardCharsets.UTF_8);
        when(savePreferences.getFieldWriterPreferences()).thenReturn(fieldWriterPreferences);
        GlobalCitationKeyPattern emptyGlobalCitationKeyPattern = GlobalCitationKeyPattern.fromPattern("");
        when(metaData.getCiteKeyPattern(any(GlobalCitationKeyPattern.class))).thenReturn(emptyGlobalCitationKeyPattern);
        when(savePreferences.getCitationKeyPatternPreferences()).thenReturn(mock(CitationKeyPatternPreferences.class));
        when(savePreferences.getCitationKeyPatternPreferences().getKeyPattern()).thenReturn(emptyGlobalCitationKeyPattern);
        when(dbContext.getDatabasePath()).thenReturn(Optional.of(file));
        when(dbContext.getLocation()).thenReturn(DatabaseLocation.LOCAL);
        when(dbContext.getDatabase()).thenReturn(database);
        when(dbContext.getMetaData()).thenReturn(metaData);
        when(dbContext.getEntries()).thenReturn(database.getEntries());
        when(preferences.getBoolean(JabRefPreferences.LOCAL_AUTO_SAVE)).thenReturn(false);
        when(preferences.getDefaultEncoding()).thenReturn(StandardCharsets.UTF_8);
        when(preferences.getFieldContentParserPreferences()).thenReturn(mock(FieldContentFormatterPreferences.class));
        when(preferences.getSavePreferences()).thenReturn(savePreferences);
        when(libraryTab.frame()).thenReturn(jabRefFrame);
        when(libraryTab.getBibDatabaseContext()).thenReturn(dbContext);
        when(libraryTab.getUndoManager()).thenReturn(mock(CountingUndoManager.class));
        when(libraryTab.getBibDatabaseContext()).thenReturn(dbContext);
        saveDatabaseAction = new SaveDatabaseAction(libraryTab, preferences, mock(BibEntryTypesManager.class));
        return saveDatabaseAction;
    }

    @Test
    public void saveKeepsChangedFlag() throws Exception {
        BibEntry firstEntry = new BibEntry().withField(StandardField.AUTHOR, "first");
        firstEntry.setChanged(true);
        BibEntry secondEntry = new BibEntry().withField(StandardField.AUTHOR, "second");
        secondEntry.setChanged(true);
        BibDatabase database = new BibDatabase(List.of(firstEntry, secondEntry));

        saveDatabaseAction = createSaveDatabaseActionForBibDatabase(database);
        saveDatabaseAction.save();

        assertEquals(database
                             .getEntries().stream()
                             .map(BibEntry::hasChanged).filter(changed -> false).collect(Collectors.toList()),
                     Collections.emptyList());
    }

    @Test
    public void saveShouldNotSaveDatabaseIfPathNotSet() {
        when(dbContext.getDatabasePath()).thenReturn(Optional.empty());
        boolean result = saveDatabaseAction.save();
        assertFalse(result);
    }
}<|MERGE_RESOLUTION|>--- conflicted
+++ resolved
@@ -34,7 +34,7 @@
 
 import static org.junit.jupiter.api.Assertions.assertEquals;
 import static org.junit.jupiter.api.Assertions.assertFalse;
-import static org.mockito.ArgumentMatchers.any;
+import static org.mockito.Mockito.any;
 import static org.mockito.Mockito.doReturn;
 import static org.mockito.Mockito.mock;
 import static org.mockito.Mockito.spy;
@@ -46,17 +46,10 @@
 
     private static final String TEST_BIBTEX_LIBRARY_LOCATION = "C:\\Users\\John_Doe\\Jabref\\literature.bib";
     private Path file = Path.of(TEST_BIBTEX_LIBRARY_LOCATION);
-<<<<<<< HEAD
-    private final DialogService dialogService = mock(DialogService.class);
-    private final JabRefPreferences preferences = mock(JabRefPreferences.class);
-    private BasePanel basePanel = mock(BasePanel.class);
-    private final JabRefFrame jabRefFrame = mock(JabRefFrame.class);
-=======
     private DialogService dialogService = mock(DialogService.class);
     private JabRefPreferences preferences = mock(JabRefPreferences.class);
     private LibraryTab libraryTab = mock(LibraryTab.class);
     private JabRefFrame jabRefFrame = mock(JabRefFrame.class);
->>>>>>> afdb1942
     private BibDatabaseContext dbContext = spy(BibDatabaseContext.class);
     private SaveDatabaseAction saveDatabaseAction;
 
@@ -152,9 +145,9 @@
         saveDatabaseAction.save();
 
         assertEquals(database
-                             .getEntries().stream()
-                             .map(BibEntry::hasChanged).filter(changed -> false).collect(Collectors.toList()),
-                     Collections.emptyList());
+                        .getEntries().stream()
+                        .map(BibEntry::hasChanged).filter(changed -> false).collect(Collectors.toList()),
+                Collections.emptyList());
     }
 
     @Test
