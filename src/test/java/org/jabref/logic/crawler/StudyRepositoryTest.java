package org.jabref.logic.crawler;

import java.io.IOException;
import java.net.URL;
import java.nio.charset.StandardCharsets;
import java.nio.file.Files;
import java.nio.file.Path;
import java.time.LocalDate;
import java.util.ArrayList;
import java.util.HashSet;
import java.util.List;

import org.jabref.logic.bibtex.FieldContentFormatterPreferences;
import org.jabref.logic.citationkeypattern.CitationKeyGenerator;
import org.jabref.logic.citationkeypattern.CitationKeyPatternPreferences;
import org.jabref.logic.citationkeypattern.GlobalCitationKeyPattern;
import org.jabref.logic.crawler.git.GitHandler;
import org.jabref.logic.database.DatabaseMerger;
import org.jabref.logic.exporter.SavePreferences;
import org.jabref.logic.importer.ImportFormatPreferences;
import org.jabref.logic.preferences.TimestampPreferences;
import org.jabref.logic.util.io.FileUtil;
import org.jabref.model.database.BibDatabase;
import org.jabref.model.database.BibDatabaseContext;
import org.jabref.model.entry.BibEntry;
import org.jabref.model.entry.BibEntryTypesManager;
import org.jabref.model.entry.field.StandardField;
import org.jabref.model.entry.types.StandardEntryType;
import org.jabref.model.metadata.SaveOrderConfig;
import org.jabref.model.study.FetchResult;
import org.jabref.model.study.QueryResult;
import org.jabref.model.util.DummyFileUpdateMonitor;

import org.junit.jupiter.api.BeforeEach;
import org.junit.jupiter.api.Test;
import org.junit.jupiter.api.io.TempDir;
import org.mockito.Answers;

import static org.jabref.logic.citationkeypattern.CitationKeyGenerator.DEFAULT_UNWANTED_CHARACTERS;
import static org.junit.jupiter.api.Assertions.assertEquals;
import static org.junit.jupiter.api.Assertions.assertThrows;
import static org.junit.jupiter.api.Assertions.assertTrue;
import static org.mockito.Mockito.mock;
import static org.mockito.Mockito.when;

class StudyRepositoryTest {
    private static final String NON_EXISTING_DIRECTORY = "nonExistingTestRepositoryDirectory";
    CitationKeyPatternPreferences citationKeyPatternPreferences;
    ImportFormatPreferences importFormatPreferences;
    SavePreferences savePreferences;
    TimestampPreferences timestampPreferences;
    BibEntryTypesManager entryTypesManager;
    @TempDir
    Path tempRepositoryDirectory;
    StudyRepository studyRepository;
    GitHandler gitHandler = mock(GitHandler.class, Answers.RETURNS_DEFAULTS);
    String hashCodeQuantum = String.valueOf("Quantum".hashCode());
    String hashCodeCloudComputing = String.valueOf("Cloud Computing".hashCode());
    String hashCodeSoftwareEngineering = String.valueOf("\"Software Engineering\"".hashCode());

    /**
     * Set up mocks
     */
    @BeforeEach
    public void setUpMocks() throws Exception {
        savePreferences = mock(SavePreferences.class, Answers.RETURNS_DEEP_STUBS);
        importFormatPreferences = mock(ImportFormatPreferences.class, Answers.RETURNS_DEEP_STUBS);
        timestampPreferences = mock(TimestampPreferences.class);
        citationKeyPatternPreferences = new CitationKeyPatternPreferences(
                false,
                false,
                false,
                CitationKeyPatternPreferences.KeySuffix.SECOND_WITH_A,
                "",
                "",
                DEFAULT_UNWANTED_CHARACTERS,
                GlobalCitationKeyPattern.fromPattern("[auth][year]"),
                ',');
        when(savePreferences.getSaveOrder()).thenReturn(new SaveOrderConfig());
        when(savePreferences.getEncoding()).thenReturn(null);
        when(savePreferences.takeMetadataSaveOrderInAccount()).thenReturn(true);
        when(savePreferences.getCitationKeyPatternPreferences()).thenReturn(citationKeyPatternPreferences);
        when(importFormatPreferences.getKeywordSeparator()).thenReturn(',');
        when(importFormatPreferences.getFieldContentFormatterPreferences()).thenReturn(new FieldContentFormatterPreferences());
        when(importFormatPreferences.isKeywordSyncEnabled()).thenReturn(false);
        when(importFormatPreferences.getEncoding()).thenReturn(StandardCharsets.UTF_8);
        when(timestampPreferences.getTimestampField()).then(invocation -> StandardField.TIMESTAMP);
        entryTypesManager = new BibEntryTypesManager();
        getTestStudyRepository();
    }

    @Test
    void providePathToNonExistentRepositoryThrowsException() {
        Path nonExistingRepositoryDirectory = tempRepositoryDirectory.resolve(NON_EXISTING_DIRECTORY);

        assertThrows(IOException.class, () -> new StudyRepository(nonExistingRepositoryDirectory, gitHandler, importFormatPreferences, new DummyFileUpdateMonitor(), savePreferences, timestampPreferences, entryTypesManager));
    }

<<<<<<< HEAD
=======
    @Test
    void providePathToExistentRepositoryWithOutStudyDefinitionFileThrowsException() {
        assertThrows(IOException.class, () -> new StudyRepository(tempRepositoryDirectory, gitHandler, importFormatPreferences, new DummyFileUpdateMonitor(), savePreferences, timestampPreferences, entryTypesManager));
    }

    /**
     * Tests whether the StudyRepository correctly imports the study file.
     */
    @Test
    void studyFileCorrectlyImported() throws Exception {
        setUpTestStudyDefinitionFile();
        List<String> expectedSearchterms = List.of("Quantum", "Cloud Computing", "TestSearchQuery3");
        List<String> expectedActiveFetchersByName = List.of("Springer", "ArXiv");

        Study study = new StudyRepository(tempRepositoryDirectory, gitHandler, importFormatPreferences, new DummyFileUpdateMonitor(), savePreferences, timestampPreferences, entryTypesManager).getStudy();

        assertEquals(expectedSearchterms, study.getSearchQueryStrings());
        assertEquals("TestStudyName", study.getStudyMetaDataField(StudyMetaDataField.STUDY_NAME).get());
        assertEquals("Jab Ref", study.getStudyMetaDataField(StudyMetaDataField.STUDY_AUTHORS).get());
        assertEquals("Question1; Question2", study.getStudyMetaDataField(StudyMetaDataField.STUDY_RESEARCH_QUESTIONS).get());
        assertEquals(expectedActiveFetchersByName, study.getActiveLibraryEntries()
                                                        .stream()
                                                        .filter(bibEntry -> bibEntry.getType().getName().equals("library"))
                                                        .map(bibEntry -> bibEntry.getField(new UnknownField("name")).orElse(""))
                                                        .collect(Collectors.toList())
        );
    }

>>>>>>> ee2e2dba
    /**
     * Tests whether the file structure of the repository is created correctly from the study definitions file.
     */
    @Test
    void repositoryStructureCorrectlyCreated() throws Exception {

        // When repository is instantiated the directory structure is created
        assertTrue(Files.exists(Path.of(tempRepositoryDirectory.toString(), hashCodeQuantum + " - Quantum")));
        assertTrue(Files.exists(Path.of(tempRepositoryDirectory.toString(), hashCodeCloudComputing + " - Cloud Computing")));
        assertTrue(Files.exists(Path.of(tempRepositoryDirectory.toString(), hashCodeSoftwareEngineering + " - Software Engineering")));
        assertTrue(Files.exists(Path.of(tempRepositoryDirectory.toString(), hashCodeQuantum + " - Quantum", "ArXiv.bib")));
        assertTrue(Files.exists(Path.of(tempRepositoryDirectory.toString(), hashCodeCloudComputing + " - Cloud Computing", "ArXiv.bib")));
        assertTrue(Files.exists(Path.of(tempRepositoryDirectory.toString(), hashCodeSoftwareEngineering + " - Software Engineering", "ArXiv.bib")));
        assertTrue(Files.exists(Path.of(tempRepositoryDirectory.toString(), hashCodeQuantum + " - Quantum", "Springer.bib")));
        assertTrue(Files.exists(Path.of(tempRepositoryDirectory.toString(), hashCodeCloudComputing + " - Cloud Computing", "Springer.bib")));
        assertTrue(Files.exists(Path.of(tempRepositoryDirectory.toString(), hashCodeSoftwareEngineering + " - Software Engineering", "Springer.bib")));
        assertTrue(Files.notExists(Path.of(tempRepositoryDirectory.toString(), hashCodeQuantum + " - Quantum", "IEEEXplore.bib")));
        assertTrue(Files.notExists(Path.of(tempRepositoryDirectory.toString(), hashCodeCloudComputing + " - Cloud Computing", "IEEEXplore.bib")));
        assertTrue(Files.notExists(Path.of(tempRepositoryDirectory.toString(), hashCodeSoftwareEngineering + " - Software Engineering", "IEEEXplore.bib")));
    }

    /**
     * This tests whether the repository returns the stored bib entries correctly.
     */
    @Test
    void bibEntriesCorrectlyStored() throws Exception {
        setUpTestResultFile();
        List<BibEntry> result = studyRepository.getFetcherResultEntries("Quantum", "ArXiv").getEntries();
        assertEquals(getArXivQuantumMockResults(), result);
    }

    @Test
    void fetcherResultsPersistedCorrectly() throws Exception {
        List<QueryResult> mockResults = getMockResults();

        studyRepository.persist(mockResults);

        assertEquals(getArXivQuantumMockResults(), getTestStudyRepository().getFetcherResultEntries("Quantum", "ArXiv").getEntries());
        assertEquals(getSpringerQuantumMockResults(), getTestStudyRepository().getFetcherResultEntries("Quantum", "Springer").getEntries());
        assertEquals(getSpringerCloudComputingMockResults(), getTestStudyRepository().getFetcherResultEntries("Cloud Computing", "Springer").getEntries());
    }

    @Test
    void mergedResultsPersistedCorrectly() throws Exception {
        List<QueryResult> mockResults = getMockResults();
        List<BibEntry> expected = new ArrayList<>();
        expected.addAll(getArXivQuantumMockResults());
        expected.add(getSpringerQuantumMockResults().get(1));
        expected.add(getSpringerQuantumMockResults().get(2));

        studyRepository.persist(mockResults);

        // All Springer results are duplicates for "Quantum"
        assertEquals(expected, getTestStudyRepository().getQueryResultEntries("Quantum").getEntries());
        assertEquals(getSpringerCloudComputingMockResults(), getTestStudyRepository().getQueryResultEntries("Cloud Computing").getEntries());
    }

    @Test
    void setsLastSearchDatePersistedCorrectly() throws Exception {
        List<QueryResult> mockResults = getMockResults();

        studyRepository.persist(mockResults);

        assertEquals(LocalDate.now(), getTestStudyRepository().getStudy().getLastSearchDate());
    }

    @Test
    void studyResultsPersistedCorrectly() throws Exception {
        List<QueryResult> mockResults = getMockResults();

        studyRepository.persist(mockResults);

        assertEquals(new HashSet<>(getNonDuplicateBibEntryResult().getEntries()), new HashSet<>(getTestStudyRepository().getStudyResultEntries().getEntries()));
    }

    private StudyRepository getTestStudyRepository() throws Exception {
<<<<<<< HEAD
        setUpTestStudyDefinitionFile();
        studyRepository = new StudyRepository(tempRepositoryDirectory, gitHandler, importFormatPreferences, new DummyFileUpdateMonitor(), savePreferences, entryTypesManager);
=======
        if (Objects.isNull(studyRepository)) {
            setUpTestStudyDefinitionFile();
            studyRepository = new StudyRepository(tempRepositoryDirectory, gitHandler, importFormatPreferences, new DummyFileUpdateMonitor(), savePreferences, timestampPreferences, entryTypesManager);
        }
>>>>>>> ee2e2dba
        return studyRepository;
    }

    /**
     * Copies the study definition file into the test repository
     */
    private void setUpTestStudyDefinitionFile() throws Exception {
        Path destination = tempRepositoryDirectory.resolve("study.yml");
        URL studyDefinition = this.getClass().getResource("study.yml");
        FileUtil.copyFile(Path.of(studyDefinition.toURI()), destination, false);
    }

    /**
     * This overwrites the existing result file in the repository with a result file containing multiple BibEntries.
     * The repository has to exist before this method is called.
     */
    private void setUpTestResultFile() throws Exception {
        Path queryDirectory = Path.of(tempRepositoryDirectory.toString(), hashCodeQuantum + " - Quantum");
        Path resultFileLocation = Path.of(queryDirectory.toString(), "ArXiv" + ".bib");
        URL resultFile = this.getClass().getResource("ArXivQuantumMock.bib");
        FileUtil.copyFile(Path.of(resultFile.toURI()), resultFileLocation, true);
        resultFileLocation = Path.of(queryDirectory.toString(), "Springer" + ".bib");
        resultFile = this.getClass().getResource("SpringerQuantumMock.bib");
        FileUtil.copyFile(Path.of(resultFile.toURI()), resultFileLocation, true);
    }

    private BibDatabase getNonDuplicateBibEntryResult() {
        BibDatabase mockResults = new BibDatabase(getSpringerCloudComputingMockResults());
        DatabaseMerger merger = new DatabaseMerger(importFormatPreferences.getKeywordSeparator());
        merger.merge(mockResults, new BibDatabase(getSpringerQuantumMockResults()));
        merger.merge(mockResults, new BibDatabase(getArXivQuantumMockResults()));
        return mockResults;
    }

    private List<QueryResult> getMockResults() {
        QueryResult resultQuantum =
                new QueryResult("Quantum", List.of(
                        new FetchResult("ArXiv", new BibDatabase(stripCitationKeys(getArXivQuantumMockResults()))),
                        new FetchResult("Springer", new BibDatabase(stripCitationKeys(getSpringerQuantumMockResults())))));
        QueryResult resultCloudComputing = new QueryResult("Cloud Computing", List.of(new FetchResult("Springer", new BibDatabase(getSpringerCloudComputingMockResults()))));
        return List.of(resultQuantum, resultCloudComputing);
    }

    /**
     * Strips the citation key from fetched entries as these normally do not have a citation key
     */
    private List<BibEntry> stripCitationKeys(List<BibEntry> entries) {
        entries.forEach(bibEntry -> bibEntry.setCitationKey(""));
        return entries;
    }

    private List<BibEntry> getArXivQuantumMockResults() {
        BibEntry entry1 = new BibEntry()
                .withCitationKey("Blaha")
                .withField(StandardField.AUTHOR, "Stephen Blaha")
                .withField(StandardField.TITLE, "Quantum Computers and Quantum Computer Languages: Quantum Assembly Language and Quantum C Language");
        entry1.setType(StandardEntryType.Article);
        BibEntry entry2 = new BibEntry()
                .withCitationKey("Kaye")
                .withField(StandardField.AUTHOR, "Phillip Kaye and Michele Mosca")
                .withField(StandardField.TITLE, "Quantum Networks for Generating Arbitrary Quantum States");
        entry2.setType(StandardEntryType.Article);
        BibEntry entry3 = new BibEntry()
                .withCitationKey("Watrous")
                .withField(StandardField.AUTHOR, "John Watrous")
                .withField(StandardField.TITLE, "Quantum Computational Complexity");
        entry3.setType(StandardEntryType.Article);

        return List.of(entry1, entry2, entry3);
    }

    private List<BibEntry> getSpringerQuantumMockResults() {
        // This is a duplicate of entry 1 of ArXiv
        BibEntry entry1 = new BibEntry()
                .withCitationKey("Blaha")
                .withField(StandardField.AUTHOR, "Stephen Blaha")
                .withField(StandardField.TITLE, "Quantum Computers and Quantum Computer Languages: Quantum Assembly Language and Quantum C Language");
        entry1.setType(StandardEntryType.Article);
        BibEntry entry2 = new BibEntry()
                .withCitationKey("Kroeger")
                .withField(StandardField.AUTHOR, "H. Kröger")
                .withField(StandardField.TITLE, "Nonlinear Dynamics In Quantum Physics -- Quantum Chaos and Quantum Instantons");
        entry2.setType(StandardEntryType.Article);
        BibEntry entry3 = new BibEntry()
                .withField(StandardField.AUTHOR, "Zieliński, Cezary")
                .withField(StandardField.TITLE, "Automatic Control, Robotics, and Information Processing");
        entry3.setType(StandardEntryType.Article);

        CitationKeyGenerator citationKeyGenerator = new CitationKeyGenerator(new BibDatabaseContext(), citationKeyPatternPreferences);
        citationKeyGenerator.generateAndSetKey(entry3);

        return List.of(entry1, entry2, entry3);
    }

    private List<BibEntry> getSpringerCloudComputingMockResults() {
        BibEntry entry1 = new BibEntry()
                .withCitationKey("Gritzalis")
                .withField(StandardField.AUTHOR, "Gritzalis, Dimitris and Stergiopoulos, George and Vasilellis, Efstratios and Anagnostopoulou, Argiro")
                .withField(StandardField.TITLE, "Readiness Exercises: Are Risk Assessment Methodologies Ready for the Cloud?");
        entry1.setType(StandardEntryType.Article);
        BibEntry entry2 = new BibEntry()
                .withCitationKey("Rangras")
                .withField(StandardField.AUTHOR, "Rangras, Jimit and Bhavsar, Sejal")
                .withField(StandardField.TITLE, "Design of Framework for Disaster Recovery in Cloud Computing");
        entry2.setType(StandardEntryType.Article);
        return List.of(entry1, entry2);
    }
}<|MERGE_RESOLUTION|>--- conflicted
+++ resolved
@@ -96,37 +96,6 @@
         assertThrows(IOException.class, () -> new StudyRepository(nonExistingRepositoryDirectory, gitHandler, importFormatPreferences, new DummyFileUpdateMonitor(), savePreferences, timestampPreferences, entryTypesManager));
     }
 
-<<<<<<< HEAD
-=======
-    @Test
-    void providePathToExistentRepositoryWithOutStudyDefinitionFileThrowsException() {
-        assertThrows(IOException.class, () -> new StudyRepository(tempRepositoryDirectory, gitHandler, importFormatPreferences, new DummyFileUpdateMonitor(), savePreferences, timestampPreferences, entryTypesManager));
-    }
-
-    /**
-     * Tests whether the StudyRepository correctly imports the study file.
-     */
-    @Test
-    void studyFileCorrectlyImported() throws Exception {
-        setUpTestStudyDefinitionFile();
-        List<String> expectedSearchterms = List.of("Quantum", "Cloud Computing", "TestSearchQuery3");
-        List<String> expectedActiveFetchersByName = List.of("Springer", "ArXiv");
-
-        Study study = new StudyRepository(tempRepositoryDirectory, gitHandler, importFormatPreferences, new DummyFileUpdateMonitor(), savePreferences, timestampPreferences, entryTypesManager).getStudy();
-
-        assertEquals(expectedSearchterms, study.getSearchQueryStrings());
-        assertEquals("TestStudyName", study.getStudyMetaDataField(StudyMetaDataField.STUDY_NAME).get());
-        assertEquals("Jab Ref", study.getStudyMetaDataField(StudyMetaDataField.STUDY_AUTHORS).get());
-        assertEquals("Question1; Question2", study.getStudyMetaDataField(StudyMetaDataField.STUDY_RESEARCH_QUESTIONS).get());
-        assertEquals(expectedActiveFetchersByName, study.getActiveLibraryEntries()
-                                                        .stream()
-                                                        .filter(bibEntry -> bibEntry.getType().getName().equals("library"))
-                                                        .map(bibEntry -> bibEntry.getField(new UnknownField("name")).orElse(""))
-                                                        .collect(Collectors.toList())
-        );
-    }
-
->>>>>>> ee2e2dba
     /**
      * Tests whether the file structure of the repository is created correctly from the study definitions file.
      */
@@ -203,15 +172,8 @@
     }
 
     private StudyRepository getTestStudyRepository() throws Exception {
-<<<<<<< HEAD
         setUpTestStudyDefinitionFile();
-        studyRepository = new StudyRepository(tempRepositoryDirectory, gitHandler, importFormatPreferences, new DummyFileUpdateMonitor(), savePreferences, entryTypesManager);
-=======
-        if (Objects.isNull(studyRepository)) {
-            setUpTestStudyDefinitionFile();
-            studyRepository = new StudyRepository(tempRepositoryDirectory, gitHandler, importFormatPreferences, new DummyFileUpdateMonitor(), savePreferences, timestampPreferences, entryTypesManager);
-        }
->>>>>>> ee2e2dba
+        studyRepository = new StudyRepository(tempRepositoryDirectory, gitHandler, importFormatPreferences, new DummyFileUpdateMonitor(), savePreferences, timestampPreferences, entryTypesManager);
         return studyRepository;
     }
 
