%0\ contains\ the\ regular\ expression\ <b>%1</b>=%0 contains the regular expression <b>%1</b>

%0\ contains\ the\ term\ <b>%1</b>=%0 contains the term <b>%1</b>

%0\ doesn't\ contain\ the\ regular\ expression\ <b>%1</b>=%0 doesn't contain the regular expression <b>%1</b>

%0\ doesn't\ contain\ the\ term\ <b>%1</b>=%0 doesn't contain the term <b>%1</b>

%0\ export\ successful=%0 export successful

%0\ matches\ the\ regular\ expression\ <b>%1</b>=%0 matches the regular expression <b>%1</b>

%0\ matches\ the\ term\ <b>%1</b>=%0 matches the term <b>%1</b>

<field\ name>=<field name>

<select>=<select>

<select\ word>=<select word>
Abbreviate\ journal\ names\ of\ the\ selected\ entries\ (ISO\ abbreviation)=Abbreviate journal names of the selected entries (ISO abbreviation)
Abbreviate\ journal\ names\ of\ the\ selected\ entries\ (MEDLINE\ abbreviation)=Abbreviate journal names of the selected entries (MEDLINE abbreviation)

Abbreviate\ names=Abbreviate names
Abbreviated\ %0\ journal\ names.=Abbreviated %0 journal names.

Abbreviation=Abbreviation

About\ JabRef=About JabRef

Abstract=Abstract

Accept=Accept

Accept\ change=Accept change

Action=Action

What\ is\ Mr.\ DLib?=What is Mr. DLib?

Add=Add

Add\ a\ (compiled)\ custom\ Importer\ class\ from\ a\ class\ path.=Add a (compiled) custom Importer class from a class path.
The\ path\ need\ not\ be\ on\ the\ classpath\ of\ JabRef.=The path need not be on the classpath of JabRef.

Add\ a\ (compiled)\ custom\ Importer\ class\ from\ a\ ZIP-archive.=Add a (compiled) custom Importer class from a ZIP-archive.
The\ ZIP-archive\ need\ not\ be\ on\ the\ classpath\ of\ JabRef.=The ZIP-archive need not be on the classpath of JabRef.

Add\ a\ regular\ expression\ for\ the\ key\ pattern.=Add a regular expression for the key pattern.

Add\ selected\ entries\ to\ this\ group=Add selected entries to this group

Add\ from\ folder=Add from folder

Add\ from\ JAR=Add from JAR

Add\ new=Add new

Add\ subgroup=Add subgroup

Add\ to\ group=Add to group

Added\ group\ "%0".=Added group "%0".

Added\ new=Added new

Added\ string=Added string

Additionally,\ entries\ whose\ <b>%0</b>\ field\ does\ not\ contain\ <b>%1</b>\ can\ be\ assigned\ manually\ to\ this\ group\ by\ selecting\ them\ then\ using\ either\ drag\ and\ drop\ or\ the\ context\ menu.\ This\ process\ adds\ the\ term\ <b>%1</b>\ to\ each\ entry's\ <b>%0</b>\ field.\ Entries\ can\ be\ removed\ manually\ from\ this\ group\ by\ selecting\ them\ then\ using\ the\ context\ menu.\ This\ process\ removes\ the\ term\ <b>%1</b>\ from\ each\ entry's\ <b>%0</b>\ field.=Additionally, entries whose <b>%0</b> field does not contain <b>%1</b> can be assigned manually to this group by selecting them then using either drag and drop or the context menu. This process adds the term <b>%1</b> to each entry's <b>%0</b> field. Entries can be removed manually from this group by selecting them then using the context menu. This process removes the term <b>%1</b> from each entry's <b>%0</b> field.

Advanced=Advanced
All\ entries=All entries
All\ entries\ of\ this\ type\ will\ be\ declared\ typeless.\ Continue?=All entries of this type will be declared typeless. Continue?

All\ fields=All fields

Always\ reformat\ BIB\ file\ on\ save\ and\ export=Always reformat BIB file on save and export

A\ SAX\ exception\ occurred\ while\ parsing\ '%0'\:=A SAX exception occurred while parsing '%0':

and=and
and\ the\ class\ must\ be\ available\ in\ your\ classpath\ next\ time\ you\ start\ JabRef.=and the class must be available in your classpath next time you start JabRef.

any\ field\ that\ matches\ the\ regular\ expression\ <b>%0</b>=any field that matches the regular expression <b>%0</b>

Appearance=Appearance

Append=Append
Append\ contents\ from\ a\ BibTeX\ library\ into\ the\ currently\ viewed\ library=Append contents from a BibTeX library into the currently viewed library

Append\ library=Append library

Append\ the\ selected\ text\ to\ BibTeX\ field=Append the selected text to BibTeX field
Application=Application

Apply=Apply

Arguments\ passed\ on\ to\ running\ JabRef\ instance.\ Shutting\ down.=Arguments passed on to running JabRef instance. Shutting down.

Assign\ the\ original\ group's\ entries\ to\ this\ group?=Assign the original group's entries to this group?

Assigned\ %0\ entries\ to\ group\ "%1".=Assigned %0 entries to group "%1".

Assigned\ 1\ entry\ to\ group\ "%0".=Assigned 1 entry to group "%0".

Attach\ URL=Attach URL

Autodetect\ format=Autodetect format

Autogenerate\ BibTeX\ keys=Autogenerate BibTeX keys

Autolink\ files\ with\ names\ starting\ with\ the\ BibTeX\ key=Autolink files with names starting with the BibTeX key

Autolink\ only\ files\ that\ match\ the\ BibTeX\ key=Autolink only files that match the BibTeX key

Automatically\ create\ groups=Automatically create groups

Automatically\ remove\ exact\ duplicates=Automatically remove exact duplicates

Do\ not\ overwrite\ existing\ links.=Do not overwrite existing links.

AUX\ file\ import=AUX file import

Available\ export\ formats=Available export formats

Available\ BibTeX\ fields=Available BibTeX fields

Available\ import\ formats=Available import formats

Background\ color\ for\ optional\ fields=Background color for optional fields

Background\ color\ for\ required\ fields=Background color for required fields

Backup\ old\ file\ when\ saving=Backup old file when saving

%0\ source=%0 source

Browse=Browse

by=by
The\ conflicting\ fields\ of\ these\ entries\ will\ be\ merged\ into\ the\ 'Comment'\ field.=The conflicting fields of these entries will be merged into the 'Comment' field.

Cancel=Cancel

Cannot\ add\ entries\ to\ group\ without\ generating\ keys.\ Generate\ keys\ now?=Cannot add entries to group without generating keys. Generate keys now?

Cannot\ merge\ this\ change=Cannot merge this change

case\ insensitive=case insensitive

case\ sensitive=case sensitive

Case\ sensitive=Case sensitive

change\ assignment\ of\ entries=change assignment of entries

Change\ case=Change case

Change\ entry\ type=Change entry type
Change\ file\ type=Change file type


Change\ of\ Grouping\ Method=Change of Grouping Method

change\ preamble=change preamble

Change\ table\ column\ and\ General\ fields\ settings\ to\ use\ the\ new\ feature=Change table column and General fields settings to use the new feature

Changed\ language\ settings=Changed language settings

Changed\ preamble=Changed preamble

Cite\ command=Cite command

Class\ name=Class name

Clear=Clear

Clear\ fields=Clear fields

Close=Close

Close\ dialog=Close dialog

Close\ the\ current\ library=Close the current library

Close\ window=Close window

Closed\ library=Closed library

Color\ codes\ for\ required\ and\ optional\ fields=Color codes for required and optional fields

Color\ for\ marking\ incomplete\ entries=Color for marking incomplete entries

Column\ width=Column width

Command\ line\ id=Command line id
Comments=Comments

Contained\ in=Contained in

Content=Content

Copied=Copied

Copied\ cell\ contents=Copied cell contents

Copied\ title=Copied title

Copied\ key=Copied key

Copied\ titles=Copied titles

Copied\ keys=Copied keys

Copy=Copy

Copy\ BibTeX\ key=Copy BibTeX key
Copy\ file\ to\ file\ directory=Copy file to file directory

Copy\ to\ clipboard=Copy to clipboard

Could\ not\ call\ executable=Could not call executable
Could\ not\ connect\ to\ Vim\ server.\ Make\ sure\ that\ Vim\ is\ running<BR>with\ correct\ server\ name.=Could not connect to Vim server. Make sure that Vim is running<BR>with correct server name.

Could\ not\ export\ file=Could not export file

Could\ not\ export\ preferences=Could not export preferences

Could\ not\ find\ a\ suitable\ import\ format.=Could not find a suitable import format.
Could\ not\ import\ preferences=Could not import preferences

Could\ not\ instantiate\ %0=Could not instantiate %0
Could\ not\ instantiate\ %0\ %1=Could not instantiate %0 %1
Could\ not\ instantiate\ %0.\ Have\ you\ chosen\ the\ correct\ package\ path?=Could not instantiate %0. Have you chosen the correct package path?
Could\ not\ open\ link=Could not open link

Could\ not\ print\ preview=Could not print preview

Could\ not\ run\ the\ 'vim'\ program.=Could not run the 'vim' program.

Could\ not\ save\ file.=Could not save file.
Character\ encoding\ '%0'\ is\ not\ supported.=Character encoding '%0' is not supported.

crossreferenced\ entries\ included=crossreferenced entries included

Current\ content=Current content

Current\ value=Current value

Custom\ entry\ types=Custom entry types

Custom\ entry\ types\ found\ in\ file=Custom entry types found in file

Customize\ entry\ types=Customize entry types

Customize\ key\ bindings=Customize key bindings

Cut=Cut

cut\ entries=cut entries

cut\ entry=cut entry


Library\ encoding=Library encoding

Library\ properties=Library properties

Date\ format=Date format

Default=Default

Default\ encoding=Default encoding

Default\ grouping\ field=Default grouping field

Default\ look\ and\ feel=Default look and feel

Default\ pattern=Default pattern

Default\ sort\ criteria=Default sort criteria
Define\ '%0'=Define '%0'

Delete=Delete

Delete\ custom\ format=Delete custom format

delete\ entries=delete entries

Delete\ entry=Delete entry

delete\ entry=delete entry

Delete\ multiple\ entries=Delete multiple entries

Delete\ rows=Delete rows

Delete\ strings=Delete strings

Deleted=Deleted

Permanently\ delete\ local\ file=Permanently delete local file

Delimit\ fields\ with\ semicolon,\ ex.=Delimit fields with semicolon, ex.

Descending=Descending

Description=Description

Deselect\ all=Deselect all
Deselect\ all\ duplicates=Deselect all duplicates

Disable\ this\ confirmation\ dialog=Disable this confirmation dialog

Display\ all\ entries\ belonging\ to\ one\ or\ more\ of\ the\ selected\ groups.=Display all entries belonging to one or more of the selected groups.

Display\ all\ error\ messages=Display all error messages

Display\ help\ on\ command\ line\ options=Display help on command line options

Display\ only\ entries\ belonging\ to\ all\ selected\ groups.=Display only entries belonging to all selected groups.
Display\ version=Display version

Do\ not\ abbreviate\ names=Do not abbreviate names

Do\ not\ automatically\ set=Do not automatically set

Do\ not\ import\ entry=Do not import entry

Do\ not\ open\ any\ files\ at\ startup=Do not open any files at startup

Do\ not\ overwrite\ existing\ keys=Do not overwrite existing keys
Do\ not\ show\ these\ options\ in\ the\ future=Do not show these options in the future

Do\ not\ wrap\ the\ following\ fields\ when\ saving=Do not wrap the following fields when saving
Do\ not\ write\ the\ following\ fields\ to\ XMP\ Metadata\:=Do not write the following fields to XMP Metadata:

Do\ you\ want\ JabRef\ to\ do\ the\ following\ operations?=Do you want JabRef to do the following operations?

Donate\ to\ JabRef=Donate to JabRef

Down=Down

Download\ file=Download file

Downloading...=Downloading...

Drop\ %0=Drop %0

duplicate\ removal=duplicate removal

Duplicate\ string\ name=Duplicate string name

Duplicates\ found=Duplicates found

Dynamic\ groups=Dynamic groups

Dynamically\ group\ entries\ by\ a\ free-form\ search\ expression=Dynamically group entries by a free-form search expression

Dynamically\ group\ entries\ by\ searching\ a\ field\ for\ a\ keyword=Dynamically group entries by searching a field for a keyword

Each\ line\ must\ be\ on\ the\ following\ form=Each line must be on the following form

Edit=Edit

Edit\ custom\ export=Edit custom export
Edit\ entry=Edit entry
Save\ file=Save file
Edit\ file\ type=Edit file type

Add\ group=Add group
Edit\ group=Edit group


Edit\ preamble=Edit preamble
Edit\ strings=Edit strings
Editor\ options=Editor options

empty\ library=empty library
Enable\ word/name\ autocompletion=Enable word/name autocompletion

Enter\ URL=Enter URL

Enter\ URL\ to\ download=Enter URL to download

entries=entries

Entries\ cannot\ be\ manually\ assigned\ to\ or\ removed\ from\ this\ group.=Entries cannot be manually assigned to or removed from this group.

Entries\ exported\ to\ clipboard=Entries exported to clipboard


entry=entry

Entry\ editor=Entry editor

Entry\ preview=Entry preview

Entry\ table=Entry table

Entry\ table\ columns=Entry table columns

Entry\ type=Entry type

Entry\ type\ names\ are\ not\ allowed\ to\ contain\ white\ space\ or\ the\ following\ characters=Entry type names are not allowed to contain white space or the following characters

Entry\ types=Entry types

Error=Error
Error\ exporting\ to\ clipboard=Error exporting to clipboard

Error\ occurred\ when\ parsing\ entry=Error occurred when parsing entry

Error\ opening\ file=Error opening file

Error\ while\ writing=Error while writing

'%0'\ exists.\ Overwrite\ file?='%0' exists. Overwrite file?
Overwrite\ file?=Overwrite file?

Export=Export

Export\ name=Export name

Export\ preferences=Export preferences

Export\ preferences\ to\ file=Export preferences to file

Export\ properties=Export properties

Export\ to\ clipboard=Export to clipboard

Export\ to\ text\ file.=Export to text file.

Exporting=Exporting
Extension=Extension

External\ changes=External changes

External\ file\ links=External file links

External\ programs=External programs

External\ viewer\ called=External viewer called

Fetch=Fetch

Field=Field

field=field

Field\ name=Field name
Field\ names\ are\ not\ allowed\ to\ contain\ white\ space\ or\ the\ following\ characters=Field names are not allowed to contain white space or the following characters

Field\ to\ filter=Field to filter

Field\ to\ group\ by=Field to group by

File=File

file=file
File\ '%0'\ is\ already\ open.=File '%0' is already open.

File\ changed=File changed
File\ directory\ is\ '%0'\:=File directory is '%0':

File\ directory\ is\ not\ set\ or\ does\ not\ exist\!=File directory is not set or does not exist!

File\ exists=File exists

File\ has\ been\ updated\ externally.\ What\ do\ you\ want\ to\ do?=File has been updated externally. What do you want to do?

File\ not\ found=File not found
File\ type=File type

File\ updated\ externally=File updated externally

filename=filename

Filename=Filename

Files\ opened=Files opened

Filter=Filter

Filter\ All=Filter All

Filter\ None=Filter None

Finished\ automatically\ setting\ external\ links.=Finished automatically setting external links.

Finished\ synchronizing\ file\ links.\ Entries\ changed\:\ %0.=Finished synchronizing file links. Entries changed: %0.
Finished\ writing\ XMP\ for\ %0\ file\ (%1\ skipped,\ %2\ errors).=Finished writing XMP for %0 file (%1 skipped, %2 errors).

First\ select\ the\ entries\ you\ want\ keys\ to\ be\ generated\ for.=First select the entries you want keys to be generated for.

Fit\ table\ horizontally\ on\ screen=Fit table horizontally on screen

Float=Float
Float\ marked\ entries=Float marked entries

Font\ family=Font family

Font\ preview=Font preview

Font\ size=Font size

Font\ style=Font style

Font\ selection=Font selection

for=for

Format\ of\ author\ and\ editor\ names=Format of author and editor names
Format\ string=Format string

Format\ used=Format used
Formatter\ name=Formatter name

found\ in\ AUX\ file=found in AUX file

Full\ name=Full name

General=General

General\ fields=General fields

Generate=Generate

Generate\ BibTeX\ key=Generate BibTeX key

Generate\ keys=Generate keys

Generate\ keys\ before\ saving\ (for\ entries\ without\ a\ key)=Generate keys before saving (for entries without a key)
Generate\ keys\ for\ imported\ entries=Generate keys for imported entries

Generate\ now=Generate now

Generated\ BibTeX\ key\ for=Generated BibTeX key for

Generating\ BibTeX\ key\ for=Generating BibTeX key for
Get\ fulltext=Get fulltext

Gray\ out\ non-hits=Gray out non-hits

Groups=Groups
has/have\ both\ a\ 'Comment'\ and\ a\ 'Review'\ field.=has/have both a 'Comment' and a 'Review' field.

Have\ you\ chosen\ the\ correct\ package\ path?=Have you chosen the correct package path?

Help=Help

Help\ on\ key\ patterns=Help on key patterns
Help\ on\ regular\ expression\ search=Help on regular expression search

Hide\ non-hits=Hide non-hits

Hierarchical\ context=Hierarchical context

Highlight=Highlight
Marking=Marking
Underline=Underline
Empty\ Highlight=Empty Highlight
Empty\ Marking=Empty Marking
Empty\ Underline=Empty Underline
The\ marked\ area\ does\ not\ contain\ any\ legible\ text!=The marked area does not contain any legible text!

Hint\:\ To\ search\ specific\ fields\ only,\ enter\ for\ example\:<p><tt>author\=smith\ and\ title\=electrical</tt>=Hint: To search specific fields only, enter for example:<p><tt>author=smith and title=electrical</tt>

HTML\ table=HTML table
HTML\ table\ (with\ Abstract\ &\ BibTeX)=HTML table (with Abstract & BibTeX)
Icon=Icon

Ignore=Ignore

Import=Import

Import\ and\ keep\ old\ entry=Import and keep old entry

Import\ and\ remove\ old\ entry=Import and remove old entry

Import\ entries=Import entries

Import\ failed=Import failed

Import\ file=Import file

Import\ group\ definitions=Import group definitions

Import\ name=Import name

Import\ preferences=Import preferences

Import\ preferences\ from\ file=Import preferences from file

Import\ strings=Import strings

Import\ to\ open\ tab=Import to open tab

Import\ word\ selector\ definitions=Import word selector definitions

Imported\ entries=Imported entries

Imported\ from\ library=Imported from library

Importer\ class=Importer class

Importing=Importing

Importing\ in\ unknown\ format=Importing in unknown format

Include\ abstracts=Include abstracts
Include\ entries=Include entries

Include\ subgroups\:\ When\ selected,\ view\ entries\ contained\ in\ this\ group\ or\ its\ subgroups=Include subgroups: When selected, view entries contained in this group or its subgroups

Independent\ group\:\ When\ selected,\ view\ only\ this\ group's\ entries=Independent group: When selected, view only this group's entries

Work\ options=Work options

Insert=Insert

Insert\ rows=Insert rows

Intersection=Intersection

Invalid\ BibTeX\ key=Invalid BibTeX key

Invalid\ date\ format=Invalid date format

Invalid\ URL=Invalid URL

Online\ help=Online help

JabRef\ preferences=JabRef preferences

Join=Join

Joins\ selected\ keywords\ and\ deletes\ selected\ keywords.=Joins selected keywords and deletes selected keywords.

Journal\ abbreviations=Journal abbreviations

Keep=Keep

Keep\ both=Keep both

Key\ bindings=Key bindings

Key\ bindings\ changed=Key bindings changed

Key\ generator\ settings=Key generator settings

Key\ pattern=Key pattern

keys\ in\ library=keys in library

Keyword=Keyword

Label=Label

Language=Language

Last\ modified=Last modified

LaTeX\ AUX\ file=LaTeX AUX file
Leave\ file\ in\ its\ current\ directory=Leave file in its current directory

Left=Left
Level=Level

Limit\ to\ fields=Limit to fields

Limit\ to\ selected\ entries=Limit to selected entries

Link=Link
Link\ local\ file=Link local file
Link\ to\ file\ %0=Link to file %0

Listen\ for\ remote\ operation\ on\ port=Listen for remote operation on port
Load\ and\ Save\ preferences\ from/to\ jabref.xml\ on\ start-up\ (memory\ stick\ mode)=Load and Save preferences from/to jabref.xml on start-up (memory stick mode)

Look\ and\ feel=Look and feel
Main\ file\ directory=Main file directory

Main\ layout\ file=Main layout file

Manage\ custom\ exports=Manage custom exports

Manage\ custom\ imports=Manage custom imports
Manage\ external\ file\ types=Manage external file types

Mark\ entries=Mark entries

Mark\ entry=Mark entry

Mark\ new\ entries\ with\ addition\ date=Mark new entries with addition date

Mark\ new\ entries\ with\ owner\ name=Mark new entries with owner name

Memory\ stick\ mode=Memory stick mode

Menu\ and\ label\ font\ size=Menu and label font size

Merged\ external\ changes=Merged external changes
Merge\ fields=Merge fields

Messages=Messages

Modification\ of\ field=Modification of field

Modified\ group\ "%0".=Modified group "%0".

Modified\ groups=Modified groups

Modified\ string=Modified string

Modify=Modify

Move\ down=Move down

Move\ external\ links\ to\ 'file'\ field=Move external links to 'file' field

move\ group=move group

Move\ up=Move up

Moved\ group\ "%0".=Moved group "%0".

Name=Name
Name\ formatter=Name formatter

Natbib\ style=Natbib style

nested\ AUX\ files=nested AUX files

New=New

new=new

New\ BibTeX\ entry=New BibTeX entry

New\ BibTeX\ sublibrary=New BibTeX sublibrary

New\ content=New content

New\ library\ created.=New library created.
New\ %0\ library=New %0 library
New\ field\ value=New field value

New\ group=New group

New\ string=New string

Next\ entry=Next entry

No\ actual\ changes\ found.=No actual changes found.

no\ base-BibTeX-file\ specified=no base-BibTeX-file specified

no\ library\ generated=no library generated

No\ entries\ found.\ Please\ make\ sure\ you\ are\ using\ the\ correct\ import\ filter.=No entries found. Please make sure you are using the correct import filter.


No\ entries\ found\ for\ the\ search\ string\ '%0'=No entries found for the search string '%0'

No\ entries\ imported.=No entries imported.

No\ files\ found.=No files found.

No\ GUI.\ Only\ process\ command\ line\ options.=No GUI. Only process command line options.

No\ journal\ names\ could\ be\ abbreviated.=No journal names could be abbreviated.

No\ journal\ names\ could\ be\ unabbreviated.=No journal names could be unabbreviated.

Open\ PDF=Open PDF

No\ URL\ defined=No URL defined
not=not

not\ found=not found

Note\ that\ you\ must\ specify\ the\ fully\ qualified\ class\ name\ for\ the\ look\ and\ feel,=Note that you must specify the fully qualified class name for the look and feel,

Nothing\ to\ redo=Nothing to redo

Nothing\ to\ undo=Nothing to undo

occurrences=occurrences

OK=OK
One\ or\ more\ file\ links\ are\ of\ the\ type\ '%0',\ which\ is\ undefined.\ What\ do\ you\ want\ to\ do?=One or more file links are of the type '%0', which is undefined. What do you want to do?

One\ or\ more\ keys\ will\ be\ overwritten.\ Continue?=One or more keys will be overwritten. Continue?


Open=Open

Open\ BibTeX\ library=Open BibTeX library

Open\ library=Open library

Open\ editor\ when\ a\ new\ entry\ is\ created=Open editor when a new entry is created

Open\ file=Open file

Open\ last\ edited\ libraries\ at\ startup=Open last edited libraries at startup

Connect\ to\ shared\ database=Connect to shared database

Open\ terminal\ here=Open terminal here

Open\ URL\ or\ DOI=Open URL or DOI

Opened\ library=Opened library

Opening=Opening

Opening\ preferences...=Opening preferences...

Operation\ canceled.=Operation canceled.

Optional\ fields=Optional fields

Options=Options

or=or

Output\ or\ export\ file=Output or export file

Override=Override

Override\ default\ file\ directories=Override default file directories

Override\ default\ font\ settings=Override default font settings

Override\ the\ BibTeX\ field\ by\ the\ selected\ text=Override the BibTeX field by the selected text


Overwrite=Overwrite
Overwrite\ existing\ field\ values=Overwrite existing field values

Overwrite\ keys=Overwrite keys

pairs\ processed=pairs processed
Password=Password

Paste=Paste

paste\ entries=paste entries

paste\ entry=paste entry
Paste\ from\ clipboard=Paste from clipboard

Pasted=Pasted

Path\ to\ %0\ not\ defined=Path to %0 not defined

Path\ to\ LyX\ pipe=Path to LyX pipe

PDF\ does\ not\ exist=PDF does not exist

File\ has\ no\ attached\ annotations=File has no attached annotations

Plain\ text\ import=Plain text import

Please\ enter\ a\ name\ for\ the\ group.=Please enter a name for the group.

Please\ enter\ a\ search\ term.\ For\ example,\ to\ search\ all\ fields\ for\ <b>Smith</b>,\ enter\:<p><tt>smith</tt><p>To\ search\ the\ field\ <b>Author</b>\ for\ <b>Smith</b>\ and\ the\ field\ <b>Title</b>\ for\ <b>electrical</b>,\ enter\:<p><tt>author\=smith\ and\ title\=electrical</tt>=Please enter a search term. For example, to search all fields for <b>Smith</b>, enter:<p><tt>smith</tt><p>To search the field <b>Author</b> for <b>Smith</b> and the field <b>Title</b> for <b>electrical</b>, enter:<p><tt>author=smith and title=electrical</tt>

Please\ enter\ the\ field\ to\ search\ (e.g.\ <b>keywords</b>)\ and\ the\ keyword\ to\ search\ it\ for\ (e.g.\ <b>electrical</b>).=Please enter the field to search (e.g. <b>keywords</b>) and the keyword to search it for (e.g. <b>electrical</b>).

Please\ enter\ the\ string's\ label=Please enter the string's label

Please\ select\ an\ importer.=Please select an importer.

Possible\ duplicate\ entries=Possible duplicate entries

Possible\ duplicate\ of\ existing\ entry.\ Click\ to\ resolve.=Possible duplicate of existing entry. Click to resolve.

Preamble=Preamble

Preferences=Preferences

Preferences\ recorded.=Preferences recorded.

Preview=Preview
Citation\ Style=Citation Style
Current\ Preview=Current Preview
Cannot\ generate\ preview\ based\ on\ selected\ citation\ style.=Cannot generate preview based on selected citation style.
Bad\ character\ inside\ entry=Bad character inside entry
Error\ while\ generating\ citation\ style=Error while generating citation style
Preview\ style\ changed\ to\:\ %0=Preview style changed to: %0
Next\ preview\ layout=Next preview layout
Previous\ preview\ layout=Previous preview layout

Previous\ entry=Previous entry

Primary\ sort\ criterion=Primary sort criterion
Problem\ with\ parsing\ entry=Problem with parsing entry
Processing\ %0=Processing %0
Pull\ changes\ from\ shared\ database=Pull changes from shared database

Pushed\ citations\ to\ %0=Pushed citations to %0

Quit\ JabRef=Quit JabRef

Quit\ synchronization=Quit synchronization

Raw\ source=Raw source

Rearrange\ tabs\ alphabetically\ by\ title=Rearrange tabs alphabetically by title

Redo=Redo

Reference\ library=Reference library

%0\ references\ found.\ Number\ of\ references\ to\ fetch?=%0 references found. Number of references to fetch?

Refine\ supergroup\:\ When\ selected,\ view\ entries\ contained\ in\ both\ this\ group\ and\ its\ supergroup=Refine supergroup: When selected, view entries contained in both this group and its supergroup

regular\ expression=regular expression

Related\ articles=Related articles

Remote\ operation=Remote operation

Remote\ server\ port=Remote server port

Remove=Remove

Remove\ subgroups=Remove subgroups

Remove\ all\ subgroups\ of\ "%0"?=Remove all subgroups of "%0"?

Remove\ entry\ from\ import=Remove entry from import

Remove\ selected\ entries\ from\ this\ group=Remove selected entries from this group

Remove\ entry\ type=Remove entry type

Remove\ from\ group=Remove from group

Remove\ group=Remove group

Remove\ group,\ keep\ subgroups=Remove group, keep subgroups

Remove\ group\ "%0"?=Remove group "%0"?

Remove\ group\ "%0"\ and\ its\ subgroups?=Remove group "%0" and its subgroups?

remove\ group\ (keep\ subgroups)=remove group (keep subgroups)

remove\ group\ and\ subgroups=remove group and subgroups

Remove\ group\ and\ subgroups=Remove group and subgroups

Remove\ link=Remove link

Remove\ old\ entry=Remove old entry

Remove\ selected\ strings=Remove selected strings

Removed\ group\ "%0".=Removed group "%0".

Removed\ group\ "%0"\ and\ its\ subgroups.=Removed group "%0" and its subgroups.

Removed\ string=Removed string

Renamed\ string=Renamed string

Replace=Replace

Replace\ (regular\ expression)=Replace (regular expression)

Replace\ string=Replace string

Replace\ with=Replace with

Replace\ Unicode\ ligatures=Replace Unicode ligatures
Replaces\ Unicode\ ligatures\ with\ their\ expanded\ form=Replaces Unicode ligatures with their expanded form

Replaced=Replaced

Required\ fields=Required fields

Reset\ all=Reset all

Resolve\ strings\ for\ all\ fields\ except=Resolve strings for all fields except
Resolve\ strings\ for\ standard\ BibTeX\ fields\ only=Resolve strings for standard BibTeX fields only

resolved=resolved
Review=Review
Review\ changes=Review changes
Review\ Field\ Migration=Review Field Migration

Right=Right

Save=Save
Save\ all\ finished.=Save all finished.

Save\ all\ open\ libraries=Save all open libraries

Save\ before\ closing=Save before closing

Save\ library=Save library
Save\ library\ as...=Save library as...

Save\ entries\ in\ their\ original\ order=Save entries in their original order

Save\ failed=Save failed

Save\ failed\ during\ backup\ creation=Save failed during backup creation

Save\ selected\ as...=Save selected as...

Saved\ library=Saved library

Saved\ selected\ to\ '%0'.=Saved selected to '%0'.

Saving=Saving
Saving\ all\ libraries...=Saving all libraries...

Saving\ library=Saving library

Search=Search

Search\ expression=Search expression

Search\ for=Search for

Searching\ for\ duplicates...=Searching for duplicates...

Searching\ for\ files=Searching for files

Secondary\ sort\ criterion=Secondary sort criterion

Select\ all=Select all

Select\ encoding=Select encoding

Select\ entry\ type=Select entry type
Select\ external\ application=Select external application

Select\ file\ from\ ZIP-archive=Select file from ZIP-archive

Select\ the\ tree\ nodes\ to\ view\ and\ accept\ or\ reject\ changes=Select the tree nodes to view and accept or reject changes
Selected\ entries=Selected entries
Set\ field=Set field
Set\ fields=Set fields

Set\ general\ fields=Set general fields
Set\ main\ external\ file\ directory=Set main external file directory

Set\ table\ font=Set table font

Settings=Settings

Shortcut=Shortcut

Show/edit\ %0\ source=Show/edit %0 source

Show\ 'Firstname\ Lastname'=Show 'Firstname Lastname'

Show\ 'Lastname,\ Firstname'=Show 'Lastname, Firstname'

Show\ BibTeX\ source\ by\ default=Show BibTeX source by default

Show\ confirmation\ dialog\ when\ deleting\ entries=Show confirmation dialog when deleting entries

Show\ description=Show description

Show\ file\ column=Show file column

Show\ last\ names\ only=Show last names only

Show\ names\ unchanged=Show names unchanged

Show\ optional\ fields=Show optional fields

Show\ required\ fields=Show required fields

Show\ URL/DOI\ column=Show URL/DOI column

Show\ validation\ messages=Show validation messages

Simple\ HTML=Simple HTML
Since\ the\ 'Review'\ field\ was\ deprecated\ in\ JabRef\ 4.2,\ these\ two\ fields\ are\ about\ to\ be\ merged\ into\ the\ 'Comment'\ field.=Since the 'Review' field was deprecated in JabRef 4.2, these two fields are about to be merged into the 'Comment' field.

Size=Size

Skipped\ -\ No\ PDF\ linked=Skipped - No PDF linked
Skipped\ -\ PDF\ does\ not\ exist=Skipped - PDF does not exist

Skipped\ entry.=Skipped entry.

Some\ appearance\ settings\ you\ changed\ require\ to\ restart\ JabRef\ to\ come\ into\ effect.=Some appearance settings you changed require to restart JabRef to come into effect.

source\ edit=source edit
Special\ name\ formatters=Special name formatters

Special\ table\ columns=Special table columns

Starting\ import=Starting import

Statically\ group\ entries\ by\ manual\ assignment=Statically group entries by manual assignment

Status=Status

Stop=Stop

Strings=Strings

Strings\ for\ library=Strings for library

Sublibrary\ from\ AUX=Sublibrary from AUX

Switches\ between\ full\ and\ abbreviated\ journal\ name\ if\ the\ journal\ name\ is\ known.=Switches between full and abbreviated journal name if the journal name is known.

Synchronize\ file\ links=Synchronize file links

Synchronizing\ file\ links...=Synchronizing file links...

Table\ appearance=Table appearance

Table\ background\ color=Table background color

Table\ grid\ color=Table grid color

Table\ text\ color=Table text color

Tabname=Tabname
Target\ file\ cannot\ be\ a\ directory.=Target file cannot be a directory.

Tertiary\ sort\ criterion=Tertiary sort criterion

Test=Test

paste\ text\ here=paste text here

The\ chosen\ date\ format\ for\ new\ entries\ is\ not\ valid=The chosen date format for new entries is not valid

The\ chosen\ encoding\ '%0'\ could\ not\ encode\ the\ following\ characters\:=The chosen encoding '%0' could not encode the following characters:


the\ field\ <b>%0</b>=the field <b>%0</b>

The\ file<BR>'%0'<BR>has\ been\ modified<BR>externally\!=The file<BR>'%0'<BR>has been modified<BR>externally!

The\ group\ "%0"\ already\ contains\ the\ selection.=The group "%0" already contains the selection.

The\ label\ of\ the\ string\ cannot\ be\ a\ number.=The label of the string cannot be a number.

The\ label\ of\ the\ string\ cannot\ contain\ spaces.=The label of the string cannot contain spaces.

The\ label\ of\ the\ string\ cannot\ contain\ the\ '\#'\ character.=The label of the string cannot contain the '#' character.

The\ output\ option\ depends\ on\ a\ valid\ import\ option.=The output option depends on a valid import option.
The\ PDF\ contains\ one\ or\ several\ BibTeX-records.=The PDF contains one or several BibTeX-records.
Do\ you\ want\ to\ import\ these\ as\ new\ entries\ into\ the\ current\ library?=Do you want to import these as new entries into the current library?

The\ regular\ expression\ <b>%0</b>\ is\ invalid\:=The regular expression <b>%0</b> is invalid:

The\ search\ is\ case\ insensitive.=The search is case insensitive.

The\ search\ is\ case\ sensitive.=The search is case sensitive.

The\ string\ has\ been\ removed\ locally=The string has been removed locally

There\ are\ possible\ duplicates\ (marked\ with\ an\ icon)\ that\ haven't\ been\ resolved.\ Continue?=There are possible duplicates (marked with an icon) that haven't been resolved. Continue?

This\ entry\ has\ no\ BibTeX\ key.\ Generate\ key\ now?=This entry has no BibTeX key. Generate key now?

This\ entry\ is\ incomplete=This entry is incomplete

This\ entry\ type\ cannot\ be\ removed.=This entry type cannot be removed.

This\ external\ link\ is\ of\ the\ type\ '%0',\ which\ is\ undefined.\ What\ do\ you\ want\ to\ do?=This external link is of the type '%0', which is undefined. What do you want to do?

This\ group\ contains\ entries\ based\ on\ manual\ assignment.\ Entries\ can\ be\ assigned\ to\ this\ group\ by\ selecting\ them\ then\ using\ either\ drag\ and\ drop\ or\ the\ context\ menu.\ Entries\ can\ be\ removed\ from\ this\ group\ by\ selecting\ them\ then\ using\ the\ context\ menu.=This group contains entries based on manual assignment. Entries can be assigned to this group by selecting them then using either drag and drop or the context menu. Entries can be removed from this group by selecting them then using the context menu.

This\ group\ contains\ entries\ whose\ <b>%0</b>\ field\ contains\ the\ keyword\ <b>%1</b>=This group contains entries whose <b>%0</b> field contains the keyword <b>%1</b>

This\ group\ contains\ entries\ whose\ <b>%0</b>\ field\ contains\ the\ regular\ expression\ <b>%1</b>=This group contains entries whose <b>%0</b> field contains the regular expression <b>%1</b>
This\ makes\ JabRef\ look\ up\ each\ file\ link\ and\ check\ if\ the\ file\ exists.\ If\ not,\ you\ will\ be\ given\ options<BR>to\ resolve\ the\ problem.=This makes JabRef look up each file link and check if the file exists. If not, you will be given options<BR>to resolve the problem.

This\ operation\ requires\ all\ selected\ entries\ to\ have\ BibTeX\ keys\ defined.=This operation requires all selected entries to have BibTeX keys defined.

This\ operation\ requires\ one\ or\ more\ entries\ to\ be\ selected.=This operation requires one or more entries to be selected.

Toggle\ entry\ preview=Toggle entry preview
Toggle\ groups\ interface=Toggle groups interface
Try\ different\ encoding=Try different encoding

Unabbreviate\ journal\ names\ of\ the\ selected\ entries=Unabbreviate journal names of the selected entries
Unabbreviated\ %0\ journal\ names.=Unabbreviated %0 journal names.

Unable\ to\ open\ %0=Unable to open %0
Unable\ to\ open\ file.=Unable to open file.
Unable\ to\ open\ link.\ The\ application\ '%0'\ associated\ with\ the\ file\ type\ '%1'\ could\ not\ be\ called.=Unable to open link. The application '%0' associated with the file type '%1' could not be called.
unable\ to\ write\ to=unable to write to
Undefined\ file\ type=Undefined file type

Undo=Undo

Union=Union

Unknown\ BibTeX\ entries=Unknown BibTeX entries

unknown\ edit=unknown edit

Unknown\ export\ format=Unknown export format

Unmark\ all=Unmark all

Unmark\ entries=Unmark entries

Unmark\ entry=Unmark entry

untitled=untitled

Up=Up

Update\ to\ current\ column\ widths=Update to current column widths

Updated\ group\ selection=Updated group selection
Upgrade\ external\ PDF/PS\ links\ to\ use\ the\ '%0'\ field.=Upgrade external PDF/PS links to use the '%0' field.
Upgrade\ file=Upgrade file
Upgrade\ old\ external\ file\ links\ to\ use\ the\ new\ feature=Upgrade old external file links to use the new feature

usage=usage
Use\ autocompletion\ for\ the\ following\ fields=Use autocompletion for the following fields

Use\ other\ look\ and\ feel=Use other look and feel
Tweak\ font\ rendering\ for\ entry\ editor\ on\ Linux=Tweak font rendering for entry editor on Linux
Use\ regular\ expression\ search=Use regular expression search

Username=Username

Value\ cleared\ externally=Value cleared externally

Value\ set\ externally=Value set externally

verify\ that\ LyX\ is\ running\ and\ that\ the\ lyxpipe\ is\ valid=verify that LyX is running and that the lyxpipe is valid

View=View
Vim\ server\ name=Vim server name

Waiting\ for\ ArXiv...=Waiting for ArXiv...

Warn\ about\ unresolved\ duplicates\ when\ closing\ inspection\ window=Warn about unresolved duplicates when closing inspection window

Warn\ before\ overwriting\ existing\ keys=Warn before overwriting existing keys

Warning=Warning

Warnings=Warnings

web\ link=web link

What\ do\ you\ want\ to\ do?=What do you want to do?

When\ adding/removing\ keywords,\ separate\ them\ by=When adding/removing keywords, separate them by
Will\ write\ XMP-metadata\ to\ the\ PDFs\ linked\ from\ selected\ entries.=Will write XMP-metadata to the PDFs linked from selected entries.

with=with

Write\ BibTeXEntry\ as\ XMP-metadata\ to\ PDF.=Write BibTeXEntry as XMP-metadata to PDF.

Write\ XMP=Write XMP
Write\ XMP-metadata=Write XMP-metadata
Write\ XMP-metadata\ for\ all\ PDFs\ in\ current\ library?=Write XMP-metadata for all PDFs in current library?
Writing\ XMP-metadata...=Writing XMP-metadata...
Writing\ XMP-metadata\ for\ selected\ entries...=Writing XMP-metadata for selected entries...

XMP-annotated\ PDF=XMP-annotated PDF
XMP\ export\ privacy\ settings=XMP export privacy settings
XMP-metadata=XMP-metadata
XMP-metadata\ found\ in\ PDF\:\ %0=XMP-metadata found in PDF: %0
You\ must\ restart\ JabRef\ for\ this\ to\ come\ into\ effect.=You must restart JabRef for this to come into effect.
You\ have\ changed\ the\ language\ setting.=You have changed the language setting.
You\ have\ entered\ an\ invalid\ search\ '%0'.=You have entered an invalid search '%0'.

You\ must\ restart\ JabRef\ for\ the\ new\ key\ bindings\ to\ work\ properly.=You must restart JabRef for the new key bindings to work properly.

Your\ new\ key\ bindings\ have\ been\ stored.=Your new key bindings have been stored.

The\ following\ fetchers\ are\ available\:=The following fetchers are available:
Could\ not\ find\ fetcher\ '%0'=Could not find fetcher '%0'
Running\ query\ '%0'\ with\ fetcher\ '%1'.=Running query '%0' with fetcher '%1'.
Query\ '%0'\ with\ fetcher\ '%1'\ did\ not\ return\ any\ results.=Query '%0' with fetcher '%1' did not return any results.

Move\ file=Move file
Rename\ file=Rename file

Move\ file\ failed=Move file failed
Could\ not\ move\ file\ '%0'.=Could not move file '%0'.
Could\ not\ find\ file\ '%0'.=Could not find file '%0'.
Number\ of\ entries\ successfully\ imported=Number of entries successfully imported
Import\ canceled\ by\ user=Import canceled by user
Progress\:\ %0\ of\ %1=Progress: %0 of %1
Error\ while\ fetching\ from\ %0=Error while fetching from %0

Please\ enter\ a\ valid\ number=Please enter a valid number
Show\ search\ results\ in\ a\ window=Show search results in a window
Show\ global\ search\ results\ in\ a\ window=Show global search results in a window
Search\ in\ all\ open\ libraries=Search in all open libraries
Move\ file\ to\ file\ directory?=Move file to file directory?

Library\ is\ protected.\ Cannot\ save\ until\ external\ changes\ have\ been\ reviewed.=Library is protected. Cannot save until external changes have been reviewed.
Protected\ library=Protected library
Refuse\ to\ save\ the\ library\ before\ external\ changes\ have\ been\ reviewed.=Refuse to save the library before external changes have been reviewed.
Library\ protection=Library protection
Unable\ to\ save\ library=Unable to save library

BibTeX\ key\ generator=BibTeX key generator
Unable\ to\ open\ link.=Unable to open link.
Move\ the\ keyboard\ focus\ to\ the\ entry\ table=Move the keyboard focus to the entry table
MIME\ type=MIME type

This\ feature\ lets\ new\ files\ be\ opened\ or\ imported\ into\ an\ already\ running\ instance\ of\ JabRef<BR>instead\ of\ opening\ a\ new\ instance.\ For\ instance,\ this\ is\ useful\ when\ you\ open\ a\ file\ in\ JabRef<br>from\ your\ web\ browser.<BR>Note\ that\ this\ will\ prevent\ you\ from\ running\ more\ than\ one\ instance\ of\ JabRef\ at\ a\ time.=This feature lets new files be opened or imported into an already running instance of JabRef<BR>instead of opening a new instance. For instance, this is useful when you open a file in JabRef<br>from your web browser.<BR>Note that this will prevent you from running more than one instance of JabRef at a time.
Run\ fetcher,\ e.g.\ "--fetch\=Medline\:cancer"=Run fetcher, e.g. "--fetch=Medline:cancer"

The\ ACM\ Digital\ Library=The ACM Digital Library
Reset=Reset

Use\ IEEE\ LaTeX\ abbreviations=Use IEEE LaTeX abbreviations
The\ Guide\ to\ Computing\ Literature=The Guide to Computing Literature

When\ opening\ file\ link,\ search\ for\ matching\ file\ if\ no\ link\ is\ defined=When opening file link, search for matching file if no link is defined
Settings\ for\ %0=Settings for %0
Mark\ entries\ imported\ into\ an\ existing\ library=Mark entries imported into an existing library
Unmark\ all\ entries\ before\ importing\ new\ entries\ into\ an\ existing\ library=Unmark all entries before importing new entries into an existing library

Sort\ the\ following\ fields\ as\ numeric\ fields=Sort the following fields as numeric fields
Line\ %0\:\ Found\ corrupted\ BibTeX\ key.=Line %0: Found corrupted BibTeX key.
Line\ %0\:\ Found\ corrupted\ BibTeX\ key\ (contains\ whitespaces).=Line %0: Found corrupted BibTeX key (contains whitespaces).
Line\ %0\:\ Found\ corrupted\ BibTeX\ key\ (comma\ missing).=Line %0: Found corrupted BibTeX key (comma missing).
No\ full\ text\ document\ found=No full text document found
Update\ to\ current\ column\ order=Update to current column order
Download\ from\ URL=Download from URL
Rename\ field=Rename field
Set/clear/append/rename\ fields=Set/clear/append/rename fields
Append\ field=Append field
Append\ to\ fields=Append to fields
Rename\ field\ to=Rename field to
Move\ contents\ of\ a\ field\ into\ a\ field\ with\ a\ different\ name=Move contents of a field into a field with a different name
You\ can\ only\ rename\ one\ field\ at\ a\ time=You can only rename one field at a time

Remove\ all\ broken\ links=Remove all broken links

Cannot\ use\ port\ %0\ for\ remote\ operation;\ another\ application\ may\ be\ using\ it.\ Try\ specifying\ another\ port.=Cannot use port %0 for remote operation; another application may be using it. Try specifying another port.

Looking\ for\ full\ text\ document...=Looking for full text document...
Autosave=Autosave
A\ local\ copy\ will\ be\ opened.=A local copy will be opened.
Autosave\ local\ libraries=Autosave local libraries
Automatically\ save\ the\ library\ to=Automatically save the library to
Please\ enter\ a\ valid\ file\ path.=Please enter a valid file path.


Export\ in\ current\ table\ sort\ order=Export in current table sort order
Export\ entries\ in\ their\ original\ order=Export entries in their original order
Error\ opening\ file\ '%0'.=Error opening file '%0'.

Formatter\ not\ found\:\ %0=Formatter not found: %0
Clear\ inputarea=Clear inputarea

Could\ not\ save,\ file\ locked\ by\ another\ JabRef\ instance.=Could not save, file locked by another JabRef instance.
File\ is\ locked\ by\ another\ JabRef\ instance.=File is locked by another JabRef instance.
Do\ you\ want\ to\ override\ the\ file\ lock?=Do you want to override the file lock?
File\ locked=File locked
Current\ tmp\ value=Current tmp value
Metadata\ change=Metadata change
Changes\ have\ been\ made\ to\ the\ following\ metadata\ elements=Changes have been made to the following metadata elements

Generate\ groups\ for\ author\ last\ names=Generate groups for author last names
Generate\ groups\ from\ keywords\ in\ a\ BibTeX\ field=Generate groups from keywords in a BibTeX field
Enforce\ legal\ characters\ in\ BibTeX\ keys=Enforce legal characters in BibTeX keys

Save\ without\ backup?=Save without backup?
Unable\ to\ create\ backup=Unable to create backup
Move\ file\ to\ file\ directory=Move file to file directory
Rename\ file\ to=Rename file to
<b>All\ Entries</b>\ (this\ group\ cannot\ be\ edited\ or\ removed)=<b>All Entries</b> (this group cannot be edited or removed)
static\ group=static group
dynamic\ group=dynamic group
refines\ supergroup=refines supergroup
includes\ subgroups=includes subgroups
contains=contains
search\ expression=search expression

Optional\ fields\ 2=Optional fields 2
Waiting\ for\ save\ operation\ to\ finish=Waiting for save operation to finish
Resolving\ duplicate\ BibTeX\ keys...=Resolving duplicate BibTeX keys...
Finished\ resolving\ duplicate\ BibTeX\ keys.\ %0\ entries\ modified.=Finished resolving duplicate BibTeX keys. %0 entries modified.
This\ library\ contains\ one\ or\ more\ duplicated\ BibTeX\ keys.=This library contains one or more duplicated BibTeX keys.
Do\ you\ want\ to\ resolve\ duplicate\ keys\ now?=Do you want to resolve duplicate keys now?

Find\ and\ remove\ duplicate\ BibTeX\ keys=Find and remove duplicate BibTeX keys
Expected\ syntax\ for\ --fetch\='<name\ of\ fetcher>\:<query>'=Expected syntax for --fetch='<name of fetcher>:<query>'
Duplicate\ BibTeX\ key=Duplicate BibTeX key
Import\ marking\ color=Import marking color
Always\ add\ letter\ (a,\ b,\ ...)\ to\ generated\ keys=Always add letter (a, b, ...) to generated keys

Ensure\ unique\ keys\ using\ letters\ (a,\ b,\ ...)=Ensure unique keys using letters (a, b, ...)
Ensure\ unique\ keys\ using\ letters\ (b,\ c,\ ...)=Ensure unique keys using letters (b, c, ...)
Entry\ editor\ active\ background\ color=Entry editor active background color
Entry\ editor\ background\ color=Entry editor background color
Entry\ editor\ font\ color=Entry editor font color
Entry\ editor\ invalid\ field\ color=Entry editor invalid field color

Table\ and\ entry\ editor\ colors=Table and entry editor colors

General\ file\ directory=General file directory
User-specific\ file\ directory=User-specific file directory
Search\ failed\:\ illegal\ search\ expression=Search failed: illegal search expression
Show\ ArXiv\ column=Show ArXiv column

You\ must\ enter\ an\ integer\ value\ in\ the\ interval\ 1025-65535\ in\ the\ text\ field\ for=You must enter an integer value in the interval 1025-65535 in the text field for
Automatically\ open\ browse\ dialog\ when\ creating\ new\ file\ link=Automatically open browse dialog when creating new file link
Import\ metadata\ from\:=Import metadata from:
Choose\ the\ source\ for\ the\ metadata\ import=Choose the source for the metadata import
Create\ entry\ based\ on\ XMP-metadata=Create entry based on XMP-metadata
Create\ blank\ entry\ linking\ the\ PDF=Create blank entry linking the PDF
Only\ attach\ PDF=Only attach PDF
Title=Title
Create\ new\ entry=Create new entry
Update\ existing\ entry=Update existing entry
Autocomplete\ names\ in\ 'Firstname\ Lastname'\ format\ only=Autocomplete names in 'Firstname Lastname' format only
Autocomplete\ names\ in\ 'Lastname,\ Firstname'\ format\ only=Autocomplete names in 'Lastname, Firstname' format only
Autocomplete\ names\ in\ both\ formats=Autocomplete names in both formats
Marking\ color\ %0=Marking color %0
The\ name\ 'comment'\ cannot\ be\ used\ as\ an\ entry\ type\ name.=The name 'comment' cannot be used as an entry type name.
You\ must\ enter\ an\ integer\ value\ in\ the\ text\ field\ for=You must enter an integer value in the text field for
Send\ as\ email=Send as email
References=References
Sending\ of\ emails=Sending of emails
Subject\ for\ sending\ an\ email\ with\ references=Subject for sending an email with references
Automatically\ open\ folders\ of\ attached\ files=Automatically open folders of attached files
Create\ entry\ based\ on\ content=Create entry based on content
Do\ not\ show\ this\ box\ again\ for\ this\ import=Do not show this box again for this import
Always\ use\ this\ PDF\ import\ style\ (and\ do\ not\ ask\ for\ each\ import)=Always use this PDF import style (and do not ask for each import)
Error\ creating\ email=Error creating email
Entries\ added\ to\ an\ email=Entries added to an email
exportFormat=exportFormat
Output\ file\ missing=Output file missing
No\ search\ matches.=No search matches.
The\ output\ option\ depends\ on\ a\ valid\ input\ option.=The output option depends on a valid input option.
Default\ import\ style\ for\ drag\ and\ drop\ of\ PDFs=Default import style for drag and drop of PDFs
Default\ PDF\ file\ link\ action=Default PDF file link action
Filename\ format\ pattern=Filename format pattern
Additional\ parameters=Additional parameters
Cite\ selected\ entries\ between\ parenthesis=Cite selected entries between parenthesis
Cite\ selected\ entries\ with\ in-text\ citation=Cite selected entries with in-text citation
Cite\ special=Cite special
Extra\ information\ (e.g.\ page\ number)=Extra information (e.g. page number)
Manage\ citations=Manage citations
Problem\ modifying\ citation=Problem modifying citation
Citation=Citation
Extra\ information=Extra information
Could\ not\ resolve\ BibTeX\ entry\ for\ citation\ marker\ '%0'.=Could not resolve BibTeX entry for citation marker '%0'.
Select\ style=Select style
Journals=Journals
Cite=Cite
Cite\ in-text=Cite in-text
Insert\ empty\ citation=Insert empty citation
Merge\ citations=Merge citations
Manual\ connect=Manual connect
Select\ Writer\ document=Select Writer document
Sync\ OpenOffice/LibreOffice\ bibliography=Sync OpenOffice/LibreOffice bibliography
Select\ which\ open\ Writer\ document\ to\ work\ on=Select which open Writer document to work on
Connected\ to\ document=Connected to document
Insert\ a\ citation\ without\ text\ (the\ entry\ will\ appear\ in\ the\ reference\ list)=Insert a citation without text (the entry will appear in the reference list)
Cite\ selected\ entries\ with\ extra\ information=Cite selected entries with extra information
Ensure\ that\ the\ bibliography\ is\ up-to-date=Ensure that the bibliography is up-to-date
Your\ OpenOffice/LibreOffice\ document\ references\ the\ BibTeX\ key\ '%0',\ which\ could\ not\ be\ found\ in\ your\ current\ library.=Your OpenOffice/LibreOffice document references the BibTeX key '%0', which could not be found in your current library.
Unable\ to\ synchronize\ bibliography=Unable to synchronize bibliography
Combine\ pairs\ of\ citations\ that\ are\ separated\ by\ spaces\ only=Combine pairs of citations that are separated by spaces only
Autodetection\ failed=Autodetection failed
Connecting=Connecting
Please\ wait...=Please wait...
Set\ connection\ parameters=Set connection parameters
Path\ to\ OpenOffice/LibreOffice\ directory=Path to OpenOffice/LibreOffice directory
Path\ to\ OpenOffice/LibreOffice\ executable=Path to OpenOffice/LibreOffice executable
Path\ to\ OpenOffice/LibreOffice\ library\ dir=Path to OpenOffice/LibreOffice library dir
Connection\ lost=Connection lost
The\ paragraph\ format\ is\ controlled\ by\ the\ property\ 'ReferenceParagraphFormat'\ or\ 'ReferenceHeaderParagraphFormat'\ in\ the\ style\ file.=The paragraph format is controlled by the property 'ReferenceParagraphFormat' or 'ReferenceHeaderParagraphFormat' in the style file.
The\ character\ format\ is\ controlled\ by\ the\ citation\ property\ 'CitationCharacterFormat'\ in\ the\ style\ file.=The character format is controlled by the citation property 'CitationCharacterFormat' in the style file.
Automatically\ sync\ bibliography\ when\ inserting\ citations=Automatically sync bibliography when inserting citations
Look\ up\ BibTeX\ entries\ in\ the\ active\ tab\ only=Look up BibTeX entries in the active tab only
Look\ up\ BibTeX\ entries\ in\ all\ open\ libraries=Look up BibTeX entries in all open libraries
Autodetecting\ paths...=Autodetecting paths...
Could\ not\ find\ OpenOffice/LibreOffice\ installation=Could not find OpenOffice/LibreOffice installation
Found\ more\ than\ one\ OpenOffice/LibreOffice\ executable.=Found more than one OpenOffice/LibreOffice executable.
Please\ choose\ which\ one\ to\ connect\ to\:=Please choose which one to connect to:
Choose\ OpenOffice/LibreOffice\ executable=Choose OpenOffice/LibreOffice executable
Select\ document=Select document
HTML\ list=HTML list
If\ possible,\ normalize\ this\ list\ of\ names\ to\ conform\ to\ standard\ BibTeX\ name\ formatting=If possible, normalize this list of names to conform to standard BibTeX name formatting
Could\ not\ open\ %0=Could not open %0
Unknown\ import\ format=Unknown import format
Web\ search=Web search
Style\ selection=Style selection
No\ valid\ style\ file\ defined=No valid style file defined
Choose\ pattern=Choose pattern
Use\ the\ BIB\ file\ location\ as\ primary\ file\ directory=Use the BIB file location as primary file directory
Could\ not\ run\ the\ gnuclient/emacsclient\ program.\ Make\ sure\ you\ have\ the\ emacsclient/gnuclient\ program\ installed\ and\ available\ in\ the\ PATH.=Could not run the gnuclient/emacsclient program. Make sure you have the emacsclient/gnuclient program installed and available in the PATH.
OpenOffice/LibreOffice\ connection=OpenOffice/LibreOffice connection
You\ must\ select\ either\ a\ valid\ style\ file,\ or\ use\ one\ of\ the\ default\ styles.=You must select either a valid style file, or use one of the default styles.

This\ is\ a\ simple\ copy\ and\ paste\ dialog.\ First\ load\ or\ paste\ some\ text\ into\ the\ text\ input\ area.<br>After\ that,\ you\ can\ mark\ text\ and\ assign\ it\ to\ a\ BibTeX\ field.=This is a simple copy and paste dialog. First load or paste some text into the text input area.<br>After that, you can mark text and assign it to a BibTeX field.
This\ feature\ generates\ a\ new\ library\ based\ on\ which\ entries\ are\ needed\ in\ an\ existing\ LaTeX\ document.=This feature generates a new library based on which entries are needed in an existing LaTeX document.
You\ need\ to\ select\ one\ of\ your\ open\ libraries\ from\ which\ to\ choose\ entries,\ as\ well\ as\ the\ AUX\ file\ produced\ by\ LaTeX\ when\ compiling\ your\ document.=You need to select one of your open libraries from which to choose entries, as well as the AUX file produced by LaTeX when compiling your document.

First\ select\ entries\ to\ clean\ up.=First select entries to clean up.
Cleanup\ entry=Cleanup entry
Autogenerate\ PDF\ Names=Autogenerate PDF Names
Auto-generating\ PDF-Names\ does\ not\ support\ undo.\ Continue?=Auto-generating PDF-Names does not support undo. Continue?

Use\ full\ firstname\ whenever\ possible=Use full firstname whenever possible
Use\ abbreviated\ firstname\ whenever\ possible=Use abbreviated firstname whenever possible
Use\ abbreviated\ and\ full\ firstname=Use abbreviated and full firstname
Autocompletion\ options=Autocompletion options
Name\ format\ used\ for\ autocompletion=Name format used for autocompletion
Treatment\ of\ first\ names=Treatment of first names
Cleanup\ entries=Cleanup entries
Automatically\ assign\ new\ entry\ to\ selected\ groups=Automatically assign new entry to selected groups
%0\ mode=%0 mode
Move\ DOIs\ from\ note\ and\ URL\ field\ to\ DOI\ field\ and\ remove\ http\ prefix=Move DOIs from note and URL field to DOI field and remove http prefix
Make\ paths\ of\ linked\ files\ relative\ (if\ possible)=Make paths of linked files relative (if possible)
Rename\ PDFs\ to\ given\ filename\ format\ pattern=Rename PDFs to given filename format pattern
Rename\ only\ PDFs\ having\ a\ relative\ path=Rename only PDFs having a relative path
What\ would\ you\ like\ to\ clean\ up?=What would you like to clean up?
Doing\ a\ cleanup\ for\ %0\ entries...=Doing a cleanup for %0 entries...
No\ entry\ needed\ a\ clean\ up=No entry needed a clean up
One\ entry\ needed\ a\ clean\ up=One entry needed a clean up
%0\ entries\ needed\ a\ clean\ up=%0 entries needed a clean up

Remove\ selected=Remove selected

Group\ tree\ could\ not\ be\ parsed.\ If\ you\ save\ the\ BibTeX\ library,\ all\ groups\ will\ be\ lost.=Group tree could not be parsed. If you save the BibTeX library, all groups will be lost.
Attach\ file=Attach file
Setting\ all\ preferences\ to\ default\ values.=Setting all preferences to default values.
Resetting\ preference\ key\ '%0'=Resetting preference key '%0'
Unknown\ preference\ key\ '%0'=Unknown preference key '%0'
Unable\ to\ clear\ preferences.=Unable to clear preferences.

Reset\ preferences\ (key1,key2,...\ or\ 'all')=Reset preferences (key1,key2,... or 'all')
Find\ unlinked\ files=Find unlinked files
Unselect\ all=Unselect all
Expand\ all=Expand all
Collapse\ all=Collapse all
Opens\ the\ file\ browser.=Opens the file browser.
Scan\ directory=Scan directory
Searches\ the\ selected\ directory\ for\ unlinked\ files.=Searches the selected directory for unlinked files.
Starts\ the\ import\ of\ BibTeX\ entries.=Starts the import of BibTeX entries.
Leave\ this\ dialog.=Leave this dialog.
Create\ directory\ based\ keywords=Create directory based keywords
Creates\ keywords\ in\ created\ entrys\ with\ directory\ pathnames=Creates keywords in created entrys with directory pathnames
Select\ a\ directory\ where\ the\ search\ shall\ start.=Select a directory where the search shall start.
Select\ file\ type\:=Select file type:
These\ files\ are\ not\ linked\ in\ the\ active\ library.=These files are not linked in the active library.
Entry\ type\ to\ be\ created\:=Entry type to be created:
Searching\ file\ system...=Searching file system...
Importing\ into\ Library...=Importing into Library...
Exporting\ into\ file...=Exporting into file...
Select\ directory=Select directory
Select\ files=Select files
BibTeX\ entry\ creation=BibTeX entry creation
<No\ selection>=<No selection>
Unable\ to\ connect\ to\ FreeCite\ online\ service.=Unable to connect to FreeCite online service.
Parse\ with\ FreeCite=Parse with FreeCite
How\ would\ you\ like\ to\ link\ to\ '%0'?=How would you like to link to '%0'?
BibTeX\ key\ patterns=BibTeX key patterns
Changed\ special\ field\ settings=Changed special field settings
Clear\ priority=Clear priority
Clear\ rank=Clear rank
Enable\ special\ fields=Enable special fields
One\ star=One star
Two\ stars=Two stars
Three\ stars=Three stars
Four\ stars=Four stars
Five\ stars=Five stars
Help\ on\ special\ fields=Help on special fields
Keywords\ of\ selected\ entries=Keywords of selected entries
Manage\ content\ selectors=Manage content selectors
Manage\ keywords=Manage keywords
No\ priority\ information=No priority information
No\ rank\ information=No rank information
Priority=Priority
Priority\ high=Priority high
Priority\ low=Priority low
Priority\ medium=Priority medium
Quality=Quality
Rank=Rank
Relevance=Relevance
Set\ priority\ to\ high=Set priority to high
Set\ priority\ to\ low=Set priority to low
Set\ priority\ to\ medium=Set priority to medium
Show\ priority=Show priority
Show\ quality=Show quality
Show\ rank=Show rank
Show\ relevance=Show relevance
Synchronize\ with\ keywords=Synchronize with keywords
Synchronized\ special\ fields\ based\ on\ keywords=Synchronized special fields based on keywords
Toggle\ relevance=Toggle relevance
Toggle\ quality\ assured=Toggle quality assured
Toggle\ print\ status=Toggle print status
Update\ keywords=Update keywords
Write\ values\ of\ special\ fields\ as\ separate\ fields\ to\ BibTeX=Write values of special fields as separate fields to BibTeX
You\ have\ changed\ settings\ for\ special\ fields.=You have changed settings for special fields.
%0\ entries\ found.\ To\ reduce\ server\ load,\ only\ %1\ will\ be\ downloaded.=%0 entries found. To reduce server load, only %1 will be downloaded.
A\ string\ with\ that\ label\ already\ exists=A string with that label already exists
Connection\ to\ OpenOffice/LibreOffice\ has\ been\ lost.\ Please\ make\ sure\ OpenOffice/LibreOffice\ is\ running,\ and\ try\ to\ reconnect.=Connection to OpenOffice/LibreOffice has been lost. Please make sure OpenOffice/LibreOffice is running, and try to reconnect.
JabRef\ will\ send\ at\ least\ one\ request\ per\ entry\ to\ a\ publisher.=JabRef will send at least one request per entry to a publisher.
Correct\ the\ entry,\ and\ reopen\ editor\ to\ display/edit\ source.=Correct the entry, and reopen editor to display/edit source.
Could\ not\ connect\ to\ a\ running\ gnuserv\ process.\ Make\ sure\ that\ Emacs\ or\ XEmacs\ is\ running,<BR>and\ that\ the\ server\ has\ been\ started\ (by\ running\ the\ command\ 'server-start'/'gnuserv-start').=Could not connect to a running gnuserv process. Make sure that Emacs or XEmacs is running,<BR>and that the server has been started (by running the command 'server-start'/'gnuserv-start').
Could\ not\ connect\ to\ running\ OpenOffice/LibreOffice.=Could not connect to running OpenOffice/LibreOffice.
Make\ sure\ you\ have\ installed\ OpenOffice/LibreOffice\ with\ Java\ support.=Make sure you have installed OpenOffice/LibreOffice with Java support.
If\ connecting\ manually,\ please\ verify\ program\ and\ library\ paths.=If connecting manually, please verify program and library paths.
Error\ message\:=Error message:
If\ a\ pasted\ or\ imported\ entry\ already\ has\ the\ field\ set,\ overwrite.=If a pasted or imported entry already has the field set, overwrite.
Import\ metadata\ from\ PDF=Import metadata from PDF
Not\ connected\ to\ any\ Writer\ document.\ Please\ make\ sure\ a\ document\ is\ open,\ and\ use\ the\ 'Select\ Writer\ document'\ button\ to\ connect\ to\ it.=Not connected to any Writer document. Please make sure a document is open, and use the 'Select Writer document' button to connect to it.
Removed\ all\ subgroups\ of\ group\ "%0".=Removed all subgroups of group "%0".
To\ disable\ the\ memory\ stick\ mode\ rename\ or\ remove\ the\ jabref.xml\ file\ in\ the\ same\ folder\ as\ JabRef.=To disable the memory stick mode rename or remove the jabref.xml file in the same folder as JabRef.
Unable\ to\ connect.\ One\ possible\ reason\ is\ that\ JabRef\ and\ OpenOffice/LibreOffice\ are\ not\ both\ running\ in\ either\ 32\ bit\ mode\ or\ 64\ bit\ mode.=Unable to connect. One possible reason is that JabRef and OpenOffice/LibreOffice are not both running in either 32 bit mode or 64 bit mode.
Use\ the\ following\ delimiter\ character(s)\:=Use the following delimiter character(s):
When\ downloading\ files,\ or\ moving\ linked\ files\ to\ the\ file\ directory,\ prefer\ the\ BIB\ file\ location\ rather\ than\ the\ file\ directory\ set\ above=When downloading files, or moving linked files to the file directory, prefer the BIB file location rather than the file directory set above
Your\ style\ file\ specifies\ the\ character\ format\ '%0',\ which\ is\ undefined\ in\ your\ current\ OpenOffice/LibreOffice\ document.=Your style file specifies the character format '%0', which is undefined in your current OpenOffice/LibreOffice document.
Your\ style\ file\ specifies\ the\ paragraph\ format\ '%0',\ which\ is\ undefined\ in\ your\ current\ OpenOffice/LibreOffice\ document.=Your style file specifies the paragraph format '%0', which is undefined in your current OpenOffice/LibreOffice document.

Searching...=Searching...
You\ have\ selected\ more\ than\ %0\ entries\ for\ download.\ Some\ web\ sites\ might\ block\ you\ if\ you\ make\ too\ many\ rapid\ downloads.\ Do\ you\ want\ to\ continue?=You have selected more than %0 entries for download. Some web sites might block you if you make too many rapid downloads. Do you want to continue?
Confirm\ selection=Confirm selection
Add\ {}\ to\ specified\ title\ words\ on\ search\ to\ keep\ the\ correct\ case=Add {} to specified title words on search to keep the correct case
Import\ conversions=Import conversions
Please\ enter\ a\ search\ string=Please enter a search string
Please\ open\ or\ start\ a\ new\ library\ before\ searching=Please open or start a new library before searching

Canceled\ merging\ entries=Canceled merging entries

Format\ units\ by\ adding\ non-breaking\ separators\ and\ keeping\ the\ correct\ case\ on\ search=Format units by adding non-breaking separators and keeping the correct case on search
Merge\ entries=Merge entries
Merged\ entries=Merged entries
Merged\ entry=Merged entry
None=None
Parse=Parse
Result=Result
Show\ DOI\ first=Show DOI first
Show\ URL\ first=Show URL first
Use\ Emacs\ key\ bindings=Use Emacs key bindings
You\ have\ to\ choose\ exactly\ two\ entries\ to\ merge.=You have to choose exactly two entries to merge.

Update\ timestamp\ on\ modification=Update timestamp on modification
All\ key\ bindings\ will\ be\ reset\ to\ their\ defaults.=All key bindings will be reset to their defaults.

Automatically\ set\ file\ links=Automatically set file links
Resetting\ all\ key\ bindings=Resetting all key bindings
Hostname=Hostname
Invalid\ setting=Invalid setting
Network=Network
Please\ specify\ both\ hostname\ and\ port=Please specify both hostname and port
Please\ specify\ both\ username\ and\ password=Please specify both username and password

Use\ custom\ proxy\ configuration=Use custom proxy configuration
Proxy\ requires\ authentication=Proxy requires authentication
Attention\:\ Password\ is\ stored\ in\ plain\ text\!=Attention: Password is stored in plain text!
Clear\ connection\ settings=Clear connection settings

Rebind\ C-a,\ too=Rebind C-a, too
Rebind\ C-f,\ too=Rebind C-f, too

Open\ folder=Open folder
Searches\ for\ unlinked\ PDF\ files\ on\ the\ file\ system=Searches for unlinked PDF files on the file system
Export\ entries\ ordered\ as\ specified=Export entries ordered as specified
Export\ sort\ order=Export sort order
Export\ sorting=Export sorting
Newline\ separator=Newline separator

Save\ entries\ ordered\ as\ specified=Save entries ordered as specified
Save\ sort\ order=Save sort order
Show\ extra\ columns=Show extra columns
Parsing\ error=Parsing error
illegal\ backslash\ expression=illegal backslash expression

Move\ to\ group=Move to group

Clear\ read\ status=Clear read status
Convert\ to\ biblatex\ format\ (for\ example,\ move\ the\ value\ of\ the\ 'journal'\ field\ to\ 'journaltitle')=Convert to biblatex format (for example, move the value of the 'journal' field to 'journaltitle')
Could\ not\ apply\ changes.=Could not apply changes.
Deprecated\ fields=Deprecated fields
Hide/show\ toolbar=Hide/show toolbar
No\ read\ status\ information=No read status information
Printed=Printed
Read\ status=Read status
Read\ status\ read=Read status read
Read\ status\ skimmed=Read status skimmed
Save\ selected\ as\ plain\ BibTeX...=Save selected as plain BibTeX...
Set\ read\ status\ to\ read=Set read status to read
Set\ read\ status\ to\ skimmed=Set read status to skimmed
Show\ deprecated\ BibTeX\ fields=Show deprecated BibTeX fields

Show\ gridlines=Show gridlines
Show\ printed\ status=Show printed status
Show\ read\ status=Show read status
Table\ row\ height\ padding=Table row height padding

Marked\ selected\ entry=Marked selected entry
Marked\ all\ %0\ selected\ entries=Marked all %0 selected entries
Unmarked\ selected\ entry=Unmarked selected entry
Unmarked\ all\ %0\ selected\ entries=Unmarked all %0 selected entries


Unmarked\ all\ entries=Unmarked all entries

Unable\ to\ find\ the\ requested\ look\ and\ feel\ and\ thus\ the\ default\ one\ is\ used.=Unable to find the requested look and feel and thus the default one is used.

Opens\ JabRef's\ GitHub\ page=Opens JabRef's GitHub page
Opens\ JabRef's\ Twitter\ page=Opens JabRef's Twitter page
Opens\ JabRef's\ Facebook\ page=Opens JabRef's Facebook page
Opens\ JabRef's\ blog=Opens JabRef's blog
Opens\ JabRef's\ website=Opens JabRef's website

Could\ not\ open\ browser.=Could not open browser.
Please\ open\ %0\ manually.=Please open %0 manually.
The\ link\ has\ been\ copied\ to\ the\ clipboard.=The link has been copied to the clipboard.

Open\ %0\ file=Open %0 file

Cannot\ delete\ file=Cannot delete file
File\ permission\ error=File permission error
Push\ to\ %0=Push to %0
Path\ to\ %0=Path to %0
Convert=Convert
Normalize\ to\ BibTeX\ name\ format=Normalize to BibTeX name format
Help\ on\ Name\ Formatting=Help on Name Formatting

Add\ new\ file\ type=Add new file type

Left\ entry=Left entry
Right\ entry=Right entry
Use=Use
Original\ entry=Original entry
Replace\ original\ entry=Replace original entry
No\ information\ added=No information added
Select\ at\ least\ one\ entry\ to\ manage\ keywords.=Select at least one entry to manage keywords.
OpenDocument\ text=OpenDocument text
OpenDocument\ spreadsheet=OpenDocument spreadsheet
OpenDocument\ presentation=OpenDocument presentation
%0\ image=%0 image
Added\ entry=Added entry
Modified\ entry=Modified entry
Deleted\ entry=Deleted entry
Modified\ groups\ tree=Modified groups tree
Removed\ all\ groups=Removed all groups
Accepting\ the\ change\ replaces\ the\ complete\ groups\ tree\ with\ the\ externally\ modified\ groups\ tree.=Accepting the change replaces the complete groups tree with the externally modified groups tree.
Select\ export\ format=Select export format
Return\ to\ JabRef=Return to JabRef
Please\ move\ the\ file\ manually\ and\ link\ in\ place.=Please move the file manually and link in place.
Could\ not\ connect\ to\ %0=Could not connect to %0
Warning\:\ %0\ out\ of\ %1\ entries\ have\ undefined\ title.=Warning: %0 out of %1 entries have undefined title.
Warning\:\ %0\ out\ of\ %1\ entries\ have\ undefined\ BibTeX\ key.=Warning: %0 out of %1 entries have undefined BibTeX key.
occurrence=occurrence
Added\ new\ '%0'\ entry.=Added new '%0' entry.
Multiple\ entries\ selected.\ Do\ you\ want\ to\ change\ the\ type\ of\ all\ these\ to\ '%0'?=Multiple entries selected. Do you want to change the type of all these to '%0'?
Changed\ type\ to\ '%0'\ for=Changed type to '%0' for
Really\ delete\ the\ selected\ entry?=Really delete the selected entry?
Really\ delete\ the\ %0\ selected\ entries?=Really delete the %0 selected entries?
Keep\ merged\ entry\ only=Keep merged entry only
Keep\ left=Keep left
Keep\ right=Keep right
Old\ entry=Old entry
From\ import=From import
No\ problems\ found.=No problems found.
%0\ problem(s)\ found=%0 problem(s) found
Save\ changes=Save changes
Discard\ changes=Discard changes
Library\ '%0'\ has\ changed.=Library '%0' has changed.
Print\ entry\ preview=Print entry preview
Copy\ title=Copy title
Copy\ \\cite{BibTeX\ key}=Copy \\cite{BibTeX key}
Copy\ BibTeX\ key\ and\ title=Copy BibTeX key and title
File\ rename\ failed\ for\ %0\ entries.=File rename failed for %0 entries.
Merged\ BibTeX\ source\ code=Merged BibTeX source code
Invalid\ DOI\:\ '%0'.=Invalid DOI: '%0'.
should\ start\ with\ a\ name=should start with a name
should\ end\ with\ a\ name=should end with a name
unexpected\ closing\ curly\ bracket=unexpected closing curly bracket
unexpected\ opening\ curly\ bracket=unexpected opening curly bracket
capital\ letters\ are\ not\ masked\ using\ curly\ brackets\ {}=capital letters are not masked using curly brackets {}
should\ contain\ a\ four\ digit\ number=should contain a four digit number
should\ contain\ a\ valid\ page\ number\ range=should contain a valid page number range
Filled=Filled
Field\ is\ missing=Field is missing
Search\ %0=Search %0

Search\ results\ in\ all\ libraries\ for\ %0=Search results in all libraries for %0
Search\ results\ in\ library\ %0\ for\ %1=Search results in library %0 for %1
Search\ globally=Search globally
No\ results\ found.=No results found.
Found\ %0\ results.=Found %0 results.
plain\ text=plain text
This\ search\ contains\ entries\ in\ which\ any\ field\ contains\ the\ regular\ expression\ <b>%0</b>=This search contains entries in which any field contains the regular expression <b>%0</b>
This\ search\ contains\ entries\ in\ which\ any\ field\ contains\ the\ term\ <b>%0</b>=This search contains entries in which any field contains the term <b>%0</b>
This\ search\ contains\ entries\ in\ which=This search contains entries in which

Unable\ to\ autodetect\ OpenOffice/LibreOffice\ installation.\ Please\ choose\ the\ installation\ directory\ manually.=Unable to autodetect OpenOffice/LibreOffice installation. Please choose the installation directory manually.
JabRef\ no\ longer\ supports\ 'ps'\ or\ 'pdf'\ fields.<br>File\ links\ are\ now\ stored\ in\ the\ 'file'\ field\ and\ files\ are\ stored\ in\ an\ external\ file\ directory.<br>To\ make\ use\ of\ this\ feature,\ JabRef\ needs\ to\ upgrade\ file\ links.<br><br>=JabRef no longer supports 'ps' or 'pdf' fields.<br>File links are now stored in the 'file' field and files are stored in an external file directory.<br>To make use of this feature, JabRef needs to upgrade file links.<br><br>
This\ library\ uses\ outdated\ file\ links.=This library uses outdated file links.

Close\ library=Close library
Close\ entry\ editor=Close entry editor
Decrease\ table\ font\ size=Decrease table font size
Entry\ editor,\ next\ entry=Entry editor, next entry
Entry\ editor,\ next\ panel=Entry editor, next panel
Entry\ editor,\ next\ panel\ 2=Entry editor, next panel 2
Entry\ editor,\ previous\ entry=Entry editor, previous entry
Entry\ editor,\ previous\ panel=Entry editor, previous panel
Entry\ editor,\ previous\ panel\ 2=Entry editor, previous panel 2
File\ list\ editor,\ move\ entry\ down=File list editor, move entry down
File\ list\ editor,\ move\ entry\ up=File list editor, move entry up
Focus\ entry\ table=Focus entry table
Import\ into\ current\ library=Import into current library
Import\ into\ new\ library=Import into new library
Increase\ table\ font\ size=Increase table font size
New\ article=New article
New\ book=New book
New\ entry=New entry
New\ from\ plain\ text=New from plain text
New\ inbook=New inbook
New\ mastersthesis=New mastersthesis
New\ phdthesis=New phdthesis
New\ proceedings=New proceedings
New\ unpublished=New unpublished
Next\ tab=Next tab
Preamble\ editor,\ store\ changes=Preamble editor, store changes
Previous\ tab=Previous tab
Push\ to\ application=Push to application
Refresh\ OpenOffice/LibreOffice=Refresh OpenOffice/LibreOffice
Resolve\ duplicate\ BibTeX\ keys=Resolve duplicate BibTeX keys
Save\ all=Save all
String\ dialog,\ add\ string=String dialog, add string
String\ dialog,\ remove\ string=String dialog, remove string
Synchronize\ files=Synchronize files
Unabbreviate=Unabbreviate
should\ contain\ a\ protocol=should contain a protocol
Copy\ preview=Copy preview
Automatically\ setting\ file\ links=Automatically setting file links
Regenerating\ BibTeX\ keys\ according\ to\ metadata=Regenerating BibTeX keys according to metadata
Regenerate\ all\ keys\ for\ the\ entries\ in\ a\ BibTeX\ file=Regenerate all keys for the entries in a BibTeX file
Show\ debug\ level\ messages=Show debug level messages
Default\ bibliography\ mode=Default bibliography mode
New\ %0\ library\ created.=New %0 library created.
Show\ only\ preferences\ deviating\ from\ their\ default\ value=Show only preferences deviating from their default value
default=default
key=key
type=type
value=value
Show\ preferences=Show preferences
Save\ actions=Save actions
Enable\ save\ actions=Enable save actions
Convert\ to\ BibTeX\ format\ (for\ example,\ move\ the\ value\ of\ the\ 'journaltitle'\ field\ to\ 'journal')=Convert to BibTeX format (for example, move the value of the 'journaltitle' field to 'journal')

Other\ fields=Other fields
Show\ remaining\ fields=Show remaining fields

link\ should\ refer\ to\ a\ correct\ file\ path=link should refer to a correct file path
abbreviation\ detected=abbreviation detected
wrong\ entry\ type\ as\ proceedings\ has\ page\ numbers=wrong entry type as proceedings has page numbers
Abbreviate\ journal\ names=Abbreviate journal names
Abbreviating...=Abbreviating...
Abbreviation\ %s\ for\ journal\ %s\ already\ defined.=Abbreviation %s for journal %s already defined.
Abbreviation\ cannot\ be\ empty=Abbreviation cannot be empty
Duplicated\ Journal\ Abbreviation=Duplicated Journal Abbreviation
Duplicated\ Journal\ File=Duplicated Journal File
Error\ Occurred=Error Occurred
Journal\ file\ %s\ already\ added=Journal file %s already added
Name\ cannot\ be\ empty=Name cannot be empty

Adding\ fetched\ entries=Adding fetched entries
Display\ keywords\ appearing\ in\ ALL\ entries=Display keywords appearing in ALL entries
Display\ keywords\ appearing\ in\ ANY\ entry=Display keywords appearing in ANY entry
Fetching\ entries\ from\ Inspire=Fetching entries from Inspire
None\ of\ the\ selected\ entries\ have\ titles.=None of the selected entries have titles.
None\ of\ the\ selected\ entries\ have\ BibTeX\ keys.=None of the selected entries have BibTeX keys.
Unabbreviate\ journal\ names=Unabbreviate journal names
Unabbreviating...=Unabbreviating...
Usage=Usage


Adds\ {}\ brackets\ around\ acronyms,\ month\ names\ and\ countries\ to\ preserve\ their\ case.=Adds {} brackets around acronyms, month names and countries to preserve their case.
Are\ you\ sure\ you\ want\ to\ reset\ all\ settings\ to\ default\ values?=Are you sure you want to reset all settings to default values?
Reset\ preferences=Reset preferences
Ill-formed\ entrytype\ comment\ in\ BIB\ file=Ill-formed entrytype comment in BIB file

Move\ linked\ files\ to\ default\ file\ directory\ %0=Move linked files to default file directory %0

Clipboard=Clipboard
Could\ not\ paste\ entry\ as\ text\:=Could not paste entry as text:
Do\ you\ still\ want\ to\ continue?=Do you still want to continue?
This\ action\ will\ modify\ the\ following\ field(s)\ in\ at\ least\ one\ entry\ each\:=This action will modify the following field(s) in at least one entry each:
This\ could\ cause\ undesired\ changes\ to\ your\ entries.=This could cause undesired changes to your entries.
Run\ field\ formatter\:=Run field formatter:
Table\ font\ size\ is\ %0=Table font size is %0
%0\ import\ canceled=%0 import canceled
Internal\ style=Internal style
Add\ style\ file=Add style file
Are\ you\ sure\ you\ want\ to\ remove\ the\ style?=Are you sure you want to remove the style?
Current\ style\ is\ '%0'=Current style is '%0'
Remove\ style=Remove style
Select\ one\ of\ the\ available\ styles\ or\ add\ a\ style\ file\ from\ disk.=Select one of the available styles or add a style file from disk.
You\ must\ select\ a\ valid\ style\ file.=You must select a valid style file.
Reload=Reload

Capitalize=Capitalize
Capitalize\ all\ words,\ but\ converts\ articles,\ prepositions,\ and\ conjunctions\ to\ lower\ case.=Capitalize all words, but converts articles, prepositions, and conjunctions to lower case.
Capitalize\ the\ first\ word,\ changes\ other\ words\ to\ lower\ case.=Capitalize the first word, changes other words to lower case.
Changes\ all\ letters\ to\ lower\ case.=Changes all letters to lower case.
Changes\ all\ letters\ to\ upper\ case.=Changes all letters to upper case.
Changes\ the\ first\ letter\ of\ all\ words\ to\ capital\ case\ and\ the\ remaining\ letters\ to\ lower\ case.=Changes the first letter of all words to capital case and the remaining letters to lower case.
Cleans\ up\ LaTeX\ code.=Cleans up LaTeX code.
Converts\ HTML\ code\ to\ LaTeX\ code.=Converts HTML code to LaTeX code.
HTML\ to\ Unicode=HTML to Unicode
Converts\ HTML\ code\ to\ Unicode.=Converts HTML code to Unicode.
Converts\ LaTeX\ encoding\ to\ Unicode\ characters.=Converts LaTeX encoding to Unicode characters.
Converts\ Unicode\ characters\ to\ LaTeX\ encoding.=Converts Unicode characters to LaTeX encoding.
Converts\ ordinals\ to\ LaTeX\ superscripts.=Converts ordinals to LaTeX superscripts.
Converts\ units\ to\ LaTeX\ formatting.=Converts units to LaTeX formatting.
HTML\ to\ LaTeX=HTML to LaTeX
LaTeX\ cleanup=LaTeX cleanup
LaTeX\ to\ Unicode=LaTeX to Unicode
Lower\ case=Lower case
Minify\ list\ of\ person\ names=Minify list of person names
Normalize\ date=Normalize date
Normalize\ month=Normalize month
Normalize\ month\ to\ BibTeX\ standard\ abbreviation.=Normalize month to BibTeX standard abbreviation.
Normalize\ names\ of\ persons=Normalize names of persons
Normalize\ page\ numbers=Normalize page numbers
Normalize\ pages\ to\ BibTeX\ standard.=Normalize pages to BibTeX standard.
Normalizes\ lists\ of\ persons\ to\ the\ BibTeX\ standard.=Normalizes lists of persons to the BibTeX standard.
Normalizes\ the\ date\ to\ ISO\ date\ format.=Normalizes the date to ISO date format.
Ordinals\ to\ LaTeX\ superscript=Ordinals to LaTeX superscript
Protect\ terms=Protect terms
Remove\ enclosing\ braces=Remove enclosing braces
Removes\ braces\ encapsulating\ the\ complete\ field\ content.=Removes braces encapsulating the complete field content.
Sentence\ case=Sentence case
Shortens\ lists\ of\ persons\ if\ there\ are\ more\ than\ 2\ persons\ to\ "et\ al.".=Shortens lists of persons if there are more than 2 persons to "et al.".
Title\ case=Title case
Unicode\ to\ LaTeX=Unicode to LaTeX
Units\ to\ LaTeX=Units to LaTeX
Upper\ case=Upper case
Does\ nothing.=Does nothing.
Identity=Identity
Clears\ the\ field\ completely.=Clears the field completely.
Directory\ not\ found=Directory not found
Main\ file\ directory\ not\ set\!=Main file directory not set!
This\ operation\ requires\ exactly\ one\ item\ to\ be\ selected.=This operation requires exactly one item to be selected.
Importing\ in\ %0\ format=Importing in %0 format
Female\ name=Female name
Female\ names=Female names
Male\ name=Male name
Male\ names=Male names
Mixed\ names=Mixed names
Neuter\ name=Neuter name
Neuter\ names=Neuter names

Determined\ %0\ for\ %1\ entries=Determined %0 for %1 entries
Look\ up\ %0=Look up %0
Looking\ up\ %0...\ -\ entry\ %1\ out\ of\ %2\ -\ found\ %3=Looking up %0... - entry %1 out of %2 - found %3

Audio\ CD=Audio CD
British\ patent=British patent
British\ patent\ request=British patent request
Candidate\ thesis=Candidate thesis
Collaborator=Collaborator
Column=Column
Compiler=Compiler
Continuator=Continuator
Data\ CD=Data CD
Editor=Editor
European\ patent=European patent
European\ patent\ request=European patent request
Founder=Founder
French\ patent=French patent
French\ patent\ request=French patent request
German\ patent=German patent
German\ patent\ request=German patent request
Line=Line
Master's\ thesis=Master's thesis
Page=Page
Paragraph=Paragraph
Patent=Patent
Patent\ request=Patent request
PhD\ thesis=PhD thesis
Redactor=Redactor
Research\ report=Research report
Reviser=Reviser
Section=Section
Software=Software
Technical\ report=Technical report
U.S.\ patent=U.S. patent
U.S.\ patent\ request=U.S. patent request
Verse=Verse

change\ entries\ of\ group=change entries of group
odd\ number\ of\ unescaped\ '\#'=odd number of unescaped '#'

Plain\ text=Plain text
Show\ diff=Show diff
character=character
word=word
Show\ symmetric\ diff=Show symmetric diff
Copy\ Version=Copy Version
Developers=Developers
Authors=Authors
License=License

HTML\ encoded\ character\ found=HTML encoded character found
booktitle\ ends\ with\ 'conference\ on'=booktitle ends with 'conference on'

All\ external\ files=All external files

OpenOffice/LibreOffice\ integration=OpenOffice/LibreOffice integration

incorrect\ control\ digit=incorrect control digit
incorrect\ format=incorrect format
Copied\ version\ to\ clipboard=Copied version to clipboard

BibTeX\ key=BibTeX key
Message=Message


MathSciNet\ Review=MathSciNet Review
Reset\ Bindings=Reset Bindings

Decryption\ not\ supported.=Decryption not supported.

Cleared\ '%0'\ for\ %1\ entries=Cleared '%0' for %1 entries
Set\ '%0'\ to\ '%1'\ for\ %2\ entries=Set '%0' to '%1' for %2 entries
Toggled\ '%0'\ for\ %1\ entries=Toggled '%0' for %1 entries

Check\ for\ updates=Check for updates
Download\ update=Download update
New\ version\ available=New version available
Installed\ version=Installed version
Remind\ me\ later=Remind me later
Ignore\ this\ update=Ignore this update
Could\ not\ connect\ to\ the\ update\ server.=Could not connect to the update server.
Please\ try\ again\ later\ and/or\ check\ your\ network\ connection.=Please try again later and/or check your network connection.
To\ see\ what\ is\ new\ view\ the\ changelog.=To see what is new view the changelog.
A\ new\ version\ of\ JabRef\ has\ been\ released.=A new version of JabRef has been released.
JabRef\ is\ up-to-date.=JabRef is up-to-date.
Latest\ version=Latest version
Online\ help\ forum=Online help forum
Custom=Custom

Export\ cited=Export cited
Unable\ to\ generate\ new\ library=Unable to generate new library

Open\ console=Open console
Use\ default\ terminal\ emulator=Use default terminal emulator
Execute\ command=Execute command
Note\:\ Use\ the\ placeholder\ %0\ for\ the\ location\ of\ the\ opened\ library\ file.=Note: Use the placeholder %0 for the location of the opened library file.
Executing\ command\ \"%0\"...=Executing command \"%0\"...
Error\ occured\ while\ executing\ the\ command\ \"%0\".=Error occured while executing the command \"%0\".
Reformat\ ISSN=Reformat ISSN

Countries\ and\ territories\ in\ English=Countries and territories in English
Electrical\ engineering\ terms=Electrical engineering terms
Enabled=Enabled
Internal\ list=Internal list
Manage\ protected\ terms\ files=Manage protected terms files
Months\ and\ weekdays\ in\ English=Months and weekdays in English
The\ text\ after\ the\ last\ line\ starting\ with\ \#\ will\ be\ used=The text after the last line starting with # will be used
Add\ protected\ terms\ file=Add protected terms file
Are\ you\ sure\ you\ want\ to\ remove\ the\ protected\ terms\ file?=Are you sure you want to remove the protected terms file?
Remove\ protected\ terms\ file=Remove protected terms file
Add\ selected\ text\ to\ list=Add selected text to list
Add\ {}\ around\ selected\ text=Add {} around selected text
Format\ field=Format field
New\ protected\ terms\ file=New protected terms file
change\ field\ %0\ of\ entry\ %1\ from\ %2\ to\ %3=change field %0 of entry %1 from %2 to %3
change\ key\ from\ %0\ to\ %1=change key from %0 to %1
change\ string\ content\ %0\ to\ %1=change string content %0 to %1
change\ string\ name\ %0\ to\ %1=change string name %0 to %1
change\ type\ of\ entry\ %0\ from\ %1\ to\ %2=change type of entry %0 from %1 to %2
insert\ entry\ %0=insert entry %0
insert\ string\ %0=insert string %0
remove\ entry\ %0=remove entry %0
remove\ string\ %0=remove string %0
undefined=undefined
Cannot\ get\ info\ based\ on\ given\ %0\:\ %1=Cannot get info based on given %0: %1
Get\ BibTeX\ data\ from\ %0=Get BibTeX data from %0
No\ %0\ found=No %0 found
Entry\ from\ %0=Entry from %0
Merge\ entry\ with\ %0\ information=Merge entry with %0 information
Updated\ entry\ with\ info\ from\ %0=Updated entry with info from %0

Add\ existing\ file=Add existing file
Create\ new\ list=Create new list
Remove\ list=Remove list
Full\ journal\ name=Full journal name
Abbreviation\ name=Abbreviation name

No\ abbreviation\ files\ loaded=No abbreviation files loaded

Loading\ built\ in\ lists=Loading built in lists

JabRef\ built\ in\ list=JabRef built in list
IEEE\ built\ in\ list=IEEE built in list

Event\ log=Event log
We\ now\ give\ you\ insight\ into\ the\ inner\ workings\ of\ JabRef\'s\ internals.\ This\ information\ might\ be\ helpful\ to\ diagnose\ the\ root\ cause\ of\ a\ problem.\ Please\ feel\ free\ to\ inform\ the\ developers\ about\ an\ issue.=We now give you insight into the inner workings of JabRef\'s internals. This information might be helpful to diagnose the root cause of a problem. Please feel free to inform the developers about an issue.
Log\ copied\ to\ clipboard.=Log copied to clipboard.
Copy\ Log=Copy Log
Clear\ Log=Clear Log
Report\ Issue=Report Issue
Issue\ on\ GitHub\ successfully\ reported.=Issue on GitHub successfully reported.
Issue\ report\ successful=Issue report successful
Your\ issue\ was\ reported\ in\ your\ browser.=Your issue was reported in your browser.
The\ log\ and\ exception\ information\ was\ copied\ to\ your\ clipboard.=The log and exception information was copied to your clipboard.
Please\ paste\ this\ information\ (with\ Ctrl+V)\ in\ the\ issue\ description.=Please paste this information (with Ctrl+V) in the issue description.

Connection=Connection
Connecting...=Connecting...
Host=Host
Port=Port
Library=Library
User=User
Connect=Connect
Connection\ error=Connection error
Connection\ to\ %0\ server\ established.=Connection to %0 server established.
Required\ field\ "%0"\ is\ empty.=Required field "%0" is empty.
%0\ driver\ not\ available.=%0 driver not available.
The\ connection\ to\ the\ server\ has\ been\ terminated.=The connection to the server has been terminated.
Connection\ lost.=Connection lost.
Reconnect=Reconnect
Work\ offline=Work offline
Working\ offline.=Working offline.
Update\ refused.=Update refused.
Update\ refused=Update refused
Local\ entry=Local entry
Shared\ entry=Shared entry
Update\ could\ not\ be\ performed\ due\ to\ existing\ change\ conflicts.=Update could not be performed due to existing change conflicts.
You\ are\ not\ working\ on\ the\ newest\ version\ of\ BibEntry.=You are not working on the newest version of BibEntry.
Local\ version\:\ %0=Local version: %0
Shared\ version\:\ %0=Shared version: %0
Please\ merge\ the\ shared\ entry\ with\ yours\ and\ press\ "Merge\ entries"\ to\ resolve\ this\ problem.=Please merge the shared entry with yours and press "Merge entries" to resolve this problem.
Canceling\ this\ operation\ will\ leave\ your\ changes\ unsynchronized.\ Cancel\ anyway?=Canceling this operation will leave your changes unsynchronized. Cancel anyway?
Shared\ entry\ is\ no\ longer\ present=Shared entry is no longer present
The\ BibEntry\ you\ currently\ work\ on\ has\ been\ deleted\ on\ the\ shared\ side.=The BibEntry you currently work on has been deleted on the shared side.
You\ can\ restore\ the\ entry\ using\ the\ "Undo"\ operation.=You can restore the entry using the "Undo" operation.
Remember\ password?=Remember password?
You\ are\ already\ connected\ to\ a\ database\ using\ entered\ connection\ details.=You are already connected to a database using entered connection details.

Cannot\ cite\ entries\ without\ BibTeX\ keys.\ Generate\ keys\ now?=Cannot cite entries without BibTeX keys. Generate keys now?
New\ technical\ report=New technical report

%0\ file=%0 file
Custom\ layout\ file=Custom layout file
Protected\ terms\ file=Protected terms file
Style\ file=Style file

Open\ OpenOffice/LibreOffice\ connection=Open OpenOffice/LibreOffice connection
You\ must\ enter\ at\ least\ one\ field\ name=You must enter at least one field name
Non-ASCII\ encoded\ character\ found=Non-ASCII encoded character found
Toggle\ web\ search\ interface=Toggle web search interface
Background\ color\ for\ resolved\ fields=Background color for resolved fields
Color\ code\ for\ resolved\ fields=Color code for resolved fields
%0\ files\ found=%0 files found
%0\ of\ %1=%0 of %1
One\ file\ found=One file found
The\ import\ finished\ with\ warnings\:=The import finished with warnings:
There\ was\ one\ file\ that\ could\ not\ be\ imported.=There was one file that could not be imported.
There\ were\ %0\ files\ which\ could\ not\ be\ imported.=There were %0 files which could not be imported.

Migration\ help\ information=Migration help information
Entered\ database\ has\ obsolete\ structure\ and\ is\ no\ longer\ supported.=Entered database has obsolete structure and is no longer supported.
However,\ a\ new\ database\ was\ created\ alongside\ the\ pre-3.6\ one.=However, a new database was created alongside the pre-3.6 one.
Click\ here\ to\ learn\ about\ the\ migration\ of\ pre-3.6\ databases.=Click here to learn about the migration of pre-3.6 databases.
Opens\ a\ link\ where\ the\ current\ development\ version\ can\ be\ downloaded=Opens a link where the current development version can be downloaded
See\ what\ has\ been\ changed\ in\ the\ JabRef\ versions=See what has been changed in the JabRef versions
Referenced\ BibTeX\ key\ does\ not\ exist=Referenced BibTeX key does not exist
Finished\ downloading\ full\ text\ document\ for\ entry\ %0.=Finished downloading full text document for entry %0.
Look\ up\ full\ text\ documents=Look up full text documents
You\ are\ about\ to\ look\ up\ full\ text\ documents\ for\ %0\ entries.=You are about to look up full text documents for %0 entries.
last\ four\ nonpunctuation\ characters\ should\ be\ numerals=last four nonpunctuation characters should be numerals

Author=Author
Date=Date
File\ annotations=File annotations
Show\ file\ annotations=Show file annotations
Adobe\ Acrobat\ Reader=Adobe Acrobat Reader
Sumatra\ Reader=Sumatra Reader
shared=shared
should\ contain\ an\ integer\ or\ a\ literal=should contain an integer or a literal
should\ have\ the\ first\ letter\ capitalized=should have the first letter capitalized
Tools=Tools
What\'s\ new\ in\ this\ version?=What\'s new in this version?
Want\ to\ help?=Want to help?
Make\ a\ donation=Make a donation
get\ involved=get involved
Used\ libraries=Used libraries
Existing\ file=Existing file

ID=ID
ID\ type=ID type
ID-based\ entry\ generator=ID-based entry generator
Fetcher\ '%0'\ did\ not\ find\ an\ entry\ for\ id\ '%1'.=Fetcher '%0' did not find an entry for id '%1'.

Select\ first\ entry=Select first entry
Select\ last\ entry=Select last entry

Invalid\ ISBN\:\ '%0'.=Invalid ISBN: '%0'.
should\ be\ an\ integer\ or\ normalized=should be an integer or normalized
should\ be\ normalized=should be normalized

Empty\ search\ ID=Empty search ID
The\ given\ search\ ID\ was\ empty.=The given search ID was empty.
Copy\ BibTeX\ key\ and\ link=Copy BibTeX key and link
biblatex\ field\ only=biblatex field only

Error\ while\ generating\ fetch\ URL=Error while generating fetch URL
Error\ while\ parsing\ ID\ list=Error while parsing ID list
Unable\ to\ get\ PubMed\ IDs=Unable to get PubMed IDs
Backup\ found=Backup found
A\ backup\ file\ for\ '%0'\ was\ found.=A backup file for '%0' was found.
This\ could\ indicate\ that\ JabRef\ did\ not\ shut\ down\ cleanly\ last\ time\ the\ file\ was\ used.=This could indicate that JabRef did not shut down cleanly last time the file was used.
Do\ you\ want\ to\ recover\ the\ library\ from\ the\ backup\ file?=Do you want to recover the library from the backup file?
Firstname\ Lastname=Firstname Lastname

Recommended\ for\ %0=Recommended for %0
Show\ 'Related\ Articles'\ tab=Show 'Related Articles' tab
This\ might\ be\ caused\ by\ reaching\ the\ traffic\ limitation\ of\ Google\ Scholar\ (see\ 'Help'\ for\ details).=This might be caused by reaching the traffic limitation of Google Scholar (see 'Help' for details).

Could\ not\ open\ website.=Could not open website.
Problem\ downloading\ from\ %1=Problem downloading from %1

File\ directory\ pattern=File directory pattern
Update\ with\ bibliographic\ information\ from\ the\ web=Update with bibliographic information from the web

Could\ not\ find\ any\ bibliographic\ information.=Could not find any bibliographic information.
BibTeX\ key\ deviates\ from\ generated\ key=BibTeX key deviates from generated key
DOI\ %0\ is\ invalid=DOI %0 is invalid

Select\ all\ customized\ types\ to\ be\ stored\ in\ local\ preferences=Select all customized types to be stored in local preferences
Currently\ unknown=Currently\ unknown
Different\ customization,\ current\ settings\ will\ be\ overwritten=Different customization, current settings will be overwritten

Entry\ type\ %0\ is\ only\ defined\ for\ Biblatex\ but\ not\ for\ BibTeX=Entry type %0 is only defined for Biblatex but not for BibTeX
Jump\ to\ entry=Jump to entry

Copied\ %0\ citations.=Copied %0 citations.
Copying...=Copying...

journal\ not\ found\ in\ abbreviation\ list=journal not found in abbreviation list
Unhandled\ exception\ occurred.=Unhandled exception occurred.

strings\ included=strings included
Color\ for\ disabled\ icons=Color for disabled icons
Color\ for\ enabled\ icons=Color for enabled icons
Size\ of\ large\ icons=Size of large icons
Size\ of\ small\ icons=Size of small icons
Default\ table\ font\ size=Default table font size
Escape\ underscores=Escape underscores
Color=Color
Please\ also\ add\ all\ steps\ to\ reproduce\ this\ issue,\ if\ possible.=Please also add all steps to reproduce this issue, if possible.
Fit\ width=Fit width
Fit\ a\ single\ page=Fit a single page
Zoom\ in=Zoom in
Zoom\ out=Zoom out
Previous\ page=Previous page
Next\ page=Next page
Document\ viewer=Document viewer
Live=Live
Locked=Locked
Show\ document\ viewer=Show document viewer
Show\ the\ document\ of\ the\ currently\ selected\ entry.=Show the document of the currently selected entry.
Show\ this\ document\ until\ unlocked.=Show this document until unlocked.
Set\ current\ user\ name\ as\ owner.=Set current user name as owner.

Sort\ all\ subgroups\ (recursively)=Sort all subgroups (recursively)
Collect\ and\ share\ telemetry\ data\ to\ help\ improve\ JabRef.=Collect and share telemetry data to help improve JabRef.
Don't\ share=Don't share
Share\ anonymous\ statistics=Share anonymous statistics
Telemetry\:\ Help\ make\ JabRef\ better=Telemetry: Help make JabRef better
To\ improve\ the\ user\ experience,\ we\ would\ like\ to\ collect\ anonymous\ statistics\ on\ the\ features\ you\ use.\ We\ will\ only\ record\ what\ features\ you\ access\ and\ how\ often\ you\ do\ it.\ We\ will\ neither\ collect\ any\ personal\ data\ nor\ the\ content\ of\ bibliographic\ items.\ If\ you\ choose\ to\ allow\ data\ collection,\ you\ can\ later\ disable\ it\ via\ Options\ ->\ Preferences\ ->\ General.=To improve the user experience, we would like to collect anonymous statistics on the features you use. We will only record what features you access and how often you do it. We will neither collect any personal data nor the content of bibliographic items. If you choose to allow data collection, you can later disable it via Options -> Preferences -> General.
This\ file\ was\ found\ automatically.\ Do\ you\ want\ to\ link\ it\ to\ this\ entry?=This file was found automatically. Do you want to link it to this entry?
Names\ are\ not\ in\ the\ standard\ %0\ format.=Names are not in the standard %0 format.

Delete\ the\ selected\ file\ permanently\ from\ disk,\ or\ just\ remove\ the\ file\ from\ the\ entry?\ Pressing\ Delete\ will\ delete\ the\ file\ permanently\ from\ disk.=Delete the selected file permanently from disk, or just remove the file from the entry? Pressing Delete will delete the file permanently from disk.
Delete\ '%0'=Delete '%0'
Delete\ from\ disk=Delete from disk
Remove\ from\ entry=Remove from entry
The\ group\ name\ contains\ the\ keyword\ separator\ "%0"\ and\ thus\ probably\ does\ not\ work\ as\ expected.=The group name contains the keyword separator "%0" and thus probably does not work as expected.
There\ exists\ already\ a\ group\ with\ the\ same\ name.=There exists already a group with the same name.

Copy\ linked\ files\ to\ folder...=Copy linked files to folder...
Copied\ file\ successfully=Copied file successfully
Copying\ files...=Copying files...
Copying\ file\ %0\ of\ entry\ %1=Copying file %0 of entry %1
Finished\ copying=Finished copying
Could\ not\ copy\ file=Could not copy file
Copied\ %0\ files\ of\ %1\ sucessfully\ to\ %2=Copied %0 files of %1 sucessfully to %2
Rename\ failed=Rename failed
JabRef\ cannot\ access\ the\ file\ because\ it\ is\ being\ used\ by\ another\ process.=JabRef cannot access the file because it is being used by another process.
Show\ console\ output\ (only\ necessary\ when\ the\ launcher\ is\ used)=Show console output (only necessary when the launcher is used)

Remove\ line\ breaks=Remove line breaks
Removes\ all\ line\ breaks\ in\ the\ field\ content.=Removes all line breaks in the field content.
Checking\ integrity...=Checking integrity...

Remove\ hyphenated\ line\ breaks=Remove hyphenated line breaks
Removes\ all\ hyphenated\ line\ breaks\ in\ the\ field\ content.=Removes all hyphenated line breaks in the field content.
Note\ that\ currently,\ JabRef\ does\ not\ run\ with\ Java\ 9.=Note that currently, JabRef does not run with Java 9.
Your\ current\ Java\ version\ (%0)\ is\ not\ supported.\ Please\ install\ version\ %1\ or\ higher.=Your current Java version (%0) is not supported. Please install version %1 or higher.

Could\ not\ retrieve\ entry\ data\ from\ '%0'.=Could not retrieve entry data from '%0'.
Entry\ from\ %0\ could\ not\ be\ parsed.=Entry from %0 could not be parsed.
Invalid\ identifier\:\ '%0'.=Invalid identifier: '%0'.
This\ paper\ has\ been\ withdrawn.=This paper has been withdrawn.
Finished\ writing\ XMP-metadata.=Finished writing XMP-metadata.
empty\ BibTeX\ key=empty BibTeX key
Your\ Java\ Runtime\ Environment\ is\ located\ at\ %0.=Your Java Runtime Environment is located at %0.
Aux\ file=Aux file
Group\ containing\ entries\ cited\ in\ a\ given\ TeX\ file=Group containing entries cited in a given TeX file

Any\ file=Any file

No\ linked\ files\ found\ for\ export.=No linked files found for export.
Database=Database
Database\ type=Database type

Full\ text\ document\ download\ failed\ for\ entry\ %0=Full text document download failed for entry %0
No\ full\ text\ document\ found\ for\ entry\ %0.=No full text document found for entry %0.

Delete\ Entry=Delete Entry
Import\ &\ Export=Import & Export
Look\ up\ document\ identifier=Look up document identifier
Next\ library=Next library
Previous\ library=Previous library
add\ group=add group
Entry\ is\ contained\ in\ the\ following\ groups\:=Entry is contained in the following groups\:
Delete\ entries=Delete entries
Keep\ entries=Keep entries
Keep\ entry=Keep entry
Ignore\ backup=Ignore backup
Restore\ from\ backup=Restore from backup

Continue=Continue
Generate\ key=Generate key
Overwrite\ file=Overwrite file
Overwrite\ file\ lock=Overwrite file lock
Save\ without\ backup=Save without backup
Shared\ database\ connection=Shared database connection

Could\ not\ connect\ to\ Vim\ server.\ Make\ sure\ that\ Vim\ is\ running\ with\ correct\ server\ name.=Could not connect to Vim server. Make sure that Vim is running with correct server name.
Could\ not\ connect\ to\ a\ running\ gnuserv\ process.\ Make\ sure\ that\ Emacs\ or\ XEmacs\ is\ running,\ and\ that\ the\ server\ has\ been\ started\ (by\ running\ the\ command\ 'server-start'/'gnuserv-start').=Could not connect to a running gnuserv process. Make sure that Emacs or XEmacs is running, and that the server has been started (by running the command 'server-start'/'gnuserv-start').
Error\ pushing\ entries=Error pushing entries

Undefined\ character\ format=Undefined character format
Undefined\ paragraph\ format=Undefined paragraph format

Any\ file=Any file

No\ linked\ files\ found\ for\ export.=No linked files found for export.

Clear\ search=Clear search
Edit\ Preamble=Edit Preamble
Markings=Markings
Use\ selected\ instance=Use selected instance

Toggle\ intersection=Toggle intersection
Toggle\ union=Toggle union
Hide\ panel=Hide panel
Move\ panel\ up=Move panel up
<<<<<<< HEAD
Move\ panel\ down=Move panel down
=======
Move\ panel\ down=Move panel down
Linked\ files=Linked files
>>>>>>> 8cbe028a
<|MERGE_RESOLUTION|>--- conflicted
+++ resolved
@@ -2377,9 +2377,5 @@
 Toggle\ union=Toggle union
 Hide\ panel=Hide panel
 Move\ panel\ up=Move panel up
-<<<<<<< HEAD
 Move\ panel\ down=Move panel down
-=======
-Move\ panel\ down=Move panel down
-Linked\ files=Linked files
->>>>>>> 8cbe028a
+Linked\ files=Linked files