--- conflicted
+++ resolved
@@ -2295,10 +2295,7 @@
 Customization=Customization
 Use\ custom\ DOI\ base\ URI\ for\ article\ access=Use custom DOI base URI for article access
 
-<<<<<<< HEAD
-=======
 At\ least\ one\ query\ and\ database\ required.=At least one query and database required.
->>>>>>> 11ded78c
 Author\ and\ Title=Author and Title
 Database=Database
 Databases=Databases
@@ -2311,20 +2308,14 @@
 Queries=Queries
 Research\ Questions=Research Questions
 Searching=Searching
-<<<<<<< HEAD
 Start\ new\ systematic\ literature\ study=Start new systematic literature study
 Study\ Title\:=Study Title\:
 Study\ repository\ could\ not\ be\ created=Study repository could not be created
+
 All\ query\ terms\ are\ joined\ using\ the\ logical\ AND,\ and\ OR\ operators.=All query terms are joined using the logical AND, and OR operators.
 Finalize=Finalize
 Go\ back\ to\ JabRef=Go back to JabRef
 If\ the\ sequence\ of\ terms\ is\ relevant\ wrap\ them\ in\ double\ quotes\ (").=If the sequence of terms is relevant wrap them in double quotes (").
 Query\ terms\ are\ separated\ by\ spaces.=Query terms are separated by spaces.
 Select\ the\ study\ directory\:=Select the study directory\:
-Start\ survey=Start survey
-=======
-Select\ study\ repository\ root=Select study repository root
-Start\ new\ systematic\ literature\ study=Start new systematic literature study
-Study\ Title\:=Study Title\:
-Study\ repository\ could\ not\ be\ created=Study repository could not be created
->>>>>>> 11ded78c
+Start\ survey=Start survey