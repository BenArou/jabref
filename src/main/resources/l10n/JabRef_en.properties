%0\ contains\ the\ regular\ expression\ <b>%1</b>=%0 contains the regular expression <b>%1</b>

%0\ contains\ the\ term\ <b>%1</b>=%0 contains the term <b>%1</b>

%0\ doesn't\ contain\ the\ regular\ expression\ <b>%1</b>=%0 doesn't contain the regular expression <b>%1</b>

%0\ doesn't\ contain\ the\ term\ <b>%1</b>=%0 doesn't contain the term <b>%1</b>

%0\ export\ successful=%0 export successful

%0\ matches\ the\ regular\ expression\ <b>%1</b>=%0 matches the regular expression <b>%1</b>

%0\ matches\ the\ term\ <b>%1</b>=%0 matches the term <b>%1</b>

Abbreviate\ journal\ names\ of\ the\ selected\ entries\ (ISO\ abbreviation)=Abbreviate journal names of the selected entries (ISO abbreviation)
Abbreviate\ journal\ names\ of\ the\ selected\ entries\ (MEDLINE\ abbreviation)=Abbreviate journal names of the selected entries (MEDLINE abbreviation)

Abbreviate\ names=Abbreviate names
Abbreviated\ %0\ journal\ names.=Abbreviated %0 journal names.

Abbreviation=Abbreviation

About\ JabRef=About JabRef

Abstract=Abstract

Accept=Accept

Accept\ change=Accept change

Accept\ recommendations\ from\ Mr.\ DLib=Accept recommendations from Mr. DLib

Action=Action

Add=Add

Add\ a\ (compiled)\ custom\ Importer\ class\ from\ a\ class\ path.=Add a (compiled) custom Importer class from a class path.
The\ path\ need\ not\ be\ on\ the\ classpath\ of\ JabRef.=The path need not be on the classpath of JabRef.

Add\ a\ regular\ expression\ for\ the\ key\ pattern.=Add a regular expression for the key pattern.

Add\ selected\ entries\ to\ this\ group=Add selected entries to this group

Add\ subgroup=Add subgroup

Added\ group\ "%0".=Added group "%0".

Added\ string=Added string

Additionally,\ entries\ whose\ <b>%0</b>\ field\ does\ not\ contain\ <b>%1</b>\ can\ be\ assigned\ manually\ to\ this\ group\ by\ selecting\ them\ then\ using\ either\ drag\ and\ drop\ or\ the\ context\ menu.\ This\ process\ adds\ the\ term\ <b>%1</b>\ to\ each\ entry's\ <b>%0</b>\ field.\ Entries\ can\ be\ removed\ manually\ from\ this\ group\ by\ selecting\ them\ then\ using\ the\ context\ menu.\ This\ process\ removes\ the\ term\ <b>%1</b>\ from\ each\ entry's\ <b>%0</b>\ field.=Additionally, entries whose <b>%0</b> field does not contain <b>%1</b> can be assigned manually to this group by selecting them then using either drag and drop or the context menu. This process adds the term <b>%1</b> to each entry's <b>%0</b> field. Entries can be removed manually from this group by selecting them then using the context menu. This process removes the term <b>%1</b> from each entry's <b>%0</b> field.

Advanced=Advanced
All\ entries=All entries
All\ entries\ of\ this\ type\ will\ be\ declared\ typeless.\ Continue?=All entries of this type will be declared typeless. Continue?

Always\ reformat\ BIB\ file\ on\ save\ and\ export=Always reformat BIB file on save and export

and=and

any\ field\ that\ matches\ the\ regular\ expression\ <b>%0</b>=any field that matches the regular expression <b>%0</b>

Appearance=Appearance

Append\ contents\ from\ a\ BibTeX\ library\ into\ the\ currently\ viewed\ library=Append contents from a BibTeX library into the currently viewed library

Append\ library=Append library

Application=Application

Application\ to\ push\ entries\ to=Application to push entries to

Apply=Apply

Arguments\ passed\ on\ to\ running\ JabRef\ instance.\ Shutting\ down.=Arguments passed on to running JabRef instance. Shutting down.

Assign\ the\ original\ group's\ entries\ to\ this\ group?=Assign the original group's entries to this group?

Assigned\ %0\ entries\ to\ group\ "%1".=Assigned %0 entries to group "%1".

Assigned\ 1\ entry\ to\ group\ "%0".=Assigned 1 entry to group "%0".

Autogenerate\ BibTeX\ keys=Autogenerate BibTeX keys

Autolink\ files\ with\ names\ starting\ with\ the\ BibTeX\ key=Autolink files with names starting with the BibTeX key

Autolink\ only\ files\ that\ match\ the\ BibTeX\ key=Autolink only files that match the BibTeX key

Automatically\ create\ groups=Automatically create groups

Automatically\ remove\ exact\ duplicates=Automatically remove exact duplicates

AUX\ file\ import=AUX file import

Available\ export\ formats=Available export formats

Available\ import\ formats=Available import formats

Backup\ old\ file\ when\ saving=Backup old file when saving

%0\ source=%0 source

Browse=Browse

by=by
The\ conflicting\ fields\ of\ these\ entries\ will\ be\ merged\ into\ the\ 'Comment'\ field.=The conflicting fields of these entries will be merged into the 'Comment' field.

Cancel=Cancel
Cannot\ create\ group=Cannot create group

Cannot\ create\ group.\ Please\ create\ a\ library\ first.=Cannot create group. Please create a library first.

Cannot\ merge\ this\ change=Cannot merge this change

case\ insensitive=case insensitive

case\ sensitive=case sensitive

Case\ sensitive=Case sensitive

change\ assignment\ of\ entries=change assignment of entries

Change\ case=Change case

Change\ entry\ type=Change entry type


Change\ of\ Grouping\ Method=Change of Grouping Method

change\ preamble=change preamble

Changed\ language\ settings=Changed language settings

Changed\ preamble=Changed preamble

Cite\ command=Cite command

Clear=Clear

Clear\ fields=Clear fields

Close\ entry=Close entry

Close\ dialog=Close dialog

Close\ the\ current\ library=Close the current library

Close\ window=Close window

Closed\ library=Closed library

Comments=Comments

Contained\ in=Contained in

Content=Content

Copied=Copied


Copy=Copy

Copy\ BibTeX\ key=Copy BibTeX key

Copy\ to\ clipboard=Copy to clipboard

Could\ not\ call\ executable=Could not call executable

Could\ not\ export\ file=Could not export file

Could\ not\ export\ preferences=Could not export preferences

Could\ not\ find\ a\ suitable\ import\ format.=Could not find a suitable import format.
Could\ not\ import\ preferences=Could not import preferences

Could\ not\ instantiate\ %0=Could not instantiate %0
Could\ not\ instantiate\ %0\ %1=Could not instantiate %0 %1
Could\ not\ instantiate\ %0.\ Have\ you\ chosen\ the\ correct\ package\ path?=Could not instantiate %0. Have you chosen the correct package path?
Could\ not\ open\ link=Could not open link

Could\ not\ print\ preview=Could not print preview

Could\ not\ run\ the\ 'vim'\ program.=Could not run the 'vim' program.

Could\ not\ save\ file.=Could not save file.
Character\ encoding\ '%0'\ is\ not\ supported.=Character encoding '%0' is not supported.

Create\ custom\ fields\ for\ each\ BibTeX\ entry=Create custom fields for each BibTeX entry

crossreferenced\ entries\ included=crossreferenced entries included

Current\ content=Current content

Current\ value=Current value

Custom\ entry\ types=Custom entry types

Custom\ entry\ types\ found\ in\ file=Custom entry types found in file

Customize\ entry\ types=Customize entry types

Customize\ key\ bindings=Customize key bindings

Cut=Cut

cut\ entries=cut entries

cut\ entry=cut entry


Library\ encoding=Library encoding

Library\ properties=Library properties

Date\ format=Date format

Default=Default

Default\ encoding=Default encoding

Default\ grouping\ field=Default grouping field

Default\ pattern=Default pattern
Execute\ default\ action\ in\ dialog=Execute default action in dialog

Delete=Delete

Delete\ custom\ format=Delete custom format

delete\ entries=delete entries

Delete\ entry=Delete entry

delete\ entry=delete entry

Delete\ multiple\ entries=Delete multiple entries

Delete\ rows=Delete rows

Deleted=Deleted

Permanently\ delete\ local\ file=Permanently delete local file

Descending=Descending

Description=Description

Disable\ this\ confirmation\ dialog=Disable this confirmation dialog

Display\ all\ entries\ belonging\ to\ one\ or\ more\ of\ the\ selected\ groups.=Display all entries belonging to one or more of the selected groups.

Display\ all\ error\ messages=Display all error messages

Display\ help\ on\ command\ line\ options=Display help on command line options

Display\ only\ entries\ belonging\ to\ all\ selected\ groups.=Display only entries belonging to all selected groups.
Display\ version=Display version

Do\ not\ abbreviate\ names=Do not abbreviate names

Do\ not\ import\ entry=Do not import entry

Do\ not\ open\ any\ files\ at\ startup=Do not open any files at startup

Do\ not\ overwrite\ existing\ keys=Do not overwrite existing keys

Do\ not\ wrap\ the\ following\ fields\ when\ saving=Do not wrap the following fields when saving
Do\ not\ write\ the\ following\ fields\ to\ XMP\ Metadata\:=Do not write the following fields to XMP Metadata:

Donate\ to\ JabRef=Donate to JabRef

Down=Down

Download\ file=Download file
duplicate\ removal=duplicate removal

Duplicate\ string\ name=Duplicate string name

Duplicates\ found=Duplicates found

Dynamic\ groups=Dynamic groups

Dynamically\ group\ entries\ by\ a\ free-form\ search\ expression=Dynamically group entries by a free-form search expression

Dynamically\ group\ entries\ by\ searching\ a\ field\ for\ a\ keyword=Dynamically group entries by searching a field for a keyword

Each\ line\ must\ be\ of\ the\ following\ form=Each line must be of the following form

Edit=Edit

Edit\ entry=Edit entry
Edit\ file\ type=Edit file type

Edit\ group=Edit group


Edit\ preamble=Edit preamble
Edit\ strings=Edit strings
Editor\ options=Editor options

empty\ library=empty library
Enable\ word/name\ autocompletion=Enable word/name autocompletion

Enter\ URL\ to\ download=Enter URL to download

entries=entries

Entries\ cannot\ be\ manually\ assigned\ to\ or\ removed\ from\ this\ group.=Entries cannot be manually assigned to or removed from this group.

Entries\ exported\ to\ clipboard=Entries exported to clipboard


entry=entry

Entry\ editor=Entry editor

Entry\ owner=Entry owner

Entry\ preview=Entry preview

Entry\ table=Entry table

Entry\ table\ columns=Entry table columns
Entry\ Title\ (Required\ to\ deliver\ recommendations.)=Entry Title (Required to deliver recommendations.)

Entry\ type=Entry type

Entry\ type\ names\ are\ not\ allowed\ to\ contain\ white\ space\ or\ the\ following\ characters=Entry type names are not allowed to contain white space or the following characters

Entry\ types=Entry types

Error=Error

Error\ occurred\ when\ parsing\ entry=Error occurred when parsing entry

Error\ opening\ file=Error opening file

Error\ while\ writing=Error while writing

'%0'\ exists.\ Overwrite\ file?='%0' exists. Overwrite file?

Export=Export

Export\ preferences=Export preferences

Export\ preferences\ to\ file=Export preferences to file

Export\ to\ clipboard=Export to clipboard

Export\ to\ text\ file.=Export to text file.

Exporting=Exporting
Extension=Extension

External\ changes=External changes

External\ file\ links=External file links

External\ programs=External programs

External\ viewer\ called=External viewer called

Field=Field

field=field

Field\ name=Field name
Field\ names\ are\ not\ allowed\ to\ contain\ white\ space\ or\ the\ following\ characters=Field names are not allowed to contain white space or the following characters

Field\ to\ group\ by=Field to group by

File=File

file=file
File\ '%0'\ is\ already\ open.=File '%0' is already open.
File\ directory\ is\ not\ set\ or\ does\ not\ exist\!=File directory is not set or does not exist!

File\ exists=File exists

File\ not\ found=File not found

Files\ opened=Files opened

Filter=Filter

Finished\ automatically\ setting\ external\ links.=Finished automatically setting external links.

Finished\ writing\ XMP\ for\ %0\ file\ (%1\ skipped,\ %2\ errors).=Finished writing XMP for %0 file (%1 skipped, %2 errors).

First\ select\ the\ entries\ you\ want\ keys\ to\ be\ generated\ for.=First select the entries you want keys to be generated for.

Fit\ table\ horizontally\ on\ screen=Fit table horizontally on screen

Float=Float
Format\:\ Tab\:field;field;...\ (e.g.\ General\:url;pdf;note...)=Format\: Tab\:field;field;... (e.g. General\:url;pdf;note...)

Format\ of\ author\ and\ editor\ names=Format of author and editor names
Format\ string=Format string

Format\ used=Format used
Formatter\ name=Formatter name

found\ in\ AUX\ file=found in AUX file

Further\ information\ about\ Mr\ DLib.\ for\ JabRef\ users.=Further information about Mr DLib. for JabRef users.

General=General

General\ Fields=General Fields

Generate=Generate

Generate\ BibTeX\ key=Generate BibTeX key

Generate\ keys=Generate keys

Generate\ keys\ before\ saving\ (for\ entries\ without\ a\ key)=Generate keys before saving (for entries without a key)

Generated\ BibTeX\ key\ for=Generated BibTeX key for

Generating\ BibTeX\ key\ for=Generating BibTeX key for
Get\ fulltext=Get fulltext

Gray\ out\ non-hits=Gray out non-hits

Groups=Groups
has/have\ both\ a\ 'Comment'\ and\ a\ 'Review'\ field.=has/have both a 'Comment' and a 'Review' field.

Have\ you\ chosen\ the\ correct\ package\ path?=Have you chosen the correct package path?

Help=Help

Help\ on\ key\ patterns=Help on key patterns
Help\ on\ regular\ expression\ search=Help on regular expression search

Hide\ non-hits=Hide non-hits

Hierarchical\ context=Hierarchical context

Highlight=Highlight
Marking=Marking
Underline=Underline
Empty\ Highlight=Empty Highlight
Empty\ Marking=Empty Marking
Empty\ Underline=Empty Underline
The\ marked\ area\ does\ not\ contain\ any\ legible\ text!=The marked area does not contain any legible text!

Hint\:\ To\ search\ specific\ fields\ only,\ enter\ for\ example\:<p><tt>author\=smith\ and\ title\=electrical</tt>=Hint: To search specific fields only, enter for example:<p><tt>author=smith and title=electrical</tt>

HTML\ table=HTML table
HTML\ table\ (with\ Abstract\ &\ BibTeX)=HTML table (with Abstract & BibTeX)
Icon=Icon

Ignore=Ignore

Import=Import

Import\ and\ keep\ old\ entry=Import and keep old entry

Import\ and\ remove\ old\ entry=Import and remove old entry

Import\ entries=Import entries
Import\ file=Import file

Import\ group\ definitions=Import group definitions

Import\ name=Import name

Import\ preferences=Import preferences

Import\ preferences\ from\ file=Import preferences from file

Import\ strings=Import strings

Import\ word\ selector\ definitions=Import word selector definitions

Imported\ entries=Imported entries

Imported\ from\ library=Imported from library

Importer\ class=Importer class

Importing=Importing

Importing\ in\ unknown\ format=Importing in unknown format

Include\ subgroups\:\ When\ selected,\ view\ entries\ contained\ in\ this\ group\ or\ its\ subgroups=Include subgroups: When selected, view entries contained in this group or its subgroups

Independent\ group\:\ When\ selected,\ view\ only\ this\ group's\ entries=Independent group: When selected, view only this group's entries
I\ Agree=I Agree
Insert\ rows=Insert rows

Intersection=Intersection

Invalid\ BibTeX\ key=Invalid BibTeX key

Invalid\ date\ format=Invalid date format

Invalid\ URL=Invalid URL

Online\ help=Online help
JabRef\ Language\ (Provides\ for\ better\ recommendations\ by\ giving\ an\ indication\ of\ user's\ preferred\ language.)=JabRef Language (Provides for better recommendations by giving an indication of user's preferred language.)

JabRef\ preferences=JabRef preferences
JabRef\ requests\ recommendations\ from\ Mr.\ DLib,\ which\ is\ an\ external\ service.\ To\ enable\ Mr.\ DLib\ to\ calculate\ recommendations,\ some\ of\ your\ data\ must\ be\ shared\ with\ Mr.\ DLib.\ Generally,\ the\ more\ data\ is\ shared\ the\ better\ recommendations\ can\ be\ calculated.\ However,\ we\ understand\ that\ some\ of\ your\ data\ in\ JabRef\ is\ sensitive,\ and\ you\ may\ not\ want\ to\ share\ it.\ Therefore,\ Mr.\ DLib\ offers\ a\ choice\ of\ which\ data\ you\ would\ like\ to\ share.=JabRef requests recommendations from Mr. DLib, which is an external service. To enable Mr. DLib to calculate recommendations, some of your data must be shared with Mr. DLib. Generally, the more data is shared the better recommendations can be calculated. However, we understand that some of your data in JabRef is sensitive, and you may not want to share it. Therefore, Mr. DLib offers a choice of which data you would like to share.
JabRef\ Version\ (Required\ to\ ensure\ backwards\ compatibility\ with\ Mr.\ DLib's\ Web\ Service)=JabRef Version (Required to ensure backwards compatibility with Mr. DLib's Web Service)

Journal\ abbreviations=Journal abbreviations
Keep\ both=Keep both

Key\ bindings=Key bindings

Key\ bindings\ changed=Key bindings changed

Key\ generator\ settings=Key generator settings

Key\ pattern=Key pattern

keys\ in\ library=keys in library

Keyword=Keyword

Label=Label

Language=Language

Last\ modified=Last modified
LaTeX\ AUX\ file\:=LaTeX AUX file\:

Left=Left

Link=Link
Listen\ for\ remote\ operation\ on\ port=Listen for remote operation on port
Load\ and\ Save\ preferences\ from/to\ jabref.xml\ on\ start-up\ (memory\ stick\ mode)=Load and Save preferences from/to jabref.xml on start-up (memory stick mode)

Show\ advanced\ hints\ (i.e.\ helpful\ tooltips,\ suggestions\ and\ explanation)=Show advanced hints (i.e. helpful tooltips, suggestions and explanation)

Main\ file\ directory=Main file directory

Manage\ custom\ exports=Manage custom exports

Manage\ custom\ imports=Manage custom imports
Manage\ external\ file\ types=Manage external file types

Mark\ new\ entries\ with\ addition\ date=Mark new entries with addition date

Mark\ new\ entries\ with\ owner\ name=Mark new entries with owner name

Memory\ stick\ mode=Memory stick mode

Merged\ external\ changes=Merged external changes
Merge\ fields=Merge fields

Modification\ of\ field=Modification of field

Modified\ group\ "%0".=Modified group "%0".

Modified\ groups=Modified groups

Modified\ string=Modified string

Modify=Modify

Move\ down=Move down

move\ group=move group

Move\ up=Move up

Moved\ group\ "%0".=Moved group "%0".

No\ recommendations\ received\ from\ Mr.\ DLib\ for\ this\ entry.=No recommendations received from Mr. DLib for this entry.

Error\ while\ fetching\ recommendations\ from\ Mr.DLib.=Error while fetching recommendations from Mr.DLib.

Name=Name
Name\ formatter=Name formatter

Natbib\ style=Natbib style

nested\ AUX\ files=nested AUX files

New\ BibTeX\ sublibrary=New BibTeX sublibrary
New\ library\ created.=New library created.

New\ group=New group

New\ string=New string

Next\ entry=Next entry
no\ base-BibTeX-file\ specified=no base-BibTeX-file specified

no\ library\ generated=no library generated

No\ entries\ found.\ Please\ make\ sure\ you\ are\ using\ the\ correct\ import\ filter.=No entries found. Please make sure you are using the correct import filter.
No\ files\ found.=No files found.

No\ GUI.\ Only\ process\ command\ line\ options=No GUI. Only process command line options

No\ journal\ names\ could\ be\ abbreviated.=No journal names could be abbreviated.

No\ journal\ names\ could\ be\ unabbreviated.=No journal names could be unabbreviated.

Open\ PDF=Open PDF

No\ URL\ defined=No URL defined
not=not

not\ found=not found

Nothing\ to\ redo=Nothing to redo

Nothing\ to\ undo=Nothing to undo

OK=OK

One\ or\ more\ keys\ will\ be\ overwritten.\ Continue?=One or more keys will be overwritten. Continue?


Open=Open

Open\ library=Open library

Open\ editor\ when\ a\ new\ entry\ is\ created=Open editor when a new entry is created

Open\ file=Open file

Open\ last\ edited\ libraries\ at\ startup=Open last edited libraries at startup

Connect\ to\ shared\ database=Connect to shared database

Open\ terminal\ here=Open terminal here

Open\ URL\ or\ DOI=Open URL or DOI

Opened\ library=Opened library

Opening=Opening

Operation\ canceled.=Operation canceled.
Operating\ System\ (Provides\ for\ better\ recommendations\ by\ giving\ an\ indication\ of\ user's\ system\ set-up.)=Operating System (Provides for better recommendations by giving an indication of user's system set-up.)

Optional\ fields=Optional fields

Options=Options

or=or

Override\ default\ file\ directories=Override default file directories
Overwrite=Overwrite

Overwrite\ keys=Overwrite keys

pairs\ processed=pairs processed
Password=Password

Paste=Paste

paste\ entries=paste entries

paste\ entry=paste entry

Pasted=Pasted

Path\ to\ %0\ not\ defined=Path to %0 not defined

Path\ to\ LyX\ pipe=Path to LyX pipe

PDF\ does\ not\ exist=PDF does not exist

File\ has\ no\ attached\ annotations=File has no attached annotations

Please\ enter\ a\ name\ for\ the\ group.=Please enter a name for the group.

Please\ enter\ a\ search\ term.\ For\ example,\ to\ search\ all\ fields\ for\ <b>Smith</b>,\ enter\:<p><tt>smith</tt><p>To\ search\ the\ field\ <b>Author</b>\ for\ <b>Smith</b>\ and\ the\ field\ <b>Title</b>\ for\ <b>electrical</b>,\ enter\:<p><tt>author\=smith\ and\ title\=electrical</tt>=Please enter a search term. For example, to search all fields for <b>Smith</b>, enter:<p><tt>smith</tt><p>To search the field <b>Author</b> for <b>Smith</b> and the field <b>Title</b> for <b>electrical</b>, enter:<p><tt>author=smith and title=electrical</tt>

Please\ enter\ the\ field\ to\ search\ (e.g.\ <b>keywords</b>)\ and\ the\ keyword\ to\ search\ it\ for\ (e.g.\ <b>electrical</b>).=Please enter the field to search (e.g. <b>keywords</b>) and the keyword to search it for (e.g. <b>electrical</b>).

Please\ enter\ the\ string's\ label=Please enter the string's label

Please\ restart\ JabRef\ for\ preferences\ to\ take\ effect.=Please restart JabRef for preferences to take effect.

Possible\ duplicate\ entries=Possible duplicate entries

Possible\ duplicate\ of\ existing\ entry.\ Click\ to\ resolve.=Possible duplicate of existing entry. Click to resolve.

Preferences=Preferences

Preferences\ recorded.=Preferences recorded.

Preview=Preview
Citation\ Style=Citation Style
Current\ Preview=Current Preview
Cannot\ generate\ preview\ based\ on\ selected\ citation\ style.=Cannot generate preview based on selected citation style.
Bad\ character\ inside\ entry=Bad character inside entry
Error\ while\ generating\ citation\ style=Error while generating citation style
Preview\ style\ changed\ to\:\ %0=Preview style changed to: %0
Next\ preview\ layout=Next preview layout
Previous\ preview\ layout=Previous preview layout
Available=Available
Selected=Selected
Selected\ Layouts\ can\ not\ be\ empty=Selected Layouts can not be empty

Reset\ default\ preview\ style=Reset default preview style

Previous\ entry=Previous entry

Primary\ sort\ criterion=Primary sort criterion
Problem\ with\ parsing\ entry=Problem with parsing entry
Processing\ %0=Processing %0
Pull\ changes\ from\ shared\ database=Pull changes from shared database

Pushed\ citations\ to\ %0=Pushed citations to %0

Push\ applications=Push applications

Quit\ JabRef=Quit JabRef

Read\ only=Read only

Redo=Redo

Refine\ supergroup\:\ When\ selected,\ view\ entries\ contained\ in\ both\ this\ group\ and\ its\ supergroup=Refine supergroup: When selected, view entries contained in both this group and its supergroup

regular\ expression=regular expression

Related\ articles=Related articles

Remote\ operation=Remote operation

Remote\ server\ port=Remote server port

Remove=Remove

Remove\ subgroups=Remove subgroups

Remove\ all\ subgroups\ of\ "%0"?=Remove all subgroups of "%0"?

Remove\ entry\ from\ import=Remove entry from import

Remove\ selected\ entries\ from\ this\ group=Remove selected entries from this group

Remove\ entry\ type=Remove entry type

Remove\ group=Remove group

Remove\ group,\ keep\ subgroups=Remove group, keep subgroups

Remove\ group\ "%0"?=Remove group "%0"?

Remove\ group\ "%0"\ and\ its\ subgroups?=Remove group "%0" and its subgroups?

remove\ group\ (keep\ subgroups)=remove group (keep subgroups)

remove\ group\ and\ subgroups=remove group and subgroups

Remove\ group\ and\ subgroups=Remove group and subgroups

Remove\ link=Remove link

Remove\ old\ entry=Remove old entry

Remove\ selected\ strings=Remove selected strings

Removed\ group\ "%0".=Removed group "%0".

Removed\ group\ "%0"\ and\ its\ subgroups.=Removed group "%0" and its subgroups.

Removed\ string=Removed string

Renamed\ string=Renamed string

Replace=Replace
Replace\ With\:=Replace With:
Limit\ to\ Selected\ Entries=Limit to Selected Entries
Limit\ to\ Fields=Limit to Fields
All\ Field\ Replace=All Field Replace
Find\:=Find:
Find\ and\ Replace=Find and Replace

Replace\ (regular\ expression)=Replace (regular expression)

Replace\ String=Replace String
Replace\ string=Replace string

Replace\ Unicode\ ligatures=Replace Unicode ligatures
Replaces\ Unicode\ ligatures\ with\ their\ expanded\ form=Replaces Unicode ligatures with their expanded form

Required\ fields=Required fields

Reset\ all=Reset all

Resolve\ strings\ for\ all\ fields\ except=Resolve strings for all fields except
Resolve\ strings\ for\ standard\ BibTeX\ fields\ only=Resolve strings for standard BibTeX fields only

resolved=resolved

Restart=Restart

Review=Review
Review\ changes=Review changes
Review\ Field\ Migration=Review Field Migration

Right=Right

Save=Save
Save\ all\ finished.=Save all finished.

Save\ all\ open\ libraries=Save all open libraries

Save\ before\ closing=Save before closing

Save\ library=Save library
Save\ library\ as...=Save library as...

Save\ entries\ in\ their\ original\ order=Save entries in their original order

Saved\ library=Saved library

Saved\ selected\ to\ '%0'.=Saved selected to '%0'.

Saving=Saving
Saving\ all\ libraries...=Saving all libraries...

Saving\ library=Saving library

Search=Search

Search\ expression=Search expression

Searching\ for\ duplicates...=Searching for duplicates...

Searching\ for\ files=Searching for files

Secondary\ sort\ criterion=Secondary sort criterion

Select\ all=Select all
Select\ new\ encoding=Select new encoding

Select\ entry\ type=Select entry type

Select\ file\ from\ ZIP-archive=Select file from ZIP-archive

Select\ the\ tree\ nodes\ to\ view\ and\ accept\ or\ reject\ changes=Select the tree nodes to view and accept or reject changes

Set\ field=Set field
Set\ fields=Set fields

Set\ General\ Fields=Set General Fields

Settings=Settings

Shortcut=Shortcut

Show/edit\ %0\ source=Show/edit %0 source

Show\ 'Firstname\ Lastname'=Show 'Firstname Lastname'

Show\ 'Lastname,\ Firstname'=Show 'Lastname, Firstname'

Show\ BibTeX\ source\ by\ default=Show BibTeX source by default

Show\ confirmation\ dialog\ when\ deleting\ entries=Show confirmation dialog when deleting entries

Show\ file\ column=Show file column

Show\ last\ names\ only=Show last names only

Show\ names\ unchanged=Show names unchanged

Show\ optional\ fields=Show optional fields

Show\ required\ fields=Show required fields

Show\ URL/DOI\ column=Show URL/DOI column

Show\ validation\ messages=Show validation messages

Simple\ HTML=Simple HTML
Since\ the\ 'Review'\ field\ was\ deprecated\ in\ JabRef\ 4.2,\ these\ two\ fields\ are\ about\ to\ be\ merged\ into\ the\ 'Comment'\ field.=Since the 'Review' field was deprecated in JabRef 4.2, these two fields are about to be merged into the 'Comment' field.

Size=Size

Skipped\ -\ No\ PDF\ linked=Skipped - No PDF linked
Skipped\ -\ PDF\ does\ not\ exist=Skipped - PDF does not exist

Skipped\ entry.=Skipped entry.

Some\ appearance\ settings\ you\ changed\ require\ to\ restart\ JabRef\ to\ come\ into\ effect.=Some appearance settings you changed require to restart JabRef to come into effect.

source\ edit=source edit
Special\ name\ formatters=Special name formatters

Special\ table\ columns=Special table columns

Statically\ group\ entries\ by\ manual\ assignment=Statically group entries by manual assignment

Status=Status
Strings\ for\ library=Strings for library

Sublibrary\ from\ AUX\ to\ BibTeX=Sublibrary from AUX to BibTeX

Switches\ between\ full\ and\ abbreviated\ journal\ name\ if\ the\ journal\ name\ is\ known.=Switches between full and abbreviated journal name if the journal name is known.

Tabname=Tabname
Tertiary\ sort\ criterion=Tertiary sort criterion

The\ chosen\ encoding\ '%0'\ could\ not\ encode\ the\ following\ characters\:=The chosen encoding '%0' could not encode the following characters:


the\ field\ <b>%0</b>=the field <b>%0</b>
The\ group\ "%0"\ already\ contains\ the\ selection.=The group "%0" already contains the selection.

The\ label\ of\ the\ string\ cannot\ be\ a\ number.=The label of the string cannot be a number.

The\ label\ of\ the\ string\ cannot\ contain\ spaces.=The label of the string cannot contain spaces.

The\ label\ of\ the\ string\ cannot\ contain\ the\ '\#'\ character.=The label of the string cannot contain the '#' character.

The\ output\ option\ depends\ on\ a\ valid\ import\ option.=The output option depends on a valid import option.

The\ regular\ expression\ <b>%0</b>\ is\ invalid\:=The regular expression <b>%0</b> is invalid:

The\ search\ is\ case\ insensitive.=The search is case insensitive.

The\ search\ is\ case\ sensitive.=The search is case sensitive.

The\ string\ has\ been\ removed\ locally=The string has been removed locally

There\ are\ possible\ duplicates\ (marked\ with\ an\ icon)\ that\ haven't\ been\ resolved.\ Continue?=There are possible duplicates (marked with an icon) that haven't been resolved. Continue?
This\ entry\ type\ cannot\ be\ removed.=This entry type cannot be removed.

This\ group\ contains\ entries\ based\ on\ manual\ assignment.\ Entries\ can\ be\ assigned\ to\ this\ group\ by\ selecting\ them\ then\ using\ either\ drag\ and\ drop\ or\ the\ context\ menu.\ Entries\ can\ be\ removed\ from\ this\ group\ by\ selecting\ them\ then\ using\ the\ context\ menu.=This group contains entries based on manual assignment. Entries can be assigned to this group by selecting them then using either drag and drop or the context menu. Entries can be removed from this group by selecting them then using the context menu.

This\ group\ contains\ entries\ whose\ <b>%0</b>\ field\ contains\ the\ keyword\ <b>%1</b>=This group contains entries whose <b>%0</b> field contains the keyword <b>%1</b>

This\ group\ contains\ entries\ whose\ <b>%0</b>\ field\ contains\ the\ regular\ expression\ <b>%1</b>=This group contains entries whose <b>%0</b> field contains the regular expression <b>%1</b>

This\ operation\ requires\ all\ selected\ entries\ to\ have\ BibTeX\ keys\ defined.=This operation requires all selected entries to have BibTeX keys defined.

This\ operation\ requires\ one\ or\ more\ entries\ to\ be\ selected.=This operation requires one or more entries to be selected.

This\ setting\ may\ be\ changed\ in\ preferences\ at\ any\ time.=This setting may be changed in preferences at any time.
Timezone\ (Provides\ for\ better\ recommendations\ by\ indicating\ the\ time\ of\ day\ the\ request\ is\ being\ made.)=Timezone (Provides for better recommendations by indicating the time of day the request is being made.)
Time\ stamp=Time stamp
Toggle\ entry\ preview=Toggle entry preview
Toggle\ groups\ interface=Toggle groups interface

Trim\ all\ whitespace\ characters\ in\ the\ field\ content.=Trim all whitespace characters in the field content.

Trim\ whitespace\ characters=Trim whitespace characters

Try\ different\ encoding=Try different encoding

Unabbreviate\ journal\ names\ of\ the\ selected\ entries=Unabbreviate journal names of the selected entries
Unabbreviated\ %0\ journal\ names.=Unabbreviated %0 journal names.

Unable\ to\ open\ %0=Unable to open %0
Unable\ to\ open\ link.\ The\ application\ '%0'\ associated\ with\ the\ file\ type\ '%1'\ could\ not\ be\ called.=Unable to open link. The application '%0' associated with the file type '%1' could not be called.
unable\ to\ write\ to=unable to write to

Undo=Undo

Union=Union
Unknown\ BibTeX\ entries\:=Unknown BibTeX entries\:

unknown\ edit=unknown edit

Unknown\ export\ format=Unknown export format

untitled=untitled

Up=Up

Upgrade\ external\ PDF/PS\ links\ to\ use\ the\ '%0'\ field.=Upgrade external PDF/PS links to use the '%0' field.

usage=usage
Use\ autocompletion\ for\ the\ following\ fields=Use autocompletion for the following fields

Tweak\ font\ rendering\ for\ entry\ editor\ on\ Linux=Tweak font rendering for entry editor on Linux
Use\ regular\ expression\ search=Use regular expression search

Username=Username

Value\ cleared\ externally=Value cleared externally

Value\ set\ externally=Value set externally

verify\ that\ LyX\ is\ running\ and\ that\ the\ lyxpipe\ is\ valid=verify that LyX is running and that the lyxpipe is valid

View=View
Vim\ server\ name=Vim server name

Warn\ about\ unresolved\ duplicates\ when\ closing\ inspection\ window=Warn about unresolved duplicates when closing inspection window

Warn\ before\ overwriting\ existing\ keys=Warn before overwriting existing keys

Warning=Warning

Warnings=Warnings

web\ link=web link

What\ do\ you\ want\ to\ do?=What do you want to do?
Whatever\ option\ you\ choose,\ Mr.\ DLib\ may\ share\ its\ data\ with\ research\ partners\ to\ further\ improve\ recommendation\ quality\ as\ part\ of\ a\ 'living\ lab'.\ Mr.\ DLib\ may\ also\ release\ public\ datasets\ that\ may\ contain\ anonymized\ information\ about\ you\ and\ the\ recommendations\ (sensitive\ information\ such\ as\ metadata\ of\ your\ articles\ will\ be\ anonymised\ through\ e.g.\ hashing).\ Research\ partners\ are\ obliged\ to\ adhere\ to\ the\ same\ strict\ data\ protection\ policy\ as\ Mr.\ DLib.=Whatever option you choose, Mr. DLib may share its data with research partners to further improve recommendation quality as part of a 'living lab'. Mr. DLib may also release public datasets that may contain anonymized information about you and the recommendations (sensitive information such as metadata of your articles will be anonymised through e.g. hashing). Research partners are obliged to adhere to the same strict data protection policy as Mr. DLib.

When\ adding/removing\ keywords,\ separate\ them\ by=When adding/removing keywords, separate them by
Will\ write\ XMP-metadata\ to\ the\ PDFs\ linked\ from\ selected\ entries.=Will write XMP-metadata to the PDFs linked from selected entries.

with=with

Write\ BibTeXEntry\ as\ XMP-metadata\ to\ PDF.=Write BibTeXEntry as XMP-metadata to PDF.

Write\ XMP=Write XMP
Write\ XMP-metadata=Write XMP-metadata
Write\ XMP-metadata\ for\ all\ PDFs\ in\ current\ library?=Write XMP-metadata for all PDFs in current library?
Writing\ XMP-metadata...=Writing XMP-metadata...
Writing\ XMP-metadata\ for\ selected\ entries...=Writing XMP-metadata for selected entries...

XMP-annotated\ PDF=XMP-annotated PDF
XMP\ export\ privacy\ settings=XMP export privacy settings
XMP-metadata=XMP-metadata
You\ must\ restart\ JabRef\ for\ this\ to\ come\ into\ effect.=You must restart JabRef for this to come into effect.
You\ have\ changed\ the\ language\ setting.=You have changed the language setting.

You\ must\ restart\ JabRef\ for\ the\ new\ key\ bindings\ to\ work\ properly.=You must restart JabRef for the new key bindings to work properly.

Your\ new\ key\ bindings\ have\ been\ stored.=Your new key bindings have been stored.

The\ following\ fetchers\ are\ available\:=The following fetchers are available:
Could\ not\ find\ fetcher\ '%0'=Could not find fetcher '%0'
Running\ query\ '%0'\ with\ fetcher\ '%1'.=Running query '%0' with fetcher '%1'.

Move\ file=Move file
Rename\ file=Rename file

Move\ file\ to\ file\ directory\ and\ rename\ file=Move file to file directory and rename file

Could\ not\ move\ file\ '%0'.=Could not move file '%0'.
Could\ not\ find\ file\ '%0'.=Could not find file '%0'.
Number\ of\ entries\ successfully\ imported=Number of entries successfully imported
Error\ while\ fetching\ from\ %0=Error while fetching from %0

Refuse\ to\ save\ the\ library\ before\ external\ changes\ have\ been\ reviewed.=Refuse to save the library before external changes have been reviewed.
Library\ protection=Library protection
Unable\ to\ save\ library=Unable to save library

BibTeX\ key\ generator=BibTeX key generator
Unable\ to\ open\ link.=Unable to open link.
MIME\ type=MIME type

This\ feature\ lets\ new\ files\ be\ opened\ or\ imported\ into\ an\ already\ running\ instance\ of\ JabRef\ instead\ of\ opening\ a\ new\ instance.\ For\ instance,\ this\ is\ useful\ when\ you\ open\ a\ file\ in\ JabRef\ from\ your\ web\ browser.\ Note\ that\ this\ will\ prevent\ you\ from\ running\ more\ than\ one\ instance\ of\ JabRef\ at\ a\ time.=This feature lets new files be opened or imported into an already running instance of JabRef instead of opening a new instance. For instance, this is useful when you open a file in JabRef from your web browser. Note that this will prevent you from running more than one instance of JabRef at a time.
Run\ fetcher=Run fetcher

Reset=Reset

Use\ IEEE\ LaTeX\ abbreviations=Use IEEE LaTeX abbreviations

When\ opening\ file\ link,\ search\ for\ matching\ file\ if\ no\ link\ is\ defined=When opening file link, search for matching file if no link is defined
Line\ %0\:\ Found\ corrupted\ BibTeX\ key\ %1.=Line %0: Found corrupted BibTeX key %1.
Line\ %0\:\ Found\ corrupted\ BibTeX\ key\ %1\ (contains\ whitespaces).=Line %0: Found corrupted BibTeX key %1 (contains whitespaces).
Line\ %0\:\ Found\ corrupted\ BibTeX\ key\ %1\ (comma\ missing).=Line %0: Found corrupted BibTeX key %1 (comma missing).
No\ full\ text\ document\ found=No full text document found
Download\ from\ URL=Download from URL
Rename\ field=Rename field
Append\ field=Append field
Append\ to\ fields=Append to fields
Rename\ field\ to=Rename field to
Move\ contents\ of\ a\ field\ into\ a\ field\ with\ a\ different\ name=Move contents of a field into a field with a different name

Cannot\ use\ port\ %0\ for\ remote\ operation;\ another\ application\ may\ be\ using\ it.\ Try\ specifying\ another\ port.=Cannot use port %0 for remote operation; another application may be using it. Try specifying another port.

Looking\ for\ full\ text\ document...=Looking for full text document...
Autosave=Autosave
A\ local\ copy\ will\ be\ opened.=A local copy will be opened.
Autosave\ local\ libraries=Autosave local libraries
Automatically\ save\ the\ library\ to=Automatically save the library to
Please\ enter\ a\ valid\ file\ path.=Please enter a valid file path.


Export\ in\ current\ table\ sort\ order=Export in current table sort order
Export\ entries\ in\ their\ original\ order=Export entries in their original order
Error\ opening\ file\ '%0'.=Error opening file '%0'.

Formatter\ not\ found\:\ %0=Formatter not found: %0

Could\ not\ save,\ file\ locked\ by\ another\ JabRef\ instance.=Could not save, file locked by another JabRef instance.
Current\ tmp\ value=Current tmp value
Metadata\ change=Metadata change
Changes\ have\ been\ made\ to\ the\ following\ metadata\ elements=Changes have been made to the following metadata elements

Generate\ groups\ for\ author\ last\ names=Generate groups for author last names
Generate\ groups\ from\ keywords\ in\ a\ BibTeX\ field=Generate groups from keywords in a BibTeX field
Enforce\ legal\ characters\ in\ BibTeX\ keys=Enforce legal characters in BibTeX keys

Unable\ to\ create\ backup=Unable to create backup
Move\ file\ to\ file\ directory=Move file to file directory
<b>All\ Entries</b>\ (this\ group\ cannot\ be\ edited\ or\ removed)=<b>All Entries</b> (this group cannot be edited or removed)
static\ group=static group
dynamic\ group=dynamic group
refines\ supergroup=refines supergroup
includes\ subgroups=includes subgroups
contains=contains
search\ expression=search expression

Optional\ fields\ 2=Optional fields 2
Waiting\ for\ save\ operation\ to\ finish=Waiting for save operation to finish

Find\ and\ remove\ duplicate\ BibTeX\ keys=Find and remove duplicate BibTeX keys
Expected\ syntax\ for\ --fetch\='<name\ of\ fetcher>\:<query>'=Expected syntax for --fetch='<name of fetcher>:<query>'
Duplicate\ BibTeX\ key=Duplicate BibTeX key
Always\ add\ letter\ (a,\ b,\ ...)\ to\ generated\ keys=Always add letter (a, b, ...) to generated keys

Ensure\ unique\ keys\ using\ letters\ (a,\ b,\ ...)=Ensure unique keys using letters (a, b, ...)
Ensure\ unique\ keys\ using\ letters\ (b,\ c,\ ...)=Ensure unique keys using letters (b, c, ...)

General\ file\ directory=General file directory
User-specific\ file\ directory=User-specific file directory
LaTex\ file\ directory=LaTex file directory
Search\ failed\:\ illegal\ search\ expression=Search failed: illegal search expression
Show\ ArXiv\ column=Show ArXiv column

You\ must\ enter\ an\ integer\ value\ in\ the\ interval\ 1025-65535\ in\ the\ text\ field\ for=You must enter an integer value in the interval 1025-65535 in the text field for
Automatically\ open\ browse\ dialog\ when\ creating\ new\ file\ link=Automatically open browse dialog when creating new file link
Autocomplete\ names\ in\ 'Firstname\ Lastname'\ format\ only=Autocomplete names in 'Firstname Lastname' format only
Autocomplete\ names\ in\ 'Lastname,\ Firstname'\ format\ only=Autocomplete names in 'Lastname, Firstname' format only
Autocomplete\ names\ in\ both\ formats=Autocomplete names in both formats
The\ name\ 'comment'\ cannot\ be\ used\ as\ an\ entry\ type\ name.=The name 'comment' cannot be used as an entry type name.
Send\ as\ email=Send as email
References=References
Sending\ of\ emails=Sending of emails
Subject\ for\ sending\ an\ email\ with\ references=Subject for sending an email with references
Automatically\ open\ folders\ of\ attached\ files=Automatically open folders of attached files
Error\ creating\ email=Error creating email
Entries\ added\ to\ an\ email=Entries added to an email
exportFormat=exportFormat
Output\ file\ missing=Output file missing
No\ search\ matches.=No search matches.
The\ output\ option\ depends\ on\ a\ valid\ input\ option.=The output option depends on a valid input option.
Default\ import\ style\ for\ drag\ and\ drop\ of\ PDFs=Default import style for drag and drop of PDFs
Default\ PDF\ file\ link\ action=Default PDF file link action
Filename\ format\ pattern=Filename format pattern
Additional\ parameters=Additional parameters
Cite\ selected\ entries\ between\ parenthesis=Cite selected entries between parenthesis
Cite\ selected\ entries\ with\ in-text\ citation=Cite selected entries with in-text citation
Cite\ special=Cite special
Extra\ information\ (e.g.\ page\ number)=Extra information (e.g. page number)
Manage\ citations=Manage citations
Problem\ modifying\ citation=Problem modifying citation
Citation=Citation
Connecting...=Connecting...
Could\ not\ resolve\ BibTeX\ entry\ for\ citation\ marker\ '%0'.=Could not resolve BibTeX entry for citation marker '%0'.
Select\ style=Select style
Journals=Journals
Cite=Cite
Cite\ in-text=Cite in-text
Insert\ empty\ citation=Insert empty citation
Merge\ citations=Merge citations
Manual\ connect=Manual connect
Select\ Writer\ document=Select Writer document
Sync\ OpenOffice/LibreOffice\ bibliography=Sync OpenOffice/LibreOffice bibliography
Select\ which\ open\ Writer\ document\ to\ work\ on=Select which open Writer document to work on
Connected\ to\ document=Connected to document
Insert\ a\ citation\ without\ text\ (the\ entry\ will\ appear\ in\ the\ reference\ list)=Insert a citation without text (the entry will appear in the reference list)
Cite\ selected\ entries\ with\ extra\ information=Cite selected entries with extra information
Ensure\ that\ the\ bibliography\ is\ up-to-date=Ensure that the bibliography is up-to-date
Your\ OpenOffice/LibreOffice\ document\ references\ the\ BibTeX\ key\ '%0',\ which\ could\ not\ be\ found\ in\ your\ current\ library.=Your OpenOffice/LibreOffice document references the BibTeX key '%0', which could not be found in your current library.
Unable\ to\ synchronize\ bibliography=Unable to synchronize bibliography
Combine\ pairs\ of\ citations\ that\ are\ separated\ by\ spaces\ only=Combine pairs of citations that are separated by spaces only
Autodetection\ failed=Autodetection failed
Please\ wait...=Please wait...
Set\ connection\ parameters=Set connection parameters
Path\ to\ OpenOffice/LibreOffice\ directory=Path to OpenOffice/LibreOffice directory
Path\ to\ OpenOffice/LibreOffice\ executable=Path to OpenOffice/LibreOffice executable
Path\ to\ OpenOffice/LibreOffice\ library\ dir=Path to OpenOffice/LibreOffice library dir
Connection\ lost=Connection lost
The\ paragraph\ format\ is\ controlled\ by\ the\ property\ 'ReferenceParagraphFormat'\ or\ 'ReferenceHeaderParagraphFormat'\ in\ the\ style\ file.=The paragraph format is controlled by the property 'ReferenceParagraphFormat' or 'ReferenceHeaderParagraphFormat' in the style file.
The\ character\ format\ is\ controlled\ by\ the\ citation\ property\ 'CitationCharacterFormat'\ in\ the\ style\ file.=The character format is controlled by the citation property 'CitationCharacterFormat' in the style file.
Automatically\ sync\ bibliography\ when\ inserting\ citations=Automatically sync bibliography when inserting citations
Look\ up\ BibTeX\ entries\ in\ the\ active\ tab\ only=Look up BibTeX entries in the active tab only
Look\ up\ BibTeX\ entries\ in\ all\ open\ libraries=Look up BibTeX entries in all open libraries
Autodetecting\ paths...=Autodetecting paths...
Could\ not\ find\ OpenOffice/LibreOffice\ installation=Could not find OpenOffice/LibreOffice installation
Found\ more\ than\ one\ OpenOffice/LibreOffice\ executable.=Found more than one OpenOffice/LibreOffice executable.
Please\ choose\ which\ one\ to\ connect\ to\:=Please choose which one to connect to:
Choose\ OpenOffice/LibreOffice\ executable=Choose OpenOffice/LibreOffice executable
Select\ document=Select document
HTML\ list=HTML list
If\ possible,\ normalize\ this\ list\ of\ names\ to\ conform\ to\ standard\ BibTeX\ name\ formatting=If possible, normalize this list of names to conform to standard BibTeX name formatting
Could\ not\ open\ %0=Could not open %0
Unknown\ import\ format=Unknown import format
Web\ search=Web search
Style\ selection=Style selection
No\ valid\ style\ file\ defined=No valid style file defined
Choose\ pattern=Choose pattern
Use\ the\ BIB\ file\ location\ as\ primary\ file\ directory=Use the BIB file location as primary file directory
Could\ not\ run\ the\ gnuclient/emacsclient\ program.\ Make\ sure\ you\ have\ the\ emacsclient/gnuclient\ program\ installed\ and\ available\ in\ the\ PATH.=Could not run the gnuclient/emacsclient program. Make sure you have the emacsclient/gnuclient program installed and available in the PATH.
You\ must\ select\ either\ a\ valid\ style\ file,\ or\ use\ one\ of\ the\ default\ styles.=You must select either a valid style file, or use one of the default styles.

This\ feature\ generates\ a\ new\ library\ based\ on\ which\ entries\ are\ needed\ in\ an\ existing\ LaTeX\ document.=This feature generates a new library based on which entries are needed in an existing LaTeX document.

First\ select\ entries\ to\ clean\ up.=First select entries to clean up.
Cleanup\ entry=Cleanup entry
Autogenerate\ PDF\ Names=Autogenerate PDF Names
Auto-generating\ PDF-Names\ does\ not\ support\ undo.\ Continue?=Auto-generating PDF-Names does not support undo. Continue?

Use\ full\ firstname\ whenever\ possible=Use full firstname whenever possible
Use\ abbreviated\ firstname\ whenever\ possible=Use abbreviated firstname whenever possible
Use\ abbreviated\ and\ full\ firstname=Use abbreviated and full firstname
Autocompletion\ options=Autocompletion options
Name\ format\ used\ for\ autocompletion=Name format used for autocompletion
Treatment\ of\ first\ names=Treatment of first names
Cleanup\ entries=Cleanup entries
Automatically\ assign\ new\ entry\ to\ selected\ groups=Automatically assign new entry to selected groups
%0\ mode=%0 mode
Move\ DOIs\ from\ note\ and\ URL\ field\ to\ DOI\ field\ and\ remove\ http\ prefix=Move DOIs from note and URL field to DOI field and remove http prefix
Make\ paths\ of\ linked\ files\ relative\ (if\ possible)=Make paths of linked files relative (if possible)
Rename\ PDFs\ to\ given\ filename\ format\ pattern=Rename PDFs to given filename format pattern
Rename\ only\ PDFs\ having\ a\ relative\ path=Rename only PDFs having a relative path
Doing\ a\ cleanup\ for\ %0\ entries...=Doing a cleanup for %0 entries...
No\ entry\ needed\ a\ clean\ up=No entry needed a clean up
One\ entry\ needed\ a\ clean\ up=One entry needed a clean up
%0\ entries\ needed\ a\ clean\ up=%0 entries needed a clean up

Remove\ selected=Remove selected

Group\ tree\ could\ not\ be\ parsed.\ If\ you\ save\ the\ BibTeX\ library,\ all\ groups\ will\ be\ lost.=Group tree could not be parsed. If you save the BibTeX library, all groups will be lost.
Attach\ file=Attach file
Setting\ all\ preferences\ to\ default\ values.=Setting all preferences to default values.
Resetting\ preference\ key\ '%0'=Resetting preference key '%0'
Unknown\ preference\ key\ '%0'=Unknown preference key '%0'
Unable\ to\ clear\ preferences.=Unable to clear preferences.

Find\ unlinked\ files=Find unlinked files
Unselect\ all=Unselect all
Expand\ all=Expand all
Collapse\ all=Collapse all
Opens\ the\ file\ browser.=Opens the file browser.
Scan\ directory=Scan directory
Searches\ the\ selected\ directory\ for\ unlinked\ files.=Searches the selected directory for unlinked files.
Starts\ the\ import\ of\ BibTeX\ entries.=Starts the import of BibTeX entries.
Select\ a\ directory\ where\ the\ search\ shall\ start.=Select a directory where the search shall start.
Select\ file\ type\:=Select file type:
These\ files\ are\ not\ linked\ in\ the\ active\ library.=These files are not linked in the active library.
Searching\ file\ system...=Searching file system...
Select\ directory=Select directory
Select\ files=Select files
BibTeX\ entry\ creation=BibTeX entry creation
Unable\ to\ connect\ to\ FreeCite\ online\ service.=Unable to connect to FreeCite online service.
BibTeX\ key\ patterns=BibTeX key patterns
Changed\ special\ field\ settings=Changed special field settings
Clear\ priority=Clear priority
Clear\ rank=Clear rank
Enable\ special\ fields=Enable special fields
One\ star=One star
Two\ stars=Two stars
Three\ stars=Three stars
Four\ stars=Four stars
Five\ stars=Five stars
Help\ on\ special\ fields=Help on special fields
Keywords\ of\ selected\ entries=Keywords of selected entries
Manage\ content\ selectors=Manage content selectors
Manage\ keywords=Manage keywords
No\ priority\ information=No priority information
No\ rank\ information=No rank information
Priority=Priority
Priority\ high=Priority high
Priority\ low=Priority low
Priority\ medium=Priority medium
Quality=Quality
Rank=Rank
Relevance=Relevance
Set\ priority\ to\ high=Set priority to high
Set\ priority\ to\ low=Set priority to low
Set\ priority\ to\ medium=Set priority to medium
Show\ priority=Show priority
Show\ quality=Show quality
Show\ rank=Show rank
Show\ relevance=Show relevance
Synchronize\ with\ keywords=Synchronize with keywords
Synchronized\ special\ fields\ based\ on\ keywords=Synchronized special fields based on keywords
Toggle\ relevance=Toggle relevance
Toggle\ quality\ assured=Toggle quality assured
Toggle\ print\ status=Toggle print status
Update\ keywords=Update keywords
Write\ values\ of\ special\ fields\ as\ separate\ fields\ to\ BibTeX=Write values of special fields as separate fields to BibTeX
You\ have\ changed\ settings\ for\ special\ fields.=You have changed settings for special fields.
Connection\ to\ OpenOffice/LibreOffice\ has\ been\ lost.\ Please\ make\ sure\ OpenOffice/LibreOffice\ is\ running,\ and\ try\ to\ reconnect.=Connection to OpenOffice/LibreOffice has been lost. Please make sure OpenOffice/LibreOffice is running, and try to reconnect.
JabRef\ will\ send\ at\ least\ one\ request\ per\ entry\ to\ a\ publisher.=JabRef will send at least one request per entry to a publisher.
Correct\ the\ entry,\ and\ reopen\ editor\ to\ display/edit\ source.=Correct the entry, and reopen editor to display/edit source.
Could\ not\ connect\ to\ running\ OpenOffice/LibreOffice.=Could not connect to running OpenOffice/LibreOffice.
Make\ sure\ you\ have\ installed\ OpenOffice/LibreOffice\ with\ Java\ support.=Make sure you have installed OpenOffice/LibreOffice with Java support.
If\ connecting\ manually,\ please\ verify\ program\ and\ library\ paths.=If connecting manually, please verify program and library paths.
Error\ message\:=Error message:
If\ a\ pasted\ or\ imported\ entry\ already\ has\ the\ field\ set,\ overwrite.=If a pasted or imported entry already has the field set, overwrite.
Not\ connected\ to\ any\ Writer\ document.\ Please\ make\ sure\ a\ document\ is\ open,\ and\ use\ the\ 'Select\ Writer\ document'\ button\ to\ connect\ to\ it.=Not connected to any Writer document. Please make sure a document is open, and use the 'Select Writer document' button to connect to it.
Removed\ all\ subgroups\ of\ group\ "%0".=Removed all subgroups of group "%0".
To\ disable\ the\ memory\ stick\ mode\ rename\ or\ remove\ the\ jabref.xml\ file\ in\ the\ same\ folder\ as\ JabRef.=To disable the memory stick mode rename or remove the jabref.xml file in the same folder as JabRef.
Unable\ to\ connect.\ One\ possible\ reason\ is\ that\ JabRef\ and\ OpenOffice/LibreOffice\ are\ not\ both\ running\ in\ either\ 32\ bit\ mode\ or\ 64\ bit\ mode.=Unable to connect. One possible reason is that JabRef and OpenOffice/LibreOffice are not both running in either 32 bit mode or 64 bit mode.
Use\ the\ following\ delimiter\ character(s)\:=Use the following delimiter character(s):
When\ downloading\ files,\ or\ moving\ linked\ files\ to\ the\ file\ directory,\ prefer\ the\ BIB\ file\ location\ rather\ than\ the\ file\ directory\ set\ above=When downloading files, or moving linked files to the file directory, prefer the BIB file location rather than the file directory set above
Your\ style\ file\ specifies\ the\ character\ format\ '%0',\ which\ is\ undefined\ in\ your\ current\ OpenOffice/LibreOffice\ document.=Your style file specifies the character format '%0', which is undefined in your current OpenOffice/LibreOffice document.
Your\ style\ file\ specifies\ the\ paragraph\ format\ '%0',\ which\ is\ undefined\ in\ your\ current\ OpenOffice/LibreOffice\ document.=Your style file specifies the paragraph format '%0', which is undefined in your current OpenOffice/LibreOffice document.

Searching...=Searching...
Add\ {}\ to\ specified\ title\ words\ on\ search\ to\ keep\ the\ correct\ case=Add {} to specified title words on search to keep the correct case
Import\ conversions=Import conversions
Please\ enter\ a\ search\ string=Please enter a search string
Please\ open\ or\ start\ a\ new\ library\ before\ searching=Please open or start a new library before searching

Canceled\ merging\ entries=Canceled merging entries

Format\ units\ by\ adding\ non-breaking\ separators\ and\ keeping\ the\ correct\ case\ on\ search=Format units by adding non-breaking separators and keeping the correct case on search
Merge\ entries=Merge entries
Merged\ entries=Merged entries
None=None
Parse=Parse
Result=Result
Show\ DOI\ first=Show DOI first
Show\ URL\ first=Show URL first
Use\ Emacs\ key\ bindings=Use Emacs key bindings
You\ have\ to\ choose\ exactly\ two\ entries\ to\ merge.=You have to choose exactly two entries to merge.

Update\ timestamp\ on\ modification=Update timestamp on modification
All\ key\ bindings\ will\ be\ reset\ to\ their\ defaults.=All key bindings will be reset to their defaults.

Automatically\ set\ file\ links=Automatically set file links
Resetting\ all\ key\ bindings=Resetting all key bindings
Hostname=Hostname
Invalid\ setting=Invalid setting
Network=Network
Please\ specify\ both\ hostname\ and\ port=Please specify both hostname and port
Please\ specify\ both\ username\ and\ password=Please specify both username and password

Use\ custom\ proxy\ configuration=Use custom proxy configuration
Proxy\ requires\ authentication=Proxy requires authentication
Attention\:\ Password\ is\ stored\ in\ plain\ text\!=Attention: Password is stored in plain text!
Clear\ connection\ settings=Clear connection settings

Rebind\ C-a,\ too=Rebind C-a, too
Rebind\ C-f,\ too=Rebind C-f, too

Open\ folder=Open folder
Export\ entries\ ordered\ as\ specified=Export entries ordered as specified
Export\ sort\ order=Export sort order
Export\ sorting=Export sorting
Newline\ separator=Newline separator

Save\ in\ current\ table\ sort\ order=Save in current table sort order
Save\ entries\ ordered\ as\ specified=Save entries ordered as specified
Show\ extra\ columns=Show extra columns
Parsing\ error=Parsing error
illegal\ backslash\ expression=illegal backslash expression

Clear\ read\ status=Clear read status
Convert\ to\ biblatex\ format\ (for\ example,\ move\ the\ value\ of\ the\ 'journal'\ field\ to\ 'journaltitle')=Convert to biblatex format (for example, move the value of the 'journal' field to 'journaltitle')
Deprecated\ fields=Deprecated fields
No\ read\ status\ information=No read status information
Printed=Printed
Read\ status=Read status
Read\ status\ read=Read status read
Read\ status\ skimmed=Read status skimmed
Save\ selected\ as\ plain\ BibTeX...=Save selected as plain BibTeX...
Set\ read\ status\ to\ read=Set read status to read
Set\ read\ status\ to\ skimmed=Set read status to skimmed
Show\ deprecated\ BibTeX\ fields=Show deprecated BibTeX fields

Show\ printed\ status=Show printed status
Show\ read\ status=Show read status

Opens\ JabRef's\ GitHub\ page=Opens JabRef's GitHub page
Opens\ JabRef's\ Twitter\ page=Opens JabRef's Twitter page
Opens\ JabRef's\ Facebook\ page=Opens JabRef's Facebook page
Opens\ JabRef's\ blog=Opens JabRef's blog
Opens\ JabRef's\ website=Opens JabRef's website

Could\ not\ open\ browser.=Could not open browser.
Please\ open\ %0\ manually.=Please open %0 manually.
The\ link\ has\ been\ copied\ to\ the\ clipboard.=The link has been copied to the clipboard.

Open\ %0\ file=Open %0 file

Cannot\ delete\ file=Cannot delete file
File\ permission\ error=File permission error
Push\ to\ %0=Push to %0
Path\ to\ %0=Path to %0
Convert=Convert
Normalize\ to\ BibTeX\ name\ format=Normalize to BibTeX name format
Help\ on\ Name\ Formatting=Help on Name Formatting

Add\ new\ file\ type=Add new file type

Left\ entry=Left entry
Right\ entry=Right entry
Original\ entry=Original entry
No\ information\ added=No information added
Select\ at\ least\ one\ entry\ to\ manage\ keywords.=Select at least one entry to manage keywords.
OpenDocument\ text=OpenDocument text
OpenDocument\ spreadsheet=OpenDocument spreadsheet
OpenDocument\ presentation=OpenDocument presentation
%0\ image=%0 image
Added\ entry=Added entry
Modified\ entry=Modified entry
Deleted\ entry=Deleted entry
Modified\ groups\ tree=Modified groups tree
Removed\ all\ groups=Removed all groups
Accepting\ the\ change\ replaces\ the\ complete\ groups\ tree\ with\ the\ externally\ modified\ groups\ tree.=Accepting the change replaces the complete groups tree with the externally modified groups tree.
Select\ export\ format=Select export format
Return\ to\ JabRef=Return to JabRef
Could\ not\ connect\ to\ %0=Could not connect to %0
Warning\:\ %0\ out\ of\ %1\ entries\ have\ undefined\ title.=Warning: %0 out of %1 entries have undefined title.
Warning\:\ %0\ out\ of\ %1\ entries\ have\ undefined\ BibTeX\ key.=Warning: %0 out of %1 entries have undefined BibTeX key.
Added\ new\ '%0'\ entry.=Added new '%0' entry.
Really\ delete\ the\ selected\ entry?=Really delete the selected entry?
Really\ delete\ the\ %0\ selected\ entries?=Really delete the %0 selected entries?
Keep\ merged\ entry\ only=Keep merged entry only
Keep\ left=Keep left
Keep\ right=Keep right
Old\ entry=Old entry
From\ import=From import
No\ problems\ found.=No problems found.
Save\ changes=Save changes
Discard\ changes=Discard changes
Library\ '%0'\ has\ changed.=Library '%0' has changed.
Print\ entry\ preview=Print entry preview
Copy\ title=Copy title
Copy\ \\cite{BibTeX\ key}=Copy \\cite{BibTeX key}
Copy\ BibTeX\ key\ and\ title=Copy BibTeX key and title
Invalid\ DOI\:\ '%0'.=Invalid DOI: '%0'.
should\ start\ with\ a\ name=should start with a name
should\ end\ with\ a\ name=should end with a name
unexpected\ closing\ curly\ bracket=unexpected closing curly bracket
unexpected\ opening\ curly\ bracket=unexpected opening curly bracket
capital\ letters\ are\ not\ masked\ using\ curly\ brackets\ {}=capital letters are not masked using curly brackets {}
should\ contain\ a\ four\ digit\ number=should contain a four digit number
should\ contain\ a\ valid\ page\ number\ range=should contain a valid page number range
Search\ %0=Search %0
No\ results\ found.=No results found.
Found\ %0\ results.=Found %0 results.
plain\ text=plain text
This\ search\ contains\ entries\ in\ which\ any\ field\ contains\ the\ regular\ expression\ <b>%0</b>=This search contains entries in which any field contains the regular expression <b>%0</b>
This\ search\ contains\ entries\ in\ which\ any\ field\ contains\ the\ term\ <b>%0</b>=This search contains entries in which any field contains the term <b>%0</b>
This\ search\ contains\ entries\ in\ which=This search contains entries in which

Unable\ to\ autodetect\ OpenOffice/LibreOffice\ installation.\ Please\ choose\ the\ installation\ directory\ manually.=Unable to autodetect OpenOffice/LibreOffice installation. Please choose the installation directory manually.

Close\ library=Close library
Decrease\ table\ font\ size=Decrease table font size
Entry\ editor,\ next\ entry=Entry editor, next entry
Entry\ editor,\ next\ panel=Entry editor, next panel
Entry\ editor,\ next\ panel\ 2=Entry editor, next panel 2
Entry\ editor,\ previous\ entry=Entry editor, previous entry
Entry\ editor,\ previous\ panel=Entry editor, previous panel
Entry\ editor,\ previous\ panel\ 2=Entry editor, previous panel 2
File\ list\ editor,\ move\ entry\ down=File list editor, move entry down
File\ list\ editor,\ move\ entry\ up=File list editor, move entry up
Focus\ entry\ table=Focus entry table
Import\ into\ current\ library=Import into current library
Import\ into\ new\ library=Import into new library
Increase\ table\ font\ size=Increase table font size
New\ article=New article
New\ book=New book
New\ entry=New entry
New\ from\ plain\ text=New from plain text
New\ inbook=New inbook
New\ mastersthesis=New mastersthesis
New\ phdthesis=New phdthesis
New\ proceedings=New proceedings
New\ unpublished=New unpublished
Preamble\ editor,\ store\ changes=Preamble editor, store changes
Push\ to\ application=Push to application
Refresh\ OpenOffice/LibreOffice=Refresh OpenOffice/LibreOffice
Resolve\ duplicate\ BibTeX\ keys=Resolve duplicate BibTeX keys
Save\ all=Save all
String\ dialog,\ add\ string=String dialog, add string
String\ dialog,\ remove\ string=String dialog, remove string
Synchronize\ files=Synchronize files
Unabbreviate=Unabbreviate
should\ contain\ a\ protocol=should contain a protocol
Copy\ preview=Copy preview
Automatically\ setting\ file\ links=Automatically setting file links
Regenerating\ BibTeX\ keys\ according\ to\ metadata=Regenerating BibTeX keys according to metadata
Regenerate\ all\ keys\ for\ the\ entries\ in\ a\ BibTeX\ file=Regenerate all keys for the entries in a BibTeX file
Show\ debug\ level\ messages=Show debug level messages
Default\ bibliography\ mode=Default bibliography mode
New\ %0\ library\ created.=New %0 library created.
Show\ only\ preferences\ deviating\ from\ their\ default\ value=Show only preferences deviating from their default value
default=default
key=key
type=type
value=value
Show\ preferences=Show preferences
Save\ actions=Save actions
Enable\ save\ actions=Enable save actions
Convert\ to\ BibTeX\ format\ (for\ example,\ move\ the\ value\ of\ the\ 'journaltitle'\ field\ to\ 'journal')=Convert to BibTeX format (for example, move the value of the 'journaltitle' field to 'journal')

Other\ fields=Other fields
Show\ remaining\ fields=Show remaining fields

link\ should\ refer\ to\ a\ correct\ file\ path=link should refer to a correct file path
abbreviation\ detected=abbreviation detected
wrong\ entry\ type\ as\ proceedings\ has\ page\ numbers=wrong entry type as proceedings has page numbers
Abbreviate\ journal\ names=Abbreviate journal names
Abbreviating...=Abbreviating...
Abbreviation\ %s\ for\ journal\ %s\ already\ defined.=Abbreviation %s for journal %s already defined.
Abbreviation\ cannot\ be\ empty=Abbreviation cannot be empty
Duplicated\ Journal\ Abbreviation=Duplicated Journal Abbreviation
Duplicated\ Journal\ File=Duplicated Journal File
Error\ Occurred=Error Occurred
Journal\ file\ %s\ already\ added=Journal file %s already added
Name\ cannot\ be\ empty=Name cannot be empty

Display\ keywords\ appearing\ in\ ALL\ entries=Display keywords appearing in ALL entries
Display\ keywords\ appearing\ in\ ANY\ entry=Display keywords appearing in ANY entry
None\ of\ the\ selected\ entries\ have\ titles.=None of the selected entries have titles.
None\ of\ the\ selected\ entries\ have\ BibTeX\ keys.=None of the selected entries have BibTeX keys.
Unabbreviate\ journal\ names=Unabbreviate journal names
Unabbreviating...=Unabbreviating...
Usage=Usage


Adds\ {}\ brackets\ around\ acronyms,\ month\ names\ and\ countries\ to\ preserve\ their\ case.=Adds {} brackets around acronyms, month names and countries to preserve their case.
Are\ you\ sure\ you\ want\ to\ reset\ all\ settings\ to\ default\ values?=Are you sure you want to reset all settings to default values?
Reset\ preferences=Reset preferences
Ill-formed\ entrytype\ comment\ in\ BIB\ file=Ill-formed entrytype comment in BIB file

Move\ linked\ files\ to\ default\ file\ directory\ %0=Move linked files to default file directory %0

Do\ you\ still\ want\ to\ continue?=Do you still want to continue?
This\ action\ will\ modify\ the\ following\ field(s)\ in\ at\ least\ one\ entry\ each\:=This action will modify the following field(s) in at least one entry each:
This\ could\ cause\ undesired\ changes\ to\ your\ entries.=This could cause undesired changes to your entries.
Run\ field\ formatter\:=Run field formatter:
Table\ font\ size\ is\ %0=Table font size is %0
Internal\ style=Internal style
Add\ style\ file=Add style file
Current\ style\ is\ '%0'=Current style is '%0'
Remove\ style=Remove style
You\ must\ select\ a\ valid\ style\ file.=You must select a valid style file.
Invalid\ style\ selected=Invalid style selected

Reload=Reload

Capitalize=Capitalize
Capitalize\ all\ words,\ but\ converts\ articles,\ prepositions,\ and\ conjunctions\ to\ lower\ case.=Capitalize all words, but converts articles, prepositions, and conjunctions to lower case.
Capitalize\ the\ first\ word,\ changes\ other\ words\ to\ lower\ case.=Capitalize the first word, changes other words to lower case.
Changes\ all\ letters\ to\ lower\ case.=Changes all letters to lower case.
Changes\ all\ letters\ to\ upper\ case.=Changes all letters to upper case.
Changes\ the\ first\ letter\ of\ all\ words\ to\ capital\ case\ and\ the\ remaining\ letters\ to\ lower\ case.=Changes the first letter of all words to capital case and the remaining letters to lower case.
Cleans\ up\ LaTeX\ code.=Cleans up LaTeX code.
Converts\ HTML\ code\ to\ LaTeX\ code.=Converts HTML code to LaTeX code.
HTML\ to\ Unicode=HTML to Unicode
Converts\ HTML\ code\ to\ Unicode.=Converts HTML code to Unicode.
Converts\ LaTeX\ encoding\ to\ Unicode\ characters.=Converts LaTeX encoding to Unicode characters.
Converts\ Unicode\ characters\ to\ LaTeX\ encoding.=Converts Unicode characters to LaTeX encoding.
Converts\ ordinals\ to\ LaTeX\ superscripts.=Converts ordinals to LaTeX superscripts.
Converts\ units\ to\ LaTeX\ formatting.=Converts units to LaTeX formatting.
HTML\ to\ LaTeX=HTML to LaTeX
LaTeX\ cleanup=LaTeX cleanup
LaTeX\ to\ Unicode=LaTeX to Unicode
Lower\ case=Lower case
Minify\ list\ of\ person\ names=Minify list of person names
Normalize\ date=Normalize date
Normalize\ en\ dashes=Normalize en dashes
Normalize\ month=Normalize month
Normalize\ month\ to\ BibTeX\ standard\ abbreviation.=Normalize month to BibTeX standard abbreviation.
Normalize\ names\ of\ persons=Normalize names of persons
Normalize\ page\ numbers=Normalize page numbers
Normalize\ pages\ to\ BibTeX\ standard.=Normalize pages to BibTeX standard.
Normalizes\ lists\ of\ persons\ to\ the\ BibTeX\ standard.=Normalizes lists of persons to the BibTeX standard.
Normalizes\ the\ date\ to\ ISO\ date\ format.=Normalizes the date to ISO date format.
Normalizes\ the\ en\ dashes.=Normalizes the en dashes.
Ordinals\ to\ LaTeX\ superscript=Ordinals to LaTeX superscript
Protect\ terms=Protect terms
Add\ enclosing\ braces=Add enclosing braces
Add\ braces\ encapsulating\ the\ complete\ field\ content.=Add braces encapsulating the complete field content.
Remove\ enclosing\ braces=Remove enclosing braces
Removes\ braces\ encapsulating\ the\ complete\ field\ content.=Removes braces encapsulating the complete field content.
Sentence\ case=Sentence case
Shortens\ lists\ of\ persons\ if\ there\ are\ more\ than\ 2\ persons\ to\ "et\ al.".=Shortens lists of persons if there are more than 2 persons to "et al.".
Title\ case=Title case
Unicode\ to\ LaTeX=Unicode to LaTeX
Units\ to\ LaTeX=Units to LaTeX
Upper\ case=Upper case
Does\ nothing.=Does nothing.
Identity=Identity
Clears\ the\ field\ completely.=Clears the field completely.
Directory\ not\ found=Directory not found
Main\ file\ directory\ not\ set\!=Main file directory not set!
This\ operation\ requires\ exactly\ one\ item\ to\ be\ selected.=This operation requires exactly one item to be selected.
Importing\ in\ %0\ format=Importing in %0 format
Female\ name=Female name
Female\ names=Female names
Male\ name=Male name
Male\ names=Male names
Mixed\ names=Mixed names
Neuter\ name=Neuter name
Neuter\ names=Neuter names

Determined\ %0\ for\ %1\ entries=Determined %0 for %1 entries
Look\ up\ %0=Look up %0
Looking\ up\ %0...\ -\ entry\ %1\ out\ of\ %2\ -\ found\ %3=Looking up %0... - entry %1 out of %2 - found %3

Audio\ CD=Audio CD
British\ patent=British patent
British\ patent\ request=British patent request
Candidate\ thesis=Candidate thesis
Collaborator=Collaborator
Column=Column
Compiler=Compiler
Continuator=Continuator
Data\ CD=Data CD
Editor=Editor
European\ patent=European patent
European\ patent\ request=European patent request
Founder=Founder
French\ patent=French patent
French\ patent\ request=French patent request
German\ patent=German patent
German\ patent\ request=German patent request
Line=Line
Master's\ thesis=Master's thesis
Page=Page
Paragraph=Paragraph
Patent=Patent
Patent\ request=Patent request
PhD\ thesis=PhD thesis
Redactor=Redactor
Research\ report=Research report
Reviser=Reviser
Section=Section
Software=Software
Technical\ report=Technical report
U.S.\ patent=U.S. patent
U.S.\ patent\ request=U.S. patent request
Verse=Verse

change\ entries\ of\ group=change entries of group
odd\ number\ of\ unescaped\ '\#'=odd number of unescaped '#'

Plain\ text=Plain text
Show\ diff=Show diff
character=character
word=word
Show\ symmetric\ diff=Show symmetric diff
Copy\ Version=Copy Version
Developers=Developers
Authors=Authors
License=License

HTML\ encoded\ character\ found=HTML encoded character found
booktitle\ ends\ with\ 'conference\ on'=booktitle ends with 'conference on'

incorrect\ control\ digit=incorrect control digit
incorrect\ format=incorrect format
Copied\ version\ to\ clipboard=Copied version to clipboard

BibTeX\ key=BibTeX key
Message=Message


MathSciNet\ Review=MathSciNet Review
Reset\ Bindings=Reset Bindings

Decryption\ not\ supported.=Decryption not supported.

Cleared\ '%0'\ for\ %1\ entries=Cleared '%0' for %1 entries
Set\ '%0'\ to\ '%1'\ for\ %2\ entries=Set '%0' to '%1' for %2 entries
Toggled\ '%0'\ for\ %1\ entries=Toggled '%0' for %1 entries

Check\ for\ updates=Check for updates
Download\ update=Download update
New\ version\ available=New version available
Installed\ version=Installed version
Remind\ me\ later=Remind me later
Ignore\ this\ update=Ignore this update
Could\ not\ connect\ to\ the\ update\ server.=Could not connect to the update server.
Please\ try\ again\ later\ and/or\ check\ your\ network\ connection.=Please try again later and/or check your network connection.
To\ see\ what\ is\ new\ view\ the\ changelog.=To see what is new view the changelog.
A\ new\ version\ of\ JabRef\ has\ been\ released.=A new version of JabRef has been released.
JabRef\ is\ up-to-date.=JabRef is up-to-date.
Latest\ version=Latest version
Online\ help\ forum=Online help forum
Custom=Custom

Export\ cited=Export cited
Unable\ to\ generate\ new\ library=Unable to generate new library

Open\ console=Open console
Use\ default\ terminal\ emulator=Use default terminal emulator
Note\:\ Use\ the\ placeholder\ %DIR%\ for\ the\ location\ of\ the\ opened\ library\ file.=Note: Use the placeholder %DIR% for the location of the opened library file.
Error\ occured\ while\ executing\ the\ command\ \"%0\".=Error occured while executing the command \"%0\".
Reformat\ ISSN=Reformat ISSN

Countries\ and\ territories\ in\ English=Countries and territories in English
Electrical\ engineering\ terms=Electrical engineering terms
Enabled=Enabled
Internal\ list=Internal list
Manage\ protected\ terms\ files=Manage protected terms files
Months\ and\ weekdays\ in\ English=Months and weekdays in English
The\ text\ after\ the\ last\ line\ starting\ with\ \#\ will\ be\ used=The text after the last line starting with # will be used
Add\ protected\ terms\ file=Add protected terms file
Are\ you\ sure\ you\ want\ to\ remove\ the\ protected\ terms\ file?=Are you sure you want to remove the protected terms file?
Remove\ protected\ terms\ file=Remove protected terms file
Add\ selected\ text\ to\ list=Add selected text to list
Add\ {}\ around\ selected\ text=Add {} around selected text
Format\ field=Format field
New\ protected\ terms\ file=New protected terms file
change\ field\ %0\ of\ entry\ %1\ from\ %2\ to\ %3=change field %0 of entry %1 from %2 to %3
change\ key\ from\ %0\ to\ %1=change key from %0 to %1
change\ string\ content\ %0\ to\ %1=change string content %0 to %1
change\ string\ name\ %0\ to\ %1=change string name %0 to %1
change\ type\ of\ entry\ %0\ from\ %1\ to\ %2=change type of entry %0 from %1 to %2
insert\ entry\ %0=insert entry %0
insert\ string\ %0=insert string %0
remove\ entry\ %0=remove entry %0
remove\ string\ %0=remove string %0
undefined=undefined
Cannot\ get\ info\ based\ on\ given\ %0\:\ %1=Cannot get info based on given %0: %1
Get\ BibTeX\ data\ from\ %0=Get BibTeX data from %0
No\ %0\ found=No %0 found
Entry\ from\ %0=Entry from %0
Merge\ entry\ with\ %0\ information=Merge entry with %0 information
Updated\ entry\ with\ info\ from\ %0=Updated entry with info from %0

Add\ existing\ file=Add existing file
Create\ new\ list=Create new list
Remove\ list=Remove list
Full\ journal\ name=Full journal name
Abbreviation\ name=Abbreviation name

No\ abbreviation\ files\ loaded=No abbreviation files loaded

Loading\ built\ in\ lists=Loading built in lists

JabRef\ built\ in\ list=JabRef built in list
IEEE\ built\ in\ list=IEEE built in list

Event\ log=Event log
We\ now\ give\ you\ insight\ into\ the\ inner\ workings\ of\ JabRef\'s\ internals.\ This\ information\ might\ be\ helpful\ to\ diagnose\ the\ root\ cause\ of\ a\ problem.\ Please\ feel\ free\ to\ inform\ the\ developers\ about\ an\ issue.=We now give you insight into the inner workings of JabRef\'s internals. This information might be helpful to diagnose the root cause of a problem. Please feel free to inform the developers about an issue.
Log\ copied\ to\ clipboard.=Log copied to clipboard.
Copy\ Log=Copy Log
Clear\ Log=Clear Log
Report\ Issue=Report Issue
Issue\ on\ GitHub\ successfully\ reported.=Issue on GitHub successfully reported.
Issue\ report\ successful=Issue report successful
Your\ issue\ was\ reported\ in\ your\ browser.=Your issue was reported in your browser.
The\ log\ and\ exception\ information\ was\ copied\ to\ your\ clipboard.=The log and exception information was copied to your clipboard.
Please\ paste\ this\ information\ (with\ Ctrl+V)\ in\ the\ issue\ description.=Please paste this information (with Ctrl+V) in the issue description.

Host=Host
Port=Port
Library=Library
User=User
Connect=Connect
Connection\ error=Connection error
Connection\ to\ %0\ server\ established.=Connection to %0 server established.
Required\ field\ "%0"\ is\ empty.=Required field "%0" is empty.
%0\ driver\ not\ available.=%0 driver not available.
The\ connection\ to\ the\ server\ has\ been\ terminated.=The connection to the server has been terminated.
Connection\ lost.=Connection lost.
Reconnect=Reconnect
Work\ offline=Work offline
Working\ offline.=Working offline.
Update\ refused.=Update refused.
Update\ refused=Update refused
Update\ could\ not\ be\ performed\ due\ to\ existing\ change\ conflicts.=Update could not be performed due to existing change conflicts.
You\ are\ not\ working\ on\ the\ newest\ version\ of\ BibEntry.=You are not working on the newest version of BibEntry.
Local\ version\:\ %0=Local version: %0
Shared\ version\:\ %0=Shared version: %0
Press\ "Merge\ entries"\ to\ merge\ the\ changes\ and\ resolve\ this\ problem.=Press "Merge entries" to merge the changes and resolve this problem.
Canceling\ this\ operation\ will\ leave\ your\ changes\ unsynchronized.=Canceling this operation will leave your changes unsynchronized.
Shared\ entry\ is\ no\ longer\ present=Shared entry is no longer present
The\ entry\ you\ currently\ work\ on\ has\ been\ deleted\ on\ the\ shared\ side.=The entry you currently work on has been deleted on the shared side.
You\ can\ restore\ the\ entry\ using\ the\ "Undo"\ operation.=You can restore the entry using the "Undo" operation.
You\ are\ already\ connected\ to\ a\ database\ using\ entered\ connection\ details.=You are already connected to a database using entered connection details.

Cannot\ cite\ entries\ without\ BibTeX\ keys.\ Generate\ keys\ now?=Cannot cite entries without BibTeX keys. Generate keys now?
New\ technical\ report=New technical report

%0\ file=%0 file
Custom\ layout\ file=Custom layout file
Protected\ terms\ file=Protected terms file
Style\ file=Style file

Open\ OpenOffice/LibreOffice\ connection=Open OpenOffice/LibreOffice connection
You\ must\ enter\ at\ least\ one\ field\ name=You must enter at least one field name
Non-ASCII\ encoded\ character\ found=Non-ASCII encoded character found
Toggle\ web\ search\ interface=Toggle web search interface
%0\ files\ found=%0 files found
One\ file\ found=One file found

Migration\ help\ information=Migration help information
Entered\ database\ has\ obsolete\ structure\ and\ is\ no\ longer\ supported.=Entered database has obsolete structure and is no longer supported.
However,\ a\ new\ database\ was\ created\ alongside\ the\ pre-3.6\ one.=However, a new database was created alongside the pre-3.6 one.
Opens\ a\ link\ where\ the\ current\ development\ version\ can\ be\ downloaded=Opens a link where the current development version can be downloaded
See\ what\ has\ been\ changed\ in\ the\ JabRef\ versions=See what has been changed in the JabRef versions
Referenced\ BibTeX\ key\ does\ not\ exist=Referenced BibTeX key does not exist
Full\ text\ document\ for\ entry\ %0\ already\ linked.=Full text document for entry %0 already linked.
Finished\ downloading\ full\ text\ document\ for\ entry\ %0.=Finished downloading full text document for entry %0.
Look\ up\ full\ text\ documents=Look up full text documents
You\ are\ about\ to\ look\ up\ full\ text\ documents\ for\ %0\ entries.=You are about to look up full text documents for %0 entries.
last\ four\ nonpunctuation\ characters\ should\ be\ numerals=last four nonpunctuation characters should be numerals

Author=Author
Date=Date
File\ annotations=File annotations
Show\ file\ annotations=Show file annotations
Adobe\ Acrobat\ Reader=Adobe Acrobat Reader
Sumatra\ Reader=Sumatra Reader
shared=shared
should\ contain\ an\ integer\ or\ a\ literal=should contain an integer or a literal
should\ have\ the\ first\ letter\ capitalized=should have the first letter capitalized
edition\ of\ book\ reported\ as\ just\ 1=edition of book reported as just 1
Tools=Tools
What\'s\ new\ in\ this\ version?=What\'s new in this version?
Want\ to\ help?=Want to help?
Make\ a\ donation=Make a donation
get\ involved=get involved
Used\ libraries=Used libraries
Existing\ file=Existing file

ID=ID
ID\ type=ID type
Fetcher\ '%0'\ did\ not\ find\ an\ entry\ for\ id\ '%1'.=Fetcher '%0' did not find an entry for id '%1'.

Select\ first\ entry=Select first entry
Select\ last\ entry=Select last entry

Invalid\ ISBN\:\ '%0'.=Invalid ISBN: '%0'.
should\ be\ an\ integer\ or\ normalized=should be an integer or normalized
should\ be\ normalized=should be normalized

Empty\ search\ ID=Empty search ID
The\ given\ search\ ID\ was\ empty.=The given search ID was empty.
Copy\ BibTeX\ key\ and\ link=Copy BibTeX key and link
biblatex\ field\ only=biblatex field only

Error\ while\ generating\ fetch\ URL=Error while generating fetch URL
Error\ while\ parsing\ ID\ list=Error while parsing ID list
Unable\ to\ get\ PubMed\ IDs=Unable to get PubMed IDs
Backup\ found=Backup found
A\ backup\ file\ for\ '%0'\ was\ found.=A backup file for '%0' was found.
This\ could\ indicate\ that\ JabRef\ did\ not\ shut\ down\ cleanly\ last\ time\ the\ file\ was\ used.=This could indicate that JabRef did not shut down cleanly last time the file was used.
Do\ you\ want\ to\ recover\ the\ library\ from\ the\ backup\ file?=Do you want to recover the library from the backup file?
Firstname\ Lastname=Firstname Lastname

Recommended\ for\ %0=Recommended for %0
Show\ 'Related\ Articles'\ tab=Show 'Related Articles' tab
This\ might\ be\ caused\ by\ reaching\ the\ traffic\ limitation\ of\ Google\ Scholar\ (see\ 'Help'\ for\ details).=This might be caused by reaching the traffic limitation of Google Scholar (see 'Help' for details).

Could\ not\ open\ website.=Could not open website.
Problem\ downloading\ from\ %1=Problem downloading from %1

File\ directory\ pattern=File directory pattern
Update\ with\ bibliographic\ information\ from\ the\ web=Update with bibliographic information from the web

Could\ not\ find\ any\ bibliographic\ information.=Could not find any bibliographic information.
BibTeX\ key\ deviates\ from\ generated\ key=BibTeX key deviates from generated key
DOI\ %0\ is\ invalid=DOI %0 is invalid

Select\ all\ customized\ types\ to\ be\ stored\ in\ local\ preferences\:=Select all customized types to be stored in local preferences\:
Currently\ unknown\:=Currently unknown\:
Different\ customization,\ current\ settings\ will\ be\ overwritten=Different customization, current settings will be overwritten

Entry\ type\ %0\ is\ only\ defined\ for\ Biblatex\ but\ not\ for\ BibTeX=Entry type %0 is only defined for Biblatex but not for BibTeX

Copied\ %0\ citations.=Copied %0 citations.

journal\ not\ found\ in\ abbreviation\ list=journal not found in abbreviation list
Unhandled\ exception\ occurred.=Unhandled exception occurred.

strings\ included=strings included
Default\ table\ font\ size=Default table font size
Escape\ underscores=Escape underscores
Color=Color
Please\ also\ add\ all\ steps\ to\ reproduce\ this\ issue,\ if\ possible.=Please also add all steps to reproduce this issue, if possible.
Fit\ width=Fit width
Fit\ a\ single\ page=Fit a single page
Zoom\ in=Zoom in
Zoom\ out=Zoom out
Previous\ page=Previous page
Next\ page=Next page
Document\ viewer=Document viewer
Live=Live
Locked=Locked
Show\ the\ document\ of\ the\ currently\ selected\ entry.=Show the document of the currently selected entry.
Show\ this\ document\ until\ unlocked.=Show this document until unlocked.
Set\ current\ user\ name\ as\ owner.=Set current user name as owner.

Sort\ all\ subgroups\ (recursively)=Sort all subgroups (recursively)
Collect\ and\ share\ telemetry\ data\ to\ help\ improve\ JabRef.=Collect and share telemetry data to help improve JabRef.
Don't\ share=Don't share
Share\ anonymous\ statistics=Share anonymous statistics
Telemetry\:\ Help\ make\ JabRef\ better=Telemetry: Help make JabRef better
To\ improve\ the\ user\ experience,\ we\ would\ like\ to\ collect\ anonymous\ statistics\ on\ the\ features\ you\ use.\ We\ will\ only\ record\ what\ features\ you\ access\ and\ how\ often\ you\ do\ it.\ We\ will\ neither\ collect\ any\ personal\ data\ nor\ the\ content\ of\ bibliographic\ items.\ If\ you\ choose\ to\ allow\ data\ collection,\ you\ can\ later\ disable\ it\ via\ Options\ ->\ Preferences\ ->\ General.=To improve the user experience, we would like to collect anonymous statistics on the features you use. We will only record what features you access and how often you do it. We will neither collect any personal data nor the content of bibliographic items. If you choose to allow data collection, you can later disable it via Options -> Preferences -> General.
This\ file\ was\ found\ automatically.\ Do\ you\ want\ to\ link\ it\ to\ this\ entry?=This file was found automatically. Do you want to link it to this entry?
Names\ are\ not\ in\ the\ standard\ %0\ format.=Names are not in the standard %0 format.

Delete\ the\ selected\ file\ permanently\ from\ disk,\ or\ just\ remove\ the\ file\ from\ the\ entry?\ Pressing\ Delete\ will\ delete\ the\ file\ permanently\ from\ disk.=Delete the selected file permanently from disk, or just remove the file from the entry? Pressing Delete will delete the file permanently from disk.
Delete\ '%0'=Delete '%0'
Delete\ from\ disk=Delete from disk
Remove\ from\ entry=Remove from entry
There\ exists\ already\ a\ group\ with\ the\ same\ name.=There exists already a group with the same name.

Copy\ linked\ file=Copy linked file
Copy\ linked\ file\ to\ folder...=Copy linked file to folder...
Could\ not\ copy\ file\ to\ %0,\ maybe\ the\ file\ is\ already\ existing?=Could not copy file to %0, maybe the file is already existing?
Sucessfully\ copied\ file\ to\ %0=Sucessfully copied file to %0
Could\ not\ resolve\ the\ file\ %0=Could not resolve the file %0


Copy\ linked\ files\ to\ folder...=Copy linked files to folder...
Copied\ file\ successfully=Copied file successfully
Copying\ files...=Copying files...
Copying\ file\ %0\ of\ entry\ %1=Copying file %0 of entry %1
Finished\ copying=Finished copying
Could\ not\ copy\ file=Could not copy file
Copied\ %0\ files\ of\ %1\ sucessfully\ to\ %2=Copied %0 files of %1 sucessfully to %2
Rename\ failed=Rename failed
JabRef\ cannot\ access\ the\ file\ because\ it\ is\ being\ used\ by\ another\ process.=JabRef cannot access the file because it is being used by another process.
Show\ console\ output\ (only\ when\ the\ launcher\ is\ used)=Show console output (only when the launcher is used)

Remove\ line\ breaks=Remove line breaks
Removes\ all\ line\ breaks\ in\ the\ field\ content.=Removes all line breaks in the field content.
Checking\ integrity...=Checking integrity...

Remove\ hyphenated\ line\ breaks=Remove hyphenated line breaks
Removes\ all\ hyphenated\ line\ breaks\ in\ the\ field\ content.=Removes all hyphenated line breaks in the field content.
Note\ that\ currently,\ JabRef\ does\ not\ run\ with\ Java\ 9.=Note that currently, JabRef does not run with Java 9.
Your\ current\ Java\ version\ (%0)\ is\ not\ supported.\ Please\ install\ version\ %1\ or\ higher.=Your current Java version (%0) is not supported. Please install version %1 or higher.

Could\ not\ retrieve\ entry\ data\ from\ '%0'.=Could not retrieve entry data from '%0'.
Entry\ from\ %0\ could\ not\ be\ parsed.=Entry from %0 could not be parsed.
Invalid\ identifier\:\ '%0'.=Invalid identifier: '%0'.
This\ paper\ has\ been\ withdrawn.=This paper has been withdrawn.
Finished\ writing\ XMP-metadata.=Finished writing XMP-metadata.
empty\ BibTeX\ key=empty BibTeX key
Your\ Java\ Runtime\ Environment\ is\ located\ at\ %0.=Your Java Runtime Environment is located at %0.
Aux\ file=Aux file
Group\ containing\ entries\ cited\ in\ a\ given\ TeX\ file=Group containing entries cited in a given TeX file

Any\ file=Any file

No\ linked\ files\ found\ for\ export.=No linked files found for export.

No\ full\ text\ document\ found\ for\ entry\ %0.=No full text document found for entry %0.

Delete\ Entry=Delete Entry
Next\ library=Next library
Previous\ library=Previous library
add\ group=add group
Entry\ is\ contained\ in\ the\ following\ groups\:=Entry is contained in the following groups\:
Delete\ entries=Delete entries
Keep\ entries=Keep entries
Keep\ entry=Keep entry
Ignore\ backup=Ignore backup
Restore\ from\ backup=Restore from backup

Overwrite\ file=Overwrite file
Shared\ database\ connection=Shared database connection

Could\ not\ connect\ to\ Vim\ server.\ Make\ sure\ that\ Vim\ is\ running\ with\ correct\ server\ name.=Could not connect to Vim server. Make sure that Vim is running with correct server name.
Could\ not\ connect\ to\ a\ running\ gnuserv\ process.\ Make\ sure\ that\ Emacs\ or\ XEmacs\ is\ running,\ and\ that\ the\ server\ has\ been\ started\ (by\ running\ the\ command\ 'server-start'/'gnuserv-start').=Could not connect to a running gnuserv process. Make sure that Emacs or XEmacs is running, and that the server has been started (by running the command 'server-start'/'gnuserv-start').
Error\ pushing\ entries=Error pushing entries

Undefined\ character\ format=Undefined character format
Undefined\ paragraph\ format=Undefined paragraph format

Edit\ Preamble=Edit Preamble
Markings=Markings
Use\ selected\ instance=Use selected instance

Hide\ panel=Hide panel
Move\ panel\ up=Move panel up
Move\ panel\ down=Move panel down
Linked\ files=Linked files
Group\ view\ mode\ set\ to\ intersection=Group view mode set to intersection
Group\ view\ mode\ set\ to\ union=Group view mode set to union
Open\ %0\ URL\ (%1)=Open %0 URL (%1)
Open\ URL\ (%0)=Open URL (%0)
Open\ file\ %0=Open file %0
Toggle\ intersection=Toggle intersection
Toggle\ union=Toggle union
Jump\ to\ entry=Jump to entry
The\ group\ name\ contains\ the\ keyword\ separator\ "%0"\ and\ thus\ probably\ does\ not\ work\ as\ expected.=The group name contains the keyword separator "%0" and thus probably does not work as expected.
Blog=Blog
Check\ integrity=Check integrity
Cleanup\ URL\ link=Cleanup URL link
Cleanup\ URL\ link\ by\ removing\ special\ symbols\ and\ extracting\ simple\ link=Cleanup URL link by removing special symbols and extracting simple link
Copy\ DOI\ url=Copy DOI url
Copy\ citation=Copy citation
Development\ version=Development version
Export\ selected\ entries=Export selected entries
Export\ selected\ entries\ to\ clipboard=Export selected entries to clipboard
Find\ duplicates=Find duplicates
Fork\ me\ on\ GitHub=Fork me on GitHub
JabRef\ resources=JabRef resources
Manage\ journal\ abbreviations=Manage journal abbreviations
Manage\ protected\ terms=Manage protected terms
New\ %0\ library=New %0 library
New\ entry\ from\ plain\ text=New entry from plain text
New\ sublibrary\ based\ on\ AUX\ file=New sublibrary based on AUX file
Push\ entries\ to\ external\ application\ (%0)=Push entries to external application (%0)
Quit=Quit
Recent\ libraries=Recent libraries
Set\ up\ general\ fields=Set up general fields
View\ change\ log=View change log
View\ event\ log=View event log
Website=Website
Write\ XMP-metadata\ to\ PDFs=Write XMP-metadata to PDFs

Font\ size\:=Font size\:
Override\ default\ font\ settings=Override default font settings
Clear\ search=Clear search

Click\ help\ to\ learn\ about\ the\ migration\ of\ pre-3.6\ databases.=Click help to learn about the migration of pre-3.6 databases.
Database\ Type\:=Database Type\:
Database\:=Database\:
Host/Port\:=Host/Port\:
User\:=User\:
Keystore\ password\:=Keystore password\:
Keystore\:=Keystore\:
Password\:=Password\:
Server\ Timezone\:=Server Timezone\:
Remember\ Password=Remember Password
Use\ SSL=Use SSL
Move\ preprint\ information\ from\ 'URL'\ and\ 'journal'\ field\ to\ the\ 'eprint'\ field=Move preprint information from 'URL' and 'journal' field to the 'eprint' field
Default\ drag\ &\ drop\ action=Default drag & drop action
Copy\ file\ to\ default\ file\ folder=Copy file to default file folder
Link\ file\ (without\ copying)=Link file (without copying)
Copy,\ rename\ and\ link\ file=Copy, rename and link file
Type=Type
Customize\ Export\ Formats=Customize Export Formats
Export\ name=Export name
Main\ layout\ file\:=Main layout file\:
Main\ layout\ file=Main layout file
Save\ exporter=Save exporter
File\ extension\:=File extension\:
Export\ format\ name\:=Export format name\:
Cleared\ connection\ settings=Cleared connection settings
Error\ adding\ discovered\ CitationStyles=Error adding discovered CitationStyles
(more)=(more)
Cancel\ import=Cancel import
Continue\ with\ import=Continue with import
Import\ canceled=Import canceled
Select\ all\ new\ entries=Select all new entries
Select\ the\ entries\ to\ be\ imported\:=Select the entries to be imported\:
Add\ new\ String=Add new String
Remove\ selected\ Strings=Remove selected Strings
Must\ not\ be\ empty\!=Must not be empty\!
Open\ Help\ page=Open Help page
Add\ new\ field\ name=Add new field name
Field\ name\:=Field name:
Field\ name\ \"%0\"\ already\ exists=Field name "%0" already exists
No\ field\ name\ selected\!=No field name selected!
Remove\ field\ name=Remove field name
Are\ you\ sure\ you\ want\ to\ remove\ field\ name\:\ \"%0\"?=Are you sure you want to remove field name: "%0"?
Add\ new\ keyword=Add new keyword
Keyword\:=Keyword:
Keyword\ \"%0\"\ already\ exists=Keyword "%0" already exists
Remove\ keyword=Remove keyword
Are\ you\ sure\ you\ want\ to\ remove\ keyword\:\ \"%0\"?=Are you sure you want to remove keyword: "%0"?
Reset\ to\ default=Reset to default
Edit\ string\ constants=Edit string constants
Export\ all\ entries=Export all entries
Generate\ BibTeX\ keys=Generate BibTeX keys
Groups\ interface=Groups interface
Manage\ field\ names\ &\ content=Manage field names & content
New\ library=New library
Next\ citation\ style=Next citation style
OpenOffice/LibreOffice=OpenOffice/LibreOffice
Open\ document\ viewer=Open document viewer
Open\ entry\ editor=Open entry editor
Previous\ citation\ style=Previous citation style
Search\ document\ identifier\ online=Search document identifier online
Search\ for\ unlinked\ local\ files=Search for unlinked local files
Search\ full\ text\ documents\ online=Search full text documents online
Find\ and\ replace=Find and replace

Found\ documents\:=Found documents\:
Use\ selected\ document=Use selected document
Accept\ changes=Accept changes
Dismiss\ changes=Dismiss changes
The\ library\ has\ been\ modified\ by\ another\ program.=The library has been modified by another program.

Execute\ command=Execute command
Open\ File\ Browser=Open File Browser
Use\ default\ file\ browser=Use default file browser

Set\ rank\ to\ one=Set rank to one
Set\ rank\ to\ two=Set rank to two
Set\ rank\ to\ three=Set rank to three
Set\ rank\ to\ four=Set rank to four
Set\ rank\ to\ five=Set rank to five

A\ string\ with\ the\ label\ '%0'\ already\ exists.=A string with the label '%0' already exists.

Executing\ command\ "%0"...=Executing command "%0"...

Rename\ file\ to\ a\ given\ name=Rename file to a given name
New\ Filename=New Filename
Rename\ file\ to\ defined\ pattern=Rename file to defined pattern

Application\ settings=Application settings

Export\ an\ input\ to\ a\ file=Export an input to a file
Export\ preferences\ to\ a\ file=Export preferences to a file
Import\ BibTeX=Import BibTeX
Import\ preferences\ from\ a\ file=Import preferences from a file
Matching=Matching
Same\ as\ --import,\ but\ will\ be\ imported\ to\ the\ opened\ tab=Same as --import, but will be imported to the opened tab
<<<<<<< HEAD

LaTeX\ references\ search=LaTeX references search
LaTeX\ references\ search\ results=LaTeX references search results
=======
Allow\ integers\ in\ 'edition'\ field\ in\ BibTeX\ mode=Allow integers in 'edition' field in BibTeX mode
Search\ for\ Citations\ in\ LaTeX\ Files=Search for Citations in LaTeX Files
LaTeX\ Citations\ Search\ Results=LaTeX Citations Search Results
>>>>>>> 00f7216e
LaTeX\ files\ directory\:=LaTeX files directory:
LaTeX\ files\ found\:=LaTeX files found:
files=files<|MERGE_RESOLUTION|>--- conflicted
+++ resolved
@@ -2108,15 +2108,9 @@
 Import\ preferences\ from\ a\ file=Import preferences from a file
 Matching=Matching
 Same\ as\ --import,\ but\ will\ be\ imported\ to\ the\ opened\ tab=Same as --import, but will be imported to the opened tab
-<<<<<<< HEAD
-
-LaTeX\ references\ search=LaTeX references search
-LaTeX\ references\ search\ results=LaTeX references search results
-=======
 Allow\ integers\ in\ 'edition'\ field\ in\ BibTeX\ mode=Allow integers in 'edition' field in BibTeX mode
 Search\ for\ Citations\ in\ LaTeX\ Files=Search for Citations in LaTeX Files
 LaTeX\ Citations\ Search\ Results=LaTeX Citations Search Results
->>>>>>> 00f7216e
 LaTeX\ files\ directory\:=LaTeX files directory:
 LaTeX\ files\ found\:=LaTeX files found:
 files=files