/*  Copyright (C) 2003-2015 JabRef contributors.
    This program is free software; you can redistribute it and/or modify
    it under the terms of the GNU General Public License as published by
    the Free Software Foundation; either version 2 of the License, or
    (at your option) any later version.

    This program is distributed in the hope that it will be useful,
    but WITHOUT ANY WARRANTY; without even the implied warranty of
    MERCHANTABILITY or FITNESS FOR A PARTICULAR PURPOSE.  See the
    GNU General Public License for more details.

    You should have received a copy of the GNU General Public License along
    with this program; if not, write to the Free Software Foundation, Inc.,
    51 Franklin Street, Fifth Floor, Boston, MA 02110-1301 USA.
*/
package net.sf.jabref.model.entry;

import java.beans.PropertyChangeEvent;
import java.beans.PropertyVetoException;
import java.beans.VetoableChangeListener;
import java.beans.VetoableChangeSupport;
import java.text.DateFormat;
import java.text.FieldPosition;
import java.text.ParseException;
import java.text.ParsePosition;
import java.text.SimpleDateFormat;
import java.util.Calendar;
import java.util.Date;
import java.util.HashMap;
import java.util.List;
import java.util.Map;
import java.util.Objects;
import java.util.Optional;
import java.util.Set;
import java.util.TreeSet;

import org.apache.commons.logging.Log;
import org.apache.commons.logging.LogFactory;

import com.google.common.base.Strings;

import net.sf.jabref.model.database.BibDatabase;

public class BibEntry {
    private static final Log LOGGER = LogFactory.getLog(BibEntry.class);

    public static final String TYPE_HEADER = "entrytype";
    public static final String KEY_FIELD = "bibtexkey";
<<<<<<< HEAD
    private static final String ID_FIELD = "id";
    private static final String DEFAULT_TYPE = "misc";
=======
    public static final String ID_FIELD = "id";
>>>>>>> 9bf21b8d

    private String id;
    private String type;
    private Map<String, String> fields = new HashMap<>();

    private final VetoableChangeSupport changeSupport = new VetoableChangeSupport(this);

    // Search and grouping status is stored in boolean fields for quick reference:
    private boolean searchHit;
    private boolean groupHit;

    private String parsedSerialization;

    /*
    * marks if the complete serialization, which was read from file, should be used.
    * Is set to false, if parts of the entry change
     */
    private boolean changed;

    public BibEntry() {
        this(IdGenerator.next());
    }

    public BibEntry(String id) {
        this(id, DEFAULT_TYPE);
    }

    public BibEntry(String id, String type) {
        Objects.requireNonNull(id, "Every BibEntry must have an ID");

        this.id = id;
        changed = true;
        setType(type);
    }

    /**
     * Returns an set containing the names of all fields that are
     * set for this particular entry.
     *
     * @return a set of existing field names
     */
    public Set<String> getFieldNames() {
        return new TreeSet<>(fields.keySet());
    }

    /**
     * Returns this entry's type.
     */
    public String getType() {
        return type;
    }

    /**
     * Sets this entry's type.
     */
    public void setType(String type) {
        Objects.requireNonNull(type, "Every BibEntry must have a type.");

        String oldType = this.type;
        type = type.toLowerCase();

        try {
            // We set the type before throwing the changeEvent, to enable
            // the change listener to access the new value if the change
            // sets off a change in database sorting etc.
            this.type = type;
            changed = true;
            firePropertyChangedEvent(TYPE_HEADER, oldType == null ? null : oldType, type);
        } catch (PropertyVetoException pve) {
            LOGGER.warn(pve);
        }

    }

    /**
     * Sets this entry's type.
     */
    public void setType(EntryType type) {
        this.setType(type.getName());
    }

    /**
     * Sets this entry's ID, provided the database containing it
     * doesn't veto the change.
     */
    public void setId(String id) {
        Objects.requireNonNull(id, "Every BibEntry must have an ID");

        try {
            firePropertyChangedEvent(BibEntry.ID_FIELD, this.id, id);
        } catch (PropertyVetoException pv) {
            throw new IllegalStateException("Couldn't change ID: " + pv);
        }

        this.id = id;
        changed = true;
    }

    /**
     * Returns this entry's ID.
     */
    public String getId() {
        return id;
    }

    /**
     * Returns the contents of the given field, or null if it is not set.
     */
    public String getField(String name) {
        return fields.get(normalizeFieldName(name));
    }

    /**
     * Returns the contents of the given field as an Optional.
     */
    public Optional<String> getFieldOptional(String name) {
        return Optional.ofNullable(fields.get(normalizeFieldName(name)));
    }

    /**
     * Returns true if the entry has the given field, or false if it is not set.
     */
    public boolean hasField(String name) {
        return fields.containsKey(normalizeFieldName(name));
    }

    private String normalizeFieldName(String fieldName) {
        Objects.requireNonNull(fieldName, "field name must not be null");

        return fieldName.toLowerCase();
    }

    /**
     * Returns the contents of the given field, its alias or null if both are
     * not set.
     * <p>
     * The following aliases are considered (old bibtex <-> new biblatex) based
     * on the BibLatex documentation, chapter 2.2.5:
     * address 		<-> location
     * annote			<-> annotation
     * archiveprefix 	<-> eprinttype
     * journal 		<-> journaltitle
     * key				<-> sortkey
     * pdf 			<-> file
     * primaryclass 	<-> eprintclass
     * school 			<-> institution
     * These work bidirectional.
     * <p>
     * Special attention is paid to dates: (see the BibLatex documentation,
     * chapter 2.3.8)
     * The fields 'year' and 'month' are used if the 'date'
     * field is empty. Conversely, getFieldOrAlias("year") also tries to
     * extract the year from the 'date' field (analogously for 'month').
     */
    public String getFieldOrAlias(String name) {
        String fieldValue = getField(normalizeFieldName(name));

        if (!Strings.isNullOrEmpty(fieldValue)) {
            return fieldValue;
        }

        // No value of this field found, so look at the alias
        String aliasForField = EntryConverter.FIELD_ALIASES.get(name);

        if (aliasForField != null) {
            return getField(aliasForField);
        }

        // Finally, handle dates
        if ("date".equals(name)) {
            String year = getField("year");
            MonthUtil.Month month = MonthUtil.getMonth(getField("month"));
            if (year != null) {
                if (month.isValid()) {
                    return year + '-' + month.twoDigitNumber;
                } else {
                    return year;
                }
            }
        }
        if ("year".equals(name) || "month".equals(name)) {
            String date = getField("date");
            if (date == null) {
                return null;
            }

            // Create date format matching dates with year and month
            DateFormat df = new DateFormat() {

                static final String FORMAT1 = "yyyy-MM-dd";
                static final String FORMAT2 = "yyyy-MM";
                final SimpleDateFormat sdf1 = new SimpleDateFormat(FORMAT1);
                final SimpleDateFormat sdf2 = new SimpleDateFormat(FORMAT2);


                @Override
                public StringBuffer format(Date dDate, StringBuffer toAppendTo, FieldPosition fieldPosition) {
                    throw new UnsupportedOperationException();
                }

                @Override
                public Date parse(String source, ParsePosition pos) {
                    if ((source.length() - pos.getIndex()) == FORMAT1.length()) {
                        return sdf1.parse(source, pos);
                    }
                    return sdf2.parse(source, pos);
                }
            };

            try {
                Date parsedDate = df.parse(date);
                Calendar calendar = Calendar.getInstance();
                calendar.setTime(parsedDate);
                if ("year".equals(name)) {
                    return Integer.toString(calendar.get(Calendar.YEAR));
                }
                if ("month".equals(name)) {
                    return Integer.toString(calendar.get(Calendar.MONTH) + 1); // Shift by 1 since in this calendar Jan = 0
                }
            } catch (ParseException e) {
                // So not a date with year and month, try just to parse years
                df = new SimpleDateFormat("yyyy");

                try {
                    Date parsedDate = df.parse(date);
                    Calendar calendar = Calendar.getInstance();
                    calendar.setTime(parsedDate);
                    if ("year".equals(name)) {
                        return Integer.toString(calendar.get(Calendar.YEAR));
                    }
                } catch (ParseException e2) {
                    LOGGER.warn("Could not parse entry " + name, e2);
                    return null; // Date field not in valid format
                }
            }
        }
        return null;
    }

    /**
     * Returns the bibtex key, or null if it is not set.
     */
    public String getCiteKey() {
        return fields.get(KEY_FIELD);
    }

    public boolean hasCiteKey() {
        return !Strings.isNullOrEmpty(getCiteKey());
    }

    /**
     * Sets a number of fields simultaneously. The given HashMap contains field
     * names as keys, each mapped to the value to set.
     * WARNING: this method does not notify change listeners, so it should *NOT*
     * be used for entries that are being displayed in the GUI. Furthermore, it
     * does not check values for content, so e.g. empty strings will be set as such.
     */
    public void setField(Map<String, String> fields) {
        Objects.requireNonNull(fields, "fields must not be null");

        changed = true;
        this.fields.putAll(fields);
    }

    /**
     * Set a field, and notify listeners about the change.
     *
     * @param name  The field to set.
     * @param value The value to set.
     */
    public void setField(String name, String value) {
        Objects.requireNonNull(name, "field name must not be null");
        Objects.requireNonNull(value, "field value must not be null");

        String fieldName = normalizeFieldName(name);

        if (BibEntry.ID_FIELD.equals(fieldName)) {
            throw new IllegalArgumentException("The field name '" + name + "' is reserved");
        }

        changed = true;

        String oldValue = fields.get(fieldName);
        try {
            // We set the field before throwing the changeEvent, to enable
            // the change listener to access the new value if the change
            // sets off a change in database sorting etc.
            fields.put(fieldName, value);
            firePropertyChangedEvent(fieldName, oldValue, value);
        } catch (PropertyVetoException pve) {
            // Since we have already made the change, we must undo it since
            // the change was rejected:
            fields.put(fieldName, oldValue);
            throw new IllegalArgumentException("Change rejected: " + pve);
        }

    }

    /**
     * Remove the mapping for the field name, and notify listeners about
     * the change.
     *
     * @param name The field to clear.
     */
    public void clearField(String name) {
        String fieldName = normalizeFieldName(name);

        changed = true;

        if (BibEntry.ID_FIELD.equals(fieldName)) {
            throw new IllegalArgumentException("The field name '" + name + "' is reserved");
        }
        Object oldValue = fields.get(fieldName);
        fields.remove(fieldName);
        try {
            firePropertyChangedEvent(fieldName, oldValue, null);
        } catch (PropertyVetoException pve) {
            throw new IllegalArgumentException("Change rejected: " + pve);
        }

    }

    /**
     * Determines whether this entry has all the given fields present. If a non-null
     * database argument is given, this method will try to look up missing fields in
     * entries linked by the "crossref" field, if any.
     *
     * @param allFields An array of field names to be checked.
     * @param database  The database in which to look up crossref'd entries, if any. This
     *                  argument can be null, meaning that no attempt will be made to follow crossrefs.
     * @return true if all fields are set or could be resolved, false otherwise.
     */
    public boolean allFieldsPresent(List<String> allFields, BibDatabase database) {
        final String orSeparator = "/";

        for (String field : allFields) {
            String fieldName = normalizeFieldName(field);
            // OR fields
            if (fieldName.contains(orSeparator)) {
                String[] altFields = field.split(orSeparator);

                if (!atLeastOnePresent(altFields, database)) {
                    return false;
                }
            } else {
                if (BibDatabase.getResolvedField(fieldName, this, database) == null) {
                    return false;
                }
            }
        }
        return true;
    }

    private boolean atLeastOnePresent(String[] fieldsToCheck, BibDatabase database) {
        for (String field : fieldsToCheck) {
            String fieldName = normalizeFieldName(field);

            String value = BibDatabase.getResolvedField(fieldName, this, database);
            if ((value != null) && !value.isEmpty()) {
                return true;
            }
        }
        return false;
    }

    private void firePropertyChangedEvent(String fieldName, Object oldValue, Object newValue)
            throws PropertyVetoException {
        changeSupport.fireVetoableChange(new PropertyChangeEvent(this, fieldName, oldValue, newValue));
    }

    /**
     * Adds a VetoableChangeListener, which is notified of field
     * changes. This is useful for an object that needs to update
     * itself each time a field changes.
     */
    public void addPropertyChangeListener(VetoableChangeListener listener) {
        changeSupport.addVetoableChangeListener(listener);
    }

    /**
     * Removes a property listener.
     */
    public void removePropertyChangeListener(VetoableChangeListener listener) {
        changeSupport.removeVetoableChangeListener(listener);
    }

    /**
     * Returns a clone of this entry. Useful for copying.
     */
    @Override
    public Object clone() {
        BibEntry clone = new BibEntry(id, type);
        clone.fields = new HashMap<>(fields);
        return clone;
    }

    /**
     * This returns a canonical BibTeX serialization. Special characters such as "{" or "&" are NOT escaped, but written
     * as is
     * <p>
     * Serializes all fields, even the JabRef internal ones. Does NOT serialize "KEY_FIELD" as field, but as key
     */
    @Override
    public String toString() {
        return CanonicalBibtexEntry.getCanonicalRepresentation(this);
    }

    public boolean isSearchHit() {
        return searchHit;
    }

    public void setSearchHit(boolean searchHit) {
        this.searchHit = searchHit;
    }

    public boolean isGroupHit() {
        return groupHit;
    }

    public void setGroupHit(boolean groupHit) {
        this.groupHit = groupHit;
    }

    /**
     * @param maxCharacters The maximum number of characters (additional
     *                      characters are replaced with "..."). Set to 0 to disable truncation.
     * @return A short textual description of the entry in the format:
     * Author1, Author2: Title (Year)
     */
    public String getAuthorTitleYear(int maxCharacters) {
        String[] s = new String[] {getFieldOptional("author").orElse("N/A"), getFieldOptional("title").orElse("N/A"),
                getFieldOptional("year").orElse("N/A")};

        String text = s[0] + ": \"" + s[1] + "\" (" + s[2] + ')';
        if ((maxCharacters <= 0) || (text.length() <= maxCharacters)) {
            return text;
        }
        return text.substring(0, maxCharacters + 1) + "...";
    }

    /**
     * Will return the publication date of the given bibtex entry conforming to ISO 8601, i.e. either YYYY or YYYY-MM.
     *
     * @param entry
     * @return will return the publication date of the entry or null if no year was found.
     */
    public String getPublicationDate() {
        if (!hasField("year")) {
            return null;
        }

        String year = YearUtil.toFourDigitYear(getField("year"));

        if (hasField("month")) {
            MonthUtil.Month month = MonthUtil.getMonth(getField("month"));
            if (month.isValid()) {
                return year + "-" + month.twoDigitNumber;
            }
        }
        return year;
    }


    public void setParsedSerialization(String parsedSerialization) {
        changed = false;
        this.parsedSerialization = parsedSerialization;
    }

    public String getParsedSerialization() {
        return parsedSerialization;
    }

    public boolean hasChanged() {
        return changed;
    }

    public void setChanged(boolean changed) {
        this.changed = changed;
    }

    public void putKeywords(List<String> keywords) {
        Objects.requireNonNull(keywords);
        // Set Keyword Field
        String oldValue = this.getField("keywords");
        String newValue;
        if (keywords.isEmpty()) {
            newValue = null;
        } else {
            newValue = String.join(", ", keywords);
        }
        if ((oldValue == null) && (newValue == null)) {
            return;
        }
        if ((oldValue == null) || !oldValue.equals(newValue)) {
            this.setField("keywords", newValue);
        }
    }

    /**
     * Check if a keyword already exists (case insensitive), if not: add it
     *
     * @param keyword Keyword to add
     */
    public void addKeyword(String keyword) {
        Objects.requireNonNull(keyword, "keyword must not be empty");

        if ((keyword == null) || (keyword.isEmpty())) {
            return;
        }

        List<String> keywords = this.getSeparatedKeywords();
        Boolean duplicate = false;

        for (String key : keywords) {
            if (keyword.equalsIgnoreCase(key)) {
                duplicate = true;
                break;
            }
        }

        if (!duplicate) {
            keywords.add(keyword);
            this.putKeywords(keywords);
        }
    }

    /**
     * Add multiple keywords to entry
     *
     * @param keywords Keywords to add
     */
    public void addKeywords(List<String> keywords) {
        if (keywords != null) {
            for (String keyword : keywords) {
                this.addKeyword(keyword);
            }
        }
    }

    public List<String> getSeparatedKeywords() {
        return net.sf.jabref.model.entry.EntryUtil.getSeparatedKeywords(this.getField("keywords"));
    }
}<|MERGE_RESOLUTION|>--- conflicted
+++ resolved
@@ -46,12 +46,8 @@
 
     public static final String TYPE_HEADER = "entrytype";
     public static final String KEY_FIELD = "bibtexkey";
-<<<<<<< HEAD
-    private static final String ID_FIELD = "id";
-    private static final String DEFAULT_TYPE = "misc";
-=======
     public static final String ID_FIELD = "id";
->>>>>>> 9bf21b8d
+    public static final String DEFAULT_TYPE = "misc";
 
     private String id;
     private String type;
