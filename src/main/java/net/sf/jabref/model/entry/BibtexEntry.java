--- conflicted
+++ resolved
@@ -496,14 +496,15 @@
         return year;
     }
 
-<<<<<<< HEAD
+
     public void setSerialization(String serialization){
         this.serialization = serialization;
     }
 
-    public String getSerialization(){
+    public String getSerialization() {
         return serialization;
-=======
+    }
+
     public void putKeywords(List<String> keywords) {
         Objects.requireNonNull(keywords);
         // Set Keyword Field
@@ -563,6 +564,5 @@
 
     public List<String> getSeparatedKeywords() {
         return net.sf.jabref.model.entry.EntryUtil.getSeparatedKeywords(this.getField("keywords"));
->>>>>>> 74326c08
     }
 }