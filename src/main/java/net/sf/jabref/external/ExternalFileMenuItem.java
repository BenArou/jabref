--- conflicted
+++ resolved
@@ -80,15 +80,7 @@
         try {
             ExternalFileType type = fileType;
             if (this.fileType == null) {
-<<<<<<< HEAD
-                if (this.fieldName != null) {
-                    JabRefDesktop.openExternalViewer(frame.getCurrentBasePanel().getBibDatabaseContext().getMetaData(), link, fieldName);
-                    return true;
-                }
-                else {
-=======
                 if (this.fieldName == null) {
->>>>>>> 12810a5c
                     // We don't already know the file type, so we try to deduce it from the extension:
                     File file = new File(link);
                     // We try to check the extension for the file:
@@ -100,7 +92,7 @@
                     type = ExternalFileTypes.getInstance().getExternalFileTypeByExt(extension);
                     fileType = type;
                 } else {
-                    JabRefDesktop.openExternalViewer(frame.getCurrentBasePanel().metaData(), link, fieldName);
+                    JabRefDesktop.openExternalViewer(frame.getCurrentBasePanel().getBibDatabaseContext().getMetaData(), link, fieldName);
                     return true;
                 }
             }
