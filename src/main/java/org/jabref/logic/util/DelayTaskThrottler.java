package org.jabref.logic.util;

import java.util.concurrent.Callable;
import java.util.concurrent.Executors;
import java.util.concurrent.RejectedExecutionException;
import java.util.concurrent.ScheduledFuture;
import java.util.concurrent.ScheduledThreadPoolExecutor;
import java.util.concurrent.TimeUnit;

import org.jabref.gui.JabRefExecutorService;

import org.slf4j.Logger;
import org.slf4j.LoggerFactory;

/**
 * This class allows to throttle a list of tasks.
 * Use case: you have an event that occurs often, and every time you want to invoke the same task.
 * However, if a lot of events happen in a relatively short time span, then only one task should be invoked.
 *
 * @param <T>
 * @param <T>
 *
 * @implNote Once {@link #schedule(Runnable)} is called, the task is delayed for a given time span.
 *           If during this time, {@link #schedule(Runnable)} is called again, then the original task is canceled and the new one scheduled.
 */
public class DelayTaskThrottler<T> {

    private static final Logger LOGGER = LoggerFactory.getLogger(DelayTaskThrottler.class);

    private final ScheduledThreadPoolExecutor executor;

    private int delay;

    private ScheduledFuture<T> scheduledTask;

    /**
     * @param delay delay in milliseconds
     */
    public DelayTaskThrottler(int delay) {
        this.delay = delay;
        this.executor = new ScheduledThreadPoolExecutor(1);
        this.executor.setRemoveOnCancelPolicy(true);
        this.executor.setExecuteExistingDelayedTasksAfterShutdownPolicy(false);
    }

    public ScheduledFuture<T> scheduleTask(Callable<T> command) {
        if (scheduledTask != null) {
            cancel();
        }
        try {
            scheduledTask = executor.schedule(command, delay, TimeUnit.MILLISECONDS);

        } catch (RejectedExecutionException e) {
            LOGGER.debug("Rejecting while another process is already running.");
        }
        return scheduledTask;
    }

<<<<<<< HEAD
    public ScheduledFuture<?> schedule(Runnable command) {
        return scheduleTask(Executors.callable(command, null));
=======
    // Execute scheduled Runnable early
    public void execute(Runnable command) {
        delay = 0;
        schedule(command);
    }

    // Cancel scheduled Runnable gracefully
    public void cancel() {
        scheduledTask.cancel(false);
    }

    public <T> ScheduledFuture<?> scheduleTask(Callable<?> command) {
        if (scheduledTask != null) {
            cancel();
        }
        try {
            scheduledTask = executor.schedule(command, delay, TimeUnit.MILLISECONDS);
        } catch (RejectedExecutionException e) {
            LOGGER.debug("Rejecting while another process is already running.");
        }
        return scheduledTask;
>>>>>>> deb2f20b
    }

    /**
     * Shuts everything down. Upon termination, this method returns.
     */
    public void shutdown() {
        JabRefExecutorService.gracefullyShutdown(executor);
    }
}<|MERGE_RESOLUTION|>--- conflicted
+++ resolved
@@ -56,10 +56,6 @@
         return scheduledTask;
     }
 
-<<<<<<< HEAD
-    public ScheduledFuture<?> schedule(Runnable command) {
-        return scheduleTask(Executors.callable(command, null));
-=======
     // Execute scheduled Runnable early
     public void execute(Runnable command) {
         delay = 0;
@@ -71,17 +67,8 @@
         scheduledTask.cancel(false);
     }
 
-    public <T> ScheduledFuture<?> scheduleTask(Callable<?> command) {
-        if (scheduledTask != null) {
-            cancel();
-        }
-        try {
-            scheduledTask = executor.schedule(command, delay, TimeUnit.MILLISECONDS);
-        } catch (RejectedExecutionException e) {
-            LOGGER.debug("Rejecting while another process is already running.");
-        }
-        return scheduledTask;
->>>>>>> deb2f20b
+    public ScheduledFuture<?> schedule(Runnable command) {
+        return scheduleTask(Executors.callable(command, null));
     }
 
     /**
