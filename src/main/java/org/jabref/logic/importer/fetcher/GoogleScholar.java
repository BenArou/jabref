package org.jabref.logic.importer.fetcher;

import java.io.IOException;
import java.io.StringReader;
import java.net.HttpCookie;
import java.net.URISyntaxException;
import java.net.URL;
import java.util.ArrayList;
import java.util.Collection;
import java.util.List;
import java.util.Objects;
import java.util.Optional;
import java.util.regex.Matcher;
import java.util.regex.Pattern;

import org.jabref.logic.help.HelpFile;
import org.jabref.logic.importer.FetcherException;
import org.jabref.logic.importer.FulltextFetcher;
import org.jabref.logic.importer.ImportFormatPreferences;
import org.jabref.logic.importer.PagedSearchBasedFetcher;
import org.jabref.logic.importer.ParserResult;
import org.jabref.logic.importer.fileformat.BibtexParser;
import org.jabref.logic.l10n.Localization;
import org.jabref.logic.net.URLDownload;
import org.jabref.model.entry.BibEntry;
import org.jabref.model.entry.field.StandardField;
import org.jabref.model.paging.Page;
import org.jabref.model.util.DummyFileUpdateMonitor;

import org.apache.http.client.utils.URIBuilder;
import org.jsoup.Jsoup;
import org.jsoup.nodes.Document;
import org.jsoup.select.Elements;
import org.slf4j.Logger;
import org.slf4j.LoggerFactory;

/**
 * FulltextFetcher implementation that attempts to find a PDF URL at GoogleScholar.
 * <p>
 * Search String infos: https://scholar.google.com/intl/en/scholar/help.html#searching
 */
public class GoogleScholar implements FulltextFetcher, PagedSearchBasedFetcher {
    private static final Logger LOGGER = LoggerFactory.getLogger(GoogleScholar.class);

    private static final Pattern LINK_TO_SUBPAGE_PATTERN = Pattern.compile("data-clk-atid=\"([^\"]*)\"");
    private static final Pattern LINK_TO_BIB_PATTERN = Pattern.compile("(https:\\/\\/scholar.googleusercontent.com\\/scholar.bib[^\"]*)");

    private static final String BASIC_SEARCH_URL = "https://scholar.google.ch/scholar?";

    private static final int NUM_RESULTS = 10;

    private final ImportFormatPreferences importFormatPreferences;

    public GoogleScholar(ImportFormatPreferences importFormatPreferences) {
        Objects.requireNonNull(importFormatPreferences);
        this.importFormatPreferences = importFormatPreferences;
    }

    @Override
    public Optional<URL> findFullText(BibEntry entry) throws IOException, FetcherException {
        Objects.requireNonNull(entry);

        // Search in title
        if (!entry.hasField(StandardField.TITLE)) {
            return Optional.empty();
        }

        try {
            // title search
            URIBuilder uriBuilder = new URIBuilder(BASIC_SEARCH_URL);
            uriBuilder.addParameter("as_q", "");
            // as_epq as exact phrase
            uriBuilder.addParameter("as_epq", entry.getField(StandardField.TITLE).orElse(""));
            // as_occt field to search in
            uriBuilder.addParameter("as_occt", "title");

            return search(uriBuilder.toString());
        } catch (URISyntaxException e) {
            throw new FetcherException("Building URI failed.", e);
        }
    }

    @Override
    public TrustLevel getTrustLevel() {
        return TrustLevel.META_SEARCH;
    }

    private Optional<URL> search(String url) throws IOException {
        Optional<URL> pdfLink = Optional.empty();

        Document doc = Jsoup.connect(url).userAgent(URLDownload.USER_AGENT).get();

        if (needsCaptcha(doc.body().html())) {
            LOGGER.warn("Hit Google traffic limitation. Captcha prevents automatic fetching.");
            return Optional.empty();
        }
        // Check results for PDF link
        // TODO: link always on first result or none?
        for (int i = 0; i < NUM_RESULTS; i++) {
            Elements link = doc.select(String.format("div[data-rp=%S] div.gs_or_ggsm a", i));

            if (link.first() != null) {
                String target = link.first().attr("href");
                // link present?
                if (!target.isEmpty() && new URLDownload(target).isPdf()) {
                    // TODO: check title inside pdf + length?
                    // TODO: report error function needed?! query -> result
                    LOGGER.info("Fulltext PDF found @ Google: " + target);
                    pdfLink = Optional.of(new URL(target));
                    break;
                }
            }
        }
        return pdfLink;
    }

    private boolean needsCaptcha(String body) {
        return body.contains("id=\"gs_captcha_ccl\"");
    }

    @Override
    public String getName() {
        return "Google Scholar";
    }

    @Override
    public Optional<HelpFile> getHelpPage() {
        return Optional.of(HelpFile.FETCHER_GOOGLE_SCHOLAR);
    }

<<<<<<< HEAD
    @Override
    public List<BibEntry> performSearch(String query) throws FetcherException {
        LOGGER.debug("Using query {}", query);
        obtainAndModifyCookie();
        List<BibEntry> foundEntries = new ArrayList<>(20);

        URIBuilder uriBuilder;
        try {
            uriBuilder = new URIBuilder(BASIC_SEARCH_URL);
        } catch (URISyntaxException e) {
            throw new FetcherException("Error while fetching from " + getName() + " at URL " + BASIC_SEARCH_URL, e);
        }

        uriBuilder.addParameter("hl", "en");
        uriBuilder.addParameter("btnG", "Search");
        uriBuilder.addParameter("q", query);
        String queryURL = uriBuilder.toString();
        LOGGER.debug("Using URL {}", queryURL);

        try {
            addHitsFromQuery(foundEntries, queryURL);
        } catch (IOException e) {
            // if there are too much requests from the same IP address google is answering with a 503 and redirecting to a captcha challenge
            // The caught IOException looks for example like this:
            // java.io.IOException: Server returned HTTP response code: 503 for URL: https://ipv4.google.com/sorry/index?continue=https://scholar.google.com/scholar%3Fhl%3Den%26btnG%3DSearch%26q%3Dbpmn&hl=en&q=CGMSBI0NBDkYuqy9wAUiGQDxp4NLQCWbIEY1HjpH5zFJhv4ANPGdWj0
            if (e.getMessage().contains("Server returned HTTP response code: 403 for URL") ||
                    (e.getMessage().contains("Server returned HTTP response code: 503 for URL"))) {
                throw new FetcherException("Fetching from Google Scholar at URL " + queryURL + " failed.",
                        Localization.lang("This might be caused by reaching the traffic limitation of Google Scholar (see 'Help' for details)."), e);
            } else {
                throw new FetcherException("Error while fetching from " + getName() + " at URL " + queryURL, e);
            }
        }

        return foundEntries;
    }

    @Override
    public List<BibEntry> performComplexSearch(ComplexSearchQuery complexSearchQuery) throws FetcherException {
        try {
            obtainAndModifyCookie();
            List<BibEntry> foundEntries = new ArrayList<>(10);

            URIBuilder uriBuilder = new URIBuilder(BASIC_SEARCH_URL);
            uriBuilder.addParameter("hl", "en");
            uriBuilder.addParameter("btnG", "Search");
            uriBuilder.addParameter("q", constructComplexQueryString(complexSearchQuery));
            complexSearchQuery.getFromYear().ifPresent(year -> uriBuilder.addParameter("as_ylo", year.toString()));
            complexSearchQuery.getToYear().ifPresent(year -> uriBuilder.addParameter("as_yhi", year.toString()));
            complexSearchQuery.getSingleYear().ifPresent(year -> {
                uriBuilder.addParameter("as_ylo", year.toString());
                uriBuilder.addParameter("as_yhi", year.toString());
            });

            try {
                addHitsFromQuery(foundEntries, uriBuilder.toString());

                if (foundEntries.size() == 10) {
                    uriBuilder.addParameter("start", "10");
                    addHitsFromQuery(foundEntries, uriBuilder.toString());
                }
            } catch (IOException e) {
                LOGGER.info("IOException for URL {}", uriBuilder.toString());
                // if there are too much requests from the same IP adress google is answering with a 503 and redirecting to a captcha challenge
                // The caught IOException looks for example like this:
                // java.io.IOException: Server returned HTTP response code: 503 for URL: https://ipv4.google.com/sorry/index?continue=https://scholar.google.com/scholar%3Fhl%3Den%26btnG%3DSearch%26q%3Dbpmn&hl=en&q=CGMSBI0NBDkYuqy9wAUiGQDxp4NLQCWbIEY1HjpH5zFJhv4ANPGdWj0
                if (e.getMessage().contains("Server returned HTTP response code: 503 for URL")) {
                    throw new FetcherException("Fetching from Google Scholar failed.",
                            Localization.lang("This might be caused by reaching the traffic limitation of Google Scholar (see 'Help' for details)."), e);
                } else {
                    throw new FetcherException("Error while fetching from " + getName(), e);
                }
            }
            return foundEntries;
        } catch (URISyntaxException e) {
            throw new FetcherException("Error while fetching from " + getName(), e);
        }
    }

=======
>>>>>>> 86e2c82c
    private String constructComplexQueryString(ComplexSearchQuery complexSearchQuery) {
        List<String> searchTerms = new ArrayList<>();
        searchTerms.addAll(complexSearchQuery.getDefaultFieldPhrases());
        complexSearchQuery.getAuthors().forEach(author -> searchTerms.add("author:" + author));
        searchTerms.add("allintitle:" + String.join(" ", complexSearchQuery.getTitlePhrases()));
        complexSearchQuery.getJournal().ifPresent(journal -> searchTerms.add("source:" + journal));
        // API automatically ANDs the terms
        return String.join(" ", searchTerms);
    }

    private void addHitsFromQuery(List<BibEntry> entryList, String queryURL) throws IOException, FetcherException {
        LOGGER.debug("Downloading from {}", queryURL);
        String content = new URLDownload(queryURL).asString();

        if (needsCaptcha(content)) {
            throw new FetcherException("Fetching from Google Scholar failed: Captacha hit at " + queryURL + ".",
                    Localization.lang("This might be caused by reaching the traffic limitation of Google Scholar (see 'Help' for details)."), null);
        }

        Matcher matcher = LINK_TO_SUBPAGE_PATTERN.matcher(content);
        if (!matcher.find()) {
            LOGGER.debug("No data-clk-atid found in html {}", content);
            return;
        }

        String infoPageUrl = BASIC_SEARCH_URL + "q=info:" + matcher.group(1) + ":scholar.google.com/&output=cite&scirp=0&hl=en";
        LOGGER.debug("Using infoPageUrl {}", infoPageUrl);
        URLDownload infoPageUrlDownload = new URLDownload(infoPageUrl);
        LOGGER.debug("Downloading from {}", infoPageUrl);
        String infoPageContent = infoPageUrlDownload.asString();

        matcher = LINK_TO_BIB_PATTERN.matcher(infoPageContent);
        boolean found = false;
        while (matcher.find()) {
            found = true;
            String citationsPageURL = matcher.group().replace("&amp;", "&");
            LOGGER.debug("Using citationsPageURL {}", citationsPageURL);
            BibEntry newEntry = downloadEntry(citationsPageURL);
            entryList.add(newEntry);
        }
        if (!found) {
            LOGGER.debug("Did not found pattern in html {}", infoPageContent);
        }
    }

    private BibEntry downloadEntry(String link) throws IOException, FetcherException {
        LOGGER.debug("Downloading from {}", link);
        String downloadedContent = new URLDownload(link).asString();
        BibtexParser parser = new BibtexParser(importFormatPreferences, new DummyFileUpdateMonitor());
        ParserResult result = parser.parse(new StringReader(downloadedContent));
        if ((result == null) || (result.getDatabase() == null)) {
            throw new FetcherException("Parsing entries from Google Scholar bib file failed.");
        } else {
            Collection<BibEntry> entries = result.getDatabase().getEntries();
            if (entries.size() != 1) {
                LOGGER.debug(entries.size() + " entries found! (" + link + ")");
                throw new FetcherException("Parsing entries from Google Scholar bib file failed.");
            } else {
                BibEntry entry = entries.iterator().next();
                return entry;
            }
        }
    }

    private void obtainAndModifyCookie() throws FetcherException {
        try {
            URLDownload downloader = new URLDownload("https://scholar.google.com");
            List<HttpCookie> cookies = downloader.getCookieFromUrl();
            for (HttpCookie cookie : cookies) {
                // append "CF=4" which represents "Citation format bibtex"
                cookie.setValue(cookie.getValue() + ":CF=4");
            }
        } catch (IOException e) {
            throw new FetcherException("Cookie configuration for Google Scholar failed.", e);
        }
    }

    @Override
    public Page<BibEntry> performSearchPaged(ComplexSearchQuery complexSearchQuery, int pageNumber) throws FetcherException {
        try {
            obtainAndModifyCookie();
            List<BibEntry> foundEntries = new ArrayList<>(10);

            String complexQueryString = constructComplexQueryString(complexSearchQuery);
            URIBuilder uriBuilder = new URIBuilder(BASIC_SEARCH_URL);
            uriBuilder.addParameter("hl", "en");
            uriBuilder.addParameter("btnG", "Search");
            uriBuilder.addParameter("q", complexQueryString);
            uriBuilder.addParameter("start", String.valueOf(pageNumber * getPageSize()));
            uriBuilder.addParameter("num", String.valueOf(getPageSize()));
            complexSearchQuery.getFromYear().ifPresent(year -> uriBuilder.addParameter("as_ylo", year.toString()));
            complexSearchQuery.getToYear().ifPresent(year -> uriBuilder.addParameter("as_yhi", year.toString()));
            complexSearchQuery.getSingleYear().ifPresent(year -> {
                uriBuilder.addParameter("as_ylo", year.toString());
                uriBuilder.addParameter("as_yhi", year.toString());
            });

            try {
                addHitsFromQuery(foundEntries, uriBuilder.toString());

                if (foundEntries.size() == 10) {
                    uriBuilder.addParameter("start", "10");
                    addHitsFromQuery(foundEntries, uriBuilder.toString());
                }
            } catch (IOException e) {
                LOGGER.info("IOException for URL {}", uriBuilder.toString());
                // if there are too much requests from the same IP adress google is answering with a 503 and redirecting to a captcha challenge
                // The caught IOException looks for example like this:
                // java.io.IOException: Server returned HTTP response code: 503 for URL: https://ipv4.google.com/sorry/index?continue=https://scholar.google.com/scholar%3Fhl%3Den%26btnG%3DSearch%26q%3Dbpmn&hl=en&q=CGMSBI0NBDkYuqy9wAUiGQDxp4NLQCWbIEY1HjpH5zFJhv4ANPGdWj0
                if (e.getMessage().contains("Server returned HTTP response code: 503 for URL")) {
                    throw new FetcherException("Fetching from Google Scholar failed.",
                            Localization.lang("This might be caused by reaching the traffic limitation of Google Scholar (see 'Help' for details)."), e);
                } else {
                    throw new FetcherException("Error while fetching from " + getName(), e);
                }
            }
            return new Page<>(complexQueryString, pageNumber, foundEntries);
        } catch (URISyntaxException e) {
            throw new FetcherException("Error while fetching from " + getName(), e);
        }
    }
}<|MERGE_RESOLUTION|>--- conflicted
+++ resolved
@@ -128,54 +128,96 @@
         return Optional.of(HelpFile.FETCHER_GOOGLE_SCHOLAR);
     }
 
-<<<<<<< HEAD
-    @Override
-    public List<BibEntry> performSearch(String query) throws FetcherException {
-        LOGGER.debug("Using query {}", query);
-        obtainAndModifyCookie();
-        List<BibEntry> foundEntries = new ArrayList<>(20);
-
-        URIBuilder uriBuilder;
+    private String constructComplexQueryString(ComplexSearchQuery complexSearchQuery) {
+        List<String> searchTerms = new ArrayList<>();
+        searchTerms.addAll(complexSearchQuery.getDefaultFieldPhrases());
+        complexSearchQuery.getAuthors().forEach(author -> searchTerms.add("author:" + author));
+        searchTerms.add("allintitle:" + String.join(" ", complexSearchQuery.getTitlePhrases()));
+        complexSearchQuery.getJournal().ifPresent(journal -> searchTerms.add("source:" + journal));
+        // API automatically ANDs the terms
+        return String.join(" ", searchTerms);
+    }
+
+    private void addHitsFromQuery(List<BibEntry> entryList, String queryURL) throws IOException, FetcherException {
+        LOGGER.debug("Downloading from {}", queryURL);
+        String content = new URLDownload(queryURL).asString();
+
+        if (needsCaptcha(content)) {
+            throw new FetcherException("Fetching from Google Scholar failed: Captacha hit at " + queryURL + ".",
+                    Localization.lang("This might be caused by reaching the traffic limitation of Google Scholar (see 'Help' for details)."), null);
+        }
+
+        Matcher matcher = LINK_TO_SUBPAGE_PATTERN.matcher(content);
+        if (!matcher.find()) {
+            LOGGER.debug("No data-clk-atid found in html {}", content);
+            return;
+        }
+
+        String infoPageUrl = BASIC_SEARCH_URL + "q=info:" + matcher.group(1) + ":scholar.google.com/&output=cite&scirp=0&hl=en";
+        LOGGER.debug("Using infoPageUrl {}", infoPageUrl);
+        URLDownload infoPageUrlDownload = new URLDownload(infoPageUrl);
+        LOGGER.debug("Downloading from {}", infoPageUrl);
+        String infoPageContent = infoPageUrlDownload.asString();
+
+        matcher = LINK_TO_BIB_PATTERN.matcher(infoPageContent);
+        boolean found = false;
+        while (matcher.find()) {
+            found = true;
+            String citationsPageURL = matcher.group().replace("&amp;", "&");
+            LOGGER.debug("Using citationsPageURL {}", citationsPageURL);
+            BibEntry newEntry = downloadEntry(citationsPageURL);
+            entryList.add(newEntry);
+        }
+        if (!found) {
+            LOGGER.debug("Did not found pattern in html {}", infoPageContent);
+        }
+    }
+
+    private BibEntry downloadEntry(String link) throws IOException, FetcherException {
+        LOGGER.debug("Downloading from {}", link);
+        String downloadedContent = new URLDownload(link).asString();
+        BibtexParser parser = new BibtexParser(importFormatPreferences, new DummyFileUpdateMonitor());
+        ParserResult result = parser.parse(new StringReader(downloadedContent));
+        if ((result == null) || (result.getDatabase() == null)) {
+            throw new FetcherException("Parsing entries from Google Scholar bib file failed.");
+        } else {
+            Collection<BibEntry> entries = result.getDatabase().getEntries();
+            if (entries.size() != 1) {
+                LOGGER.debug(entries.size() + " entries found! (" + link + ")");
+                throw new FetcherException("Parsing entries from Google Scholar bib file failed.");
+            } else {
+                BibEntry entry = entries.iterator().next();
+                return entry;
+            }
+        }
+    }
+
+    private void obtainAndModifyCookie() throws FetcherException {
         try {
-            uriBuilder = new URIBuilder(BASIC_SEARCH_URL);
-        } catch (URISyntaxException e) {
-            throw new FetcherException("Error while fetching from " + getName() + " at URL " + BASIC_SEARCH_URL, e);
-        }
-
-        uriBuilder.addParameter("hl", "en");
-        uriBuilder.addParameter("btnG", "Search");
-        uriBuilder.addParameter("q", query);
-        String queryURL = uriBuilder.toString();
-        LOGGER.debug("Using URL {}", queryURL);
-
-        try {
-            addHitsFromQuery(foundEntries, queryURL);
+            URLDownload downloader = new URLDownload("https://scholar.google.com");
+            List<HttpCookie> cookies = downloader.getCookieFromUrl();
+            for (HttpCookie cookie : cookies) {
+                // append "CF=4" which represents "Citation format bibtex"
+                cookie.setValue(cookie.getValue() + ":CF=4");
+            }
         } catch (IOException e) {
-            // if there are too much requests from the same IP address google is answering with a 503 and redirecting to a captcha challenge
-            // The caught IOException looks for example like this:
-            // java.io.IOException: Server returned HTTP response code: 503 for URL: https://ipv4.google.com/sorry/index?continue=https://scholar.google.com/scholar%3Fhl%3Den%26btnG%3DSearch%26q%3Dbpmn&hl=en&q=CGMSBI0NBDkYuqy9wAUiGQDxp4NLQCWbIEY1HjpH5zFJhv4ANPGdWj0
-            if (e.getMessage().contains("Server returned HTTP response code: 403 for URL") ||
-                    (e.getMessage().contains("Server returned HTTP response code: 503 for URL"))) {
-                throw new FetcherException("Fetching from Google Scholar at URL " + queryURL + " failed.",
-                        Localization.lang("This might be caused by reaching the traffic limitation of Google Scholar (see 'Help' for details)."), e);
-            } else {
-                throw new FetcherException("Error while fetching from " + getName() + " at URL " + queryURL, e);
-            }
-        }
-
-        return foundEntries;
-    }
-
-    @Override
-    public List<BibEntry> performComplexSearch(ComplexSearchQuery complexSearchQuery) throws FetcherException {
+            throw new FetcherException("Cookie configuration for Google Scholar failed.", e);
+        }
+    }
+
+    @Override
+    public Page<BibEntry> performSearchPaged(ComplexSearchQuery complexSearchQuery, int pageNumber) throws FetcherException {
         try {
             obtainAndModifyCookie();
             List<BibEntry> foundEntries = new ArrayList<>(10);
 
+            String complexQueryString = constructComplexQueryString(complexSearchQuery);
             URIBuilder uriBuilder = new URIBuilder(BASIC_SEARCH_URL);
             uriBuilder.addParameter("hl", "en");
             uriBuilder.addParameter("btnG", "Search");
-            uriBuilder.addParameter("q", constructComplexQueryString(complexSearchQuery));
+            uriBuilder.addParameter("q", complexQueryString);
+            uriBuilder.addParameter("start", String.valueOf(pageNumber * getPageSize()));
+            uriBuilder.addParameter("num", String.valueOf(getPageSize()));
             complexSearchQuery.getFromYear().ifPresent(year -> uriBuilder.addParameter("as_ylo", year.toString()));
             complexSearchQuery.getToYear().ifPresent(year -> uriBuilder.addParameter("as_yhi", year.toString()));
             complexSearchQuery.getSingleYear().ifPresent(year -> {
@@ -202,130 +244,6 @@
                     throw new FetcherException("Error while fetching from " + getName(), e);
                 }
             }
-            return foundEntries;
-        } catch (URISyntaxException e) {
-            throw new FetcherException("Error while fetching from " + getName(), e);
-        }
-    }
-
-=======
->>>>>>> 86e2c82c
-    private String constructComplexQueryString(ComplexSearchQuery complexSearchQuery) {
-        List<String> searchTerms = new ArrayList<>();
-        searchTerms.addAll(complexSearchQuery.getDefaultFieldPhrases());
-        complexSearchQuery.getAuthors().forEach(author -> searchTerms.add("author:" + author));
-        searchTerms.add("allintitle:" + String.join(" ", complexSearchQuery.getTitlePhrases()));
-        complexSearchQuery.getJournal().ifPresent(journal -> searchTerms.add("source:" + journal));
-        // API automatically ANDs the terms
-        return String.join(" ", searchTerms);
-    }
-
-    private void addHitsFromQuery(List<BibEntry> entryList, String queryURL) throws IOException, FetcherException {
-        LOGGER.debug("Downloading from {}", queryURL);
-        String content = new URLDownload(queryURL).asString();
-
-        if (needsCaptcha(content)) {
-            throw new FetcherException("Fetching from Google Scholar failed: Captacha hit at " + queryURL + ".",
-                    Localization.lang("This might be caused by reaching the traffic limitation of Google Scholar (see 'Help' for details)."), null);
-        }
-
-        Matcher matcher = LINK_TO_SUBPAGE_PATTERN.matcher(content);
-        if (!matcher.find()) {
-            LOGGER.debug("No data-clk-atid found in html {}", content);
-            return;
-        }
-
-        String infoPageUrl = BASIC_SEARCH_URL + "q=info:" + matcher.group(1) + ":scholar.google.com/&output=cite&scirp=0&hl=en";
-        LOGGER.debug("Using infoPageUrl {}", infoPageUrl);
-        URLDownload infoPageUrlDownload = new URLDownload(infoPageUrl);
-        LOGGER.debug("Downloading from {}", infoPageUrl);
-        String infoPageContent = infoPageUrlDownload.asString();
-
-        matcher = LINK_TO_BIB_PATTERN.matcher(infoPageContent);
-        boolean found = false;
-        while (matcher.find()) {
-            found = true;
-            String citationsPageURL = matcher.group().replace("&amp;", "&");
-            LOGGER.debug("Using citationsPageURL {}", citationsPageURL);
-            BibEntry newEntry = downloadEntry(citationsPageURL);
-            entryList.add(newEntry);
-        }
-        if (!found) {
-            LOGGER.debug("Did not found pattern in html {}", infoPageContent);
-        }
-    }
-
-    private BibEntry downloadEntry(String link) throws IOException, FetcherException {
-        LOGGER.debug("Downloading from {}", link);
-        String downloadedContent = new URLDownload(link).asString();
-        BibtexParser parser = new BibtexParser(importFormatPreferences, new DummyFileUpdateMonitor());
-        ParserResult result = parser.parse(new StringReader(downloadedContent));
-        if ((result == null) || (result.getDatabase() == null)) {
-            throw new FetcherException("Parsing entries from Google Scholar bib file failed.");
-        } else {
-            Collection<BibEntry> entries = result.getDatabase().getEntries();
-            if (entries.size() != 1) {
-                LOGGER.debug(entries.size() + " entries found! (" + link + ")");
-                throw new FetcherException("Parsing entries from Google Scholar bib file failed.");
-            } else {
-                BibEntry entry = entries.iterator().next();
-                return entry;
-            }
-        }
-    }
-
-    private void obtainAndModifyCookie() throws FetcherException {
-        try {
-            URLDownload downloader = new URLDownload("https://scholar.google.com");
-            List<HttpCookie> cookies = downloader.getCookieFromUrl();
-            for (HttpCookie cookie : cookies) {
-                // append "CF=4" which represents "Citation format bibtex"
-                cookie.setValue(cookie.getValue() + ":CF=4");
-            }
-        } catch (IOException e) {
-            throw new FetcherException("Cookie configuration for Google Scholar failed.", e);
-        }
-    }
-
-    @Override
-    public Page<BibEntry> performSearchPaged(ComplexSearchQuery complexSearchQuery, int pageNumber) throws FetcherException {
-        try {
-            obtainAndModifyCookie();
-            List<BibEntry> foundEntries = new ArrayList<>(10);
-
-            String complexQueryString = constructComplexQueryString(complexSearchQuery);
-            URIBuilder uriBuilder = new URIBuilder(BASIC_SEARCH_URL);
-            uriBuilder.addParameter("hl", "en");
-            uriBuilder.addParameter("btnG", "Search");
-            uriBuilder.addParameter("q", complexQueryString);
-            uriBuilder.addParameter("start", String.valueOf(pageNumber * getPageSize()));
-            uriBuilder.addParameter("num", String.valueOf(getPageSize()));
-            complexSearchQuery.getFromYear().ifPresent(year -> uriBuilder.addParameter("as_ylo", year.toString()));
-            complexSearchQuery.getToYear().ifPresent(year -> uriBuilder.addParameter("as_yhi", year.toString()));
-            complexSearchQuery.getSingleYear().ifPresent(year -> {
-                uriBuilder.addParameter("as_ylo", year.toString());
-                uriBuilder.addParameter("as_yhi", year.toString());
-            });
-
-            try {
-                addHitsFromQuery(foundEntries, uriBuilder.toString());
-
-                if (foundEntries.size() == 10) {
-                    uriBuilder.addParameter("start", "10");
-                    addHitsFromQuery(foundEntries, uriBuilder.toString());
-                }
-            } catch (IOException e) {
-                LOGGER.info("IOException for URL {}", uriBuilder.toString());
-                // if there are too much requests from the same IP adress google is answering with a 503 and redirecting to a captcha challenge
-                // The caught IOException looks for example like this:
-                // java.io.IOException: Server returned HTTP response code: 503 for URL: https://ipv4.google.com/sorry/index?continue=https://scholar.google.com/scholar%3Fhl%3Den%26btnG%3DSearch%26q%3Dbpmn&hl=en&q=CGMSBI0NBDkYuqy9wAUiGQDxp4NLQCWbIEY1HjpH5zFJhv4ANPGdWj0
-                if (e.getMessage().contains("Server returned HTTP response code: 503 for URL")) {
-                    throw new FetcherException("Fetching from Google Scholar failed.",
-                            Localization.lang("This might be caused by reaching the traffic limitation of Google Scholar (see 'Help' for details)."), e);
-                } else {
-                    throw new FetcherException("Error while fetching from " + getName(), e);
-                }
-            }
             return new Page<>(complexQueryString, pageNumber, foundEntries);
         } catch (URISyntaxException e) {
             throw new FetcherException("Error while fetching from " + getName(), e);
