package org.jabref.logic.texparser;

import java.util.Optional;
import java.util.Set;

import org.jabref.model.database.BibDatabase;
import org.jabref.model.entry.BibEntry;
import org.jabref.model.entry.field.StandardField;
import org.jabref.model.texparser.TexBibEntriesResolverResult;
import org.jabref.model.texparser.TexParserResult;

public class TexBibEntriesResolver {

    private final BibDatabase masterDatabase;

    public TexBibEntriesResolver(BibDatabase masterDatabase) {
        this.masterDatabase = masterDatabase;
    }

    /**
     * Look for BibTeX entries within the reference database for all keys inside of the TEX files.
     * Insert these data in the list of new entries.
     */
    public TexBibEntriesResolverResult resolveKeys(TexParserResult texParserResult) {
        TexBibEntriesResolverResult result = new TexBibEntriesResolverResult(texParserResult);
        Set<String> keySet = result.getCitationsKeySet();

        for (String key : keySet) {
            if (result.isNotKeyIntoNewEntries(key)) {
                Optional<BibEntry> entry = masterDatabase.getEntryByKey(key);

                if (entry.isPresent()) {
                    result.insertEntry(entry.get());
                    resolveCrossReferences(result, entry.get());
                } else {
                    result.addUnresolvedKey(key);
                }
            }
        }

        return result;
    }

    /**
     * Find cross references for inserting into the list of new entries.
     */
    private void resolveCrossReferences(TexBibEntriesResolverResult result, BibEntry entry) {
<<<<<<< HEAD
        entry.getField(FieldName.CROSSREF).ifPresent(crossRef -> {
            if (result.isNotKeyIntoNewEntries(crossRef)) {
=======
        entry.getField(StandardField.CROSSREF).ifPresent(crossRef -> {
            if (!result.checkEntryNewDatabase(crossRef)) {
>>>>>>> 4b39b78e
                Optional<BibEntry> refEntry = masterDatabase.getEntryByKey(crossRef);

                if (refEntry.isPresent()) {
                    result.insertEntry(refEntry.get());
                    result.increaseCrossRefsCount();
                } else {
                    result.addUnresolvedKey(crossRef);
                }
            }
        });
    }
}<|MERGE_RESOLUTION|>--- conflicted
+++ resolved
@@ -45,13 +45,8 @@
      * Find cross references for inserting into the list of new entries.
      */
     private void resolveCrossReferences(TexBibEntriesResolverResult result, BibEntry entry) {
-<<<<<<< HEAD
-        entry.getField(FieldName.CROSSREF).ifPresent(crossRef -> {
+        entry.getField(StandardField.CROSSREF).ifPresent(crossRef -> {
             if (result.isNotKeyIntoNewEntries(crossRef)) {
-=======
-        entry.getField(StandardField.CROSSREF).ifPresent(crossRef -> {
-            if (!result.checkEntryNewDatabase(crossRef)) {
->>>>>>> 4b39b78e
                 Optional<BibEntry> refEntry = masterDatabase.getEntryByKey(crossRef);
 
                 if (refEntry.isPresent()) {
