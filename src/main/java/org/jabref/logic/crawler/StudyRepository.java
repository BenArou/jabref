--- conflicted
+++ resolved
@@ -27,10 +27,7 @@
 import org.jabref.model.study.QueryResult;
 import org.jabref.model.study.Study;
 import org.jabref.model.study.StudyDatabase;
-<<<<<<< HEAD
-=======
 import org.jabref.model.study.StudyQuery;
->>>>>>> 034cf8c9
 import org.jabref.model.util.FileUpdateMonitor;
 
 import org.eclipse.jgit.api.errors.GitAPIException;
@@ -141,10 +138,7 @@
     public List<String> getSearchQueryStrings() {
         return study.getQueries()
                     .parallelStream()
-<<<<<<< HEAD
-=======
                     .map(StudyQuery::getQuery)
->>>>>>> 034cf8c9
                     .collect(Collectors.toList());
     }
 
