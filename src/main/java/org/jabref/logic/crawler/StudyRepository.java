package org.jabref.logic.crawler;

import java.io.FileWriter;
import java.io.IOException;
import java.io.Writer;
import java.nio.file.Files;
import java.nio.file.Path;
import java.time.LocalDate;
import java.util.List;
import java.util.regex.Pattern;
import java.util.stream.Collectors;

import org.jabref.logic.citationkeypattern.CitationKeyGenerator;
import org.jabref.logic.crawler.git.GitHandler;
import org.jabref.logic.database.DatabaseMerger;
import org.jabref.logic.exporter.BibtexDatabaseWriter;
import org.jabref.logic.exporter.SavePreferences;
import org.jabref.logic.importer.ImportFormatPreferences;
import org.jabref.logic.importer.OpenDatabase;
import org.jabref.logic.importer.ParseException;
import org.jabref.logic.importer.SearchBasedFetcher;
import org.jabref.model.database.BibDatabase;
import org.jabref.model.database.BibDatabaseContext;
import org.jabref.model.entry.BibEntryTypesManager;
import org.jabref.model.study.FetchResult;
import org.jabref.model.study.QueryResult;
import org.jabref.model.study.Study;
import org.jabref.model.study.StudyDatabase;
import org.jabref.model.util.FileUpdateMonitor;

import org.eclipse.jgit.api.errors.GitAPIException;
import org.slf4j.Logger;
import org.slf4j.LoggerFactory;

/**
 * This class manages all aspects of the study process related to the repository.
 *
 * It includes the parsing of the study definition file (study.bib) into a Study instance,
 * the structured persistence of the crawling results for the study within the file based repository,
 * as well as the sharing, and versioning of results using git.
 */
class StudyRepository {
    // Tests work with study.bib
    private static final String STUDY_DEFINITION_FILE_NAME = "study.yml";
    private static final Logger LOGGER = LoggerFactory.getLogger(StudyRepository.class);
    private static final Pattern MATCHCOLON = Pattern.compile(":");
    private static final Pattern MATCHILLEGALCHARACTERS = Pattern.compile("[^A-Za-z0-9_.\\s=-]");

    private final Path repositoryPath;
    private final Path studyDefinitionFile;
    private final GitHandler gitHandler;
    private final Study study;
    private final ImportFormatPreferences importFormatPreferences;
    private final FileUpdateMonitor fileUpdateMonitor;
    private final SavePreferences savePreferences;
    private final BibEntryTypesManager bibEntryTypesManager;

    /**
     * Creates a study repository.
     *
     * @param pathToRepository Where the repository root is located.
     * @param gitHandler       The git handler that managages any interaction with the remote repository
     * @throws IllegalArgumentException If the repository root directory does not exist, or the root directory does not
     *                                  contain the study definition file.
     * @throws IOException              Thrown if the given repository does not exists, or the study definition file
     *                                  does not exist
     * @throws ParseException           Problem parsing the study definition file.
     */
<<<<<<< HEAD
    public StudyRepository(Path pathToRepository, GitHandler gitHandler, ImportFormatPreferences importFormatPreferences, FileUpdateMonitor fileUpdateMonitor, SavePreferences savePreferences, BibEntryTypesManager bibEntryTypesManager) throws IOException {
=======
    public StudyRepository(Path pathToRepository,
                           GitHandler gitHandler,
                           ImportFormatPreferences importFormatPreferences,
                           FileUpdateMonitor fileUpdateMonitor,
                           SavePreferences savePreferences,
                           BibEntryTypesManager bibEntryTypesManager) throws IOException, ParseException {
>>>>>>> 08e824f5
        this.repositoryPath = pathToRepository;
        this.gitHandler = gitHandler;
        try {
            gitHandler.updateLocalRepository();
        } catch (GitAPIException e) {
            LOGGER.error("Updating repository from remote failed");
        }
        this.importFormatPreferences = importFormatPreferences;
        this.fileUpdateMonitor = fileUpdateMonitor;
        this.studyDefinitionFile = Path.of(repositoryPath.toString(), STUDY_DEFINITION_FILE_NAME);
        this.savePreferences = savePreferences;
        this.bibEntryTypesManager = bibEntryTypesManager;

        if (Files.notExists(repositoryPath)) {
            throw new IOException("The given repository does not exists.");
        } else if (Files.notExists(studyDefinitionFile)) {
            throw new IOException("The study definition file does not exist in the given repository.");
        }
        study = parseStudyFile();
        this.setUpRepositoryStructure();
    }

    /**
     * Returns entries stored in the repository for a certain query and fetcher
     */
    public BibDatabaseContext getFetcherResultEntries(String query, String fetcherName) throws IOException {
        return OpenDatabase.loadDatabase(getPathToFetcherResultFile(query, fetcherName), importFormatPreferences, fileUpdateMonitor).getDatabaseContext();
    }

    /**
     * Returns the merged entries stored in the repository for a certain query
     */
    public BibDatabaseContext getQueryResultEntries(String query) throws IOException {
        return OpenDatabase.loadDatabase(getPathToQueryResultFile(query), importFormatPreferences, fileUpdateMonitor).getDatabaseContext();
    }

    /**
     * Returns the merged entries stored in the repository for all queries
     */
    public BibDatabaseContext getStudyResultEntries() throws IOException {
        return OpenDatabase.loadDatabase(getPathToStudyResultFile(), importFormatPreferences, fileUpdateMonitor).getDatabaseContext();
    }

    /**
     * The study definition file contains all the definitions of a study. This method extracts this study from the yaml study definition file
     *
     * @return Returns the BibEntries parsed from the study definition file.
     * @throws IOException    Problem opening the input stream.
     * @throws ParseException Problem parsing the study definition file.
     */
    private Study parseStudyFile() throws IOException {
        return new StudyYAMLParser().parseStudyYAMLFile(studyDefinitionFile);
    }

    /**
     * Returns all query strings of the study definition
     *
     * @return List of all queries as Strings.
     */
    public List<String> getSearchQueryStrings() {
        return study.getQueries()
                    .parallelStream()
                    .collect(Collectors.toList());
    }

    /**
     * Extracts all active fetchers from the library entries.
     *
     * @return List of BibEntries of type Library
     * @throws IllegalArgumentException If a transformation from Library entry to LibraryDefinition fails
     */
    public List<StudyDatabase> getActiveLibraryEntries() throws IllegalArgumentException {
        return study.getDatabases()
                    .parallelStream()
                    .filter(StudyDatabase::isEnabled)
                    .collect(Collectors.toList());
    }

    public Study getStudy() {
        return study;
    }

    public void persist(List<QueryResult> crawlResults) throws IOException, GitAPIException {
        try {
            gitHandler.updateLocalRepository();
        } catch (GitAPIException e) {
            LOGGER.error("Updating repository from remote failed");
        }
        persistResults(crawlResults);
        study.setLastSearchDate(LocalDate.now());
        persistStudy();
        try {
            gitHandler.updateRemoteRepository("Conducted search " + LocalDate.now());
        } catch (GitAPIException e) {
            LOGGER.error("Updating remote repository failed");
        }
    }

    private void persistStudy() throws IOException {
        new StudyYAMLParser().writeStudyYAMLFile(study, studyDefinitionFile);
    }

    /**
     * Create for each query a folder, and for each fetcher a bib file in the query folder to store its results.
     */
    private void setUpRepositoryStructure() throws IOException {
        // Cannot use stream here since IOException has to be thrown
        StudyDatabaseToFetcherConverter converter = new StudyDatabaseToFetcherConverter(this.getActiveLibraryEntries(), importFormatPreferences);
        for (String query : this.getSearchQueryStrings()) {
            createQueryResultFolder(query);
            converter.getActiveFetchers()
                     .forEach(searchBasedFetcher -> createFetcherResultFile(query, searchBasedFetcher));
            createQueryResultFile(query);
        }
        createStudyResultFile();
    }

    /**
     * Creates a folder using the query and its corresponding query id.
     * This folder name is unique for each query, as long as the query id in the study definition is unique for each query.
     *
     * @param query The query the folder is created for
     */
    private void createQueryResultFolder(String query) throws IOException {
        Path queryResultFolder = getPathToQueryDirectory(query);
        createFolder(queryResultFolder);
    }

    private void createFolder(Path folder) throws IOException {
        if (Files.notExists(folder)) {
            Files.createDirectory(folder);
        }
    }

    private void createFetcherResultFile(String query, SearchBasedFetcher searchBasedFetcher) {
        String fetcherName = searchBasedFetcher.getName();
        Path fetcherResultFile = getPathToFetcherResultFile(query, fetcherName);
        createBibFile(fetcherResultFile);
    }

    private void createQueryResultFile(String query) {
        Path queryResultFile = getPathToFetcherResultFile(query, "result");
        createBibFile(queryResultFile);
    }

    private void createStudyResultFile() {
        createBibFile(getPathToStudyResultFile());
    }

    private void createBibFile(Path file) {
        if (Files.notExists(file)) {
            try {
                Files.createFile(file);
            } catch (IOException e) {
                throw new IllegalStateException("Error during creation of repository structure.", e);
            }
        }
    }

    /**
     * Returns a string that can be used as a folder name.
     * This removes all characters from the query that are illegal for directory names.
     * Structure: ID-trimmed query
     *
     * Examples:
     * Input: '(title: test-title AND abstract: Test)' as a query entry with id 12345678
     * Output: '12345678 - title= test-title AND abstract= Test'
     *
     * Input: 'abstract: Test*' as a query entry with id 87654321
     * Output: '87654321 - abstract= Test'
     *
     * Input: '"test driven"' as a query entry with id 12348765
     * Output: '12348765 - test driven'
     *
     * @param query that is trimmed and combined with its query id
     * @return a unique folder name for any query.
     */
    private String trimNameAndAddID(String query) {
        // Replace all field: with field= for folder name
        String trimmedNamed = MATCHCOLON.matcher(query).replaceAll("=");
        trimmedNamed = MATCHILLEGALCHARACTERS.matcher(trimmedNamed).replaceAll("");
        String id = computeIDForQuery(query);
        // Whole path has to be shorter than 260
        int remainingPathLength = 220 - studyDefinitionFile.toString().length() - id.length();
        if (query.length() > remainingPathLength) {
            trimmedNamed = query.substring(0, remainingPathLength);
        }
        return id + " - " + trimmedNamed;
    }

    /**
     * Helper to compute the query id for folder name creation.
     */
    private String computeIDForQuery(String query) {
        return String.valueOf(query.hashCode());
    }

    /**
     * Persists the crawling results in the local file based repository.
     *
     * @param crawlResults The results that shall be persisted.
     */
    private void persistResults(List<QueryResult> crawlResults) throws IOException {
        DatabaseMerger merger = new DatabaseMerger(importFormatPreferences.getKeywordSeparator());
        BibDatabase newStudyResultEntries = new BibDatabase();

        for (QueryResult result : crawlResults) {
            BibDatabase queryResultEntries = new BibDatabase();
            for (FetchResult fetcherResult : result.getResultsPerFetcher()) {
                BibDatabase fetcherEntries = fetcherResult.getFetchResult();
                BibDatabaseContext existingFetcherResult = getFetcherResultEntries(result.getQuery(), fetcherResult.getFetcherName());

                // Create citation keys for all entries that do not have one
                generateCiteKeys(existingFetcherResult, fetcherEntries);

                // Merge new entries into fetcher result file
                merger.merge(existingFetcherResult.getDatabase(), fetcherEntries);
                // Aggregate each fetcher result into the query result
                merger.merge(queryResultEntries, fetcherEntries);

                writeResultToFile(getPathToFetcherResultFile(result.getQuery(), fetcherResult.getFetcherName()), existingFetcherResult.getDatabase());
            }
            BibDatabase existingQueryEntries = getQueryResultEntries(result.getQuery()).getDatabase();

            // Merge new entries into query result file
            merger.merge(existingQueryEntries, queryResultEntries);
            // Aggregate all new entries for every query into the study result
            merger.merge(newStudyResultEntries, queryResultEntries);

            writeResultToFile(getPathToQueryResultFile(result.getQuery()), existingQueryEntries);
        }
        BibDatabase existingStudyResultEntries = getStudyResultEntries().getDatabase();

        // Merge new entries into study result file
        merger.merge(existingStudyResultEntries, newStudyResultEntries);

        writeResultToFile(getPathToStudyResultFile(), existingStudyResultEntries);
    }

    private void generateCiteKeys(BibDatabaseContext existingEntries, BibDatabase targetEntries) {
        CitationKeyGenerator citationKeyGenerator = new CitationKeyGenerator(existingEntries, savePreferences.getCitationKeyPatternPreferences());
        targetEntries.getEntries().stream().filter(bibEntry -> !bibEntry.hasCitationKey()).forEach(citationKeyGenerator::generateAndSetKey);
    }

    private void writeResultToFile(Path pathToFile, BibDatabase entries) throws IOException {
        try (Writer fileWriter = new FileWriter(pathToFile.toFile())) {
            BibtexDatabaseWriter databaseWriter = new BibtexDatabaseWriter(fileWriter, savePreferences, bibEntryTypesManager);
            databaseWriter.saveDatabase(new BibDatabaseContext(entries));
        }
    }

    private Path getPathToFetcherResultFile(String query, String fetcherName) {
        return Path.of(repositoryPath.toString(), trimNameAndAddID(query), fetcherName + ".bib");
    }

    private Path getPathToQueryResultFile(String query) {
        return Path.of(repositoryPath.toString(), trimNameAndAddID(query), "result.bib");
    }

    private Path getPathToStudyResultFile() {
        return Path.of(repositoryPath.toString(), "studyResult.bib");
    }

    private Path getPathToQueryDirectory(String query) {
        return Path.of(repositoryPath.toString(), trimNameAndAddID(query));
    }
}<|MERGE_RESOLUTION|>--- conflicted
+++ resolved
@@ -66,16 +66,12 @@
      *                                  does not exist
      * @throws ParseException           Problem parsing the study definition file.
      */
-<<<<<<< HEAD
-    public StudyRepository(Path pathToRepository, GitHandler gitHandler, ImportFormatPreferences importFormatPreferences, FileUpdateMonitor fileUpdateMonitor, SavePreferences savePreferences, BibEntryTypesManager bibEntryTypesManager) throws IOException {
-=======
     public StudyRepository(Path pathToRepository,
                            GitHandler gitHandler,
                            ImportFormatPreferences importFormatPreferences,
                            FileUpdateMonitor fileUpdateMonitor,
                            SavePreferences savePreferences,
                            BibEntryTypesManager bibEntryTypesManager) throws IOException, ParseException {
->>>>>>> 08e824f5
         this.repositoryPath = pathToRepository;
         this.gitHandler = gitHandler;
         try {
