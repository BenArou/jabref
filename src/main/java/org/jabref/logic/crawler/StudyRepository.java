package org.jabref.logic.crawler;

import java.io.FileWriter;
import java.io.IOException;
import java.io.Writer;
import java.nio.file.Files;
import java.nio.file.Path;
import java.time.LocalDate;
import java.util.List;
import java.util.regex.Pattern;
import java.util.stream.Collectors;

import org.jabref.logic.citationkeypattern.CitationKeyGenerator;
import org.jabref.logic.crawler.git.GitHandler;
import org.jabref.logic.database.DatabaseMerger;
import org.jabref.logic.exporter.BibtexDatabaseWriter;
import org.jabref.logic.exporter.SavePreferences;
import org.jabref.logic.importer.ImportFormatPreferences;
import org.jabref.logic.importer.OpenDatabase;
import org.jabref.logic.importer.ParseException;
import org.jabref.logic.importer.SearchBasedFetcher;
<<<<<<< HEAD
=======
import org.jabref.logic.preferences.TimestampPreferences;
>>>>>>> 4a564b36
import org.jabref.model.database.BibDatabase;
import org.jabref.model.database.BibDatabaseContext;
import org.jabref.model.entry.BibEntryTypesManager;
import org.jabref.model.study.FetchResult;
import org.jabref.model.study.QueryResult;
import org.jabref.model.study.Study;
import org.jabref.model.study.StudyDatabase;
<<<<<<< HEAD
=======
import org.jabref.model.study.StudyQuery;
>>>>>>> 4a564b36
import org.jabref.model.util.FileUpdateMonitor;

import org.eclipse.jgit.api.errors.GitAPIException;
import org.slf4j.Logger;
import org.slf4j.LoggerFactory;

/**
 * This class manages all aspects of the study process related to the repository.
 *
 * It includes the parsing of the study definition file (study.bib) into a Study instance,
 * the structured persistence of the crawling results for the study within the file based repository,
 * as well as the sharing, and versioning of results using git.
 */
class StudyRepository {
    // Tests work with study.bib
    private static final String STUDY_DEFINITION_FILE_NAME = "study.yml";
    private static final Logger LOGGER = LoggerFactory.getLogger(StudyRepository.class);
    private static final Pattern MATCHCOLON = Pattern.compile(":");
    private static final Pattern MATCHILLEGALCHARACTERS = Pattern.compile("[^A-Za-z0-9_.\\s=-]");

    private final Path repositoryPath;
    private final Path studyDefinitionFile;
    private final GitHandler gitHandler;
    private final Study study;
    private final ImportFormatPreferences importFormatPreferences;
    private final FileUpdateMonitor fileUpdateMonitor;
    private final SavePreferences savePreferences;
    private final TimestampPreferences timestampPreferences;
    private final BibEntryTypesManager bibEntryTypesManager;

    /**
     * Creates a study repository.
     *
     * @param pathToRepository Where the repository root is located.
     * @param gitHandler       The git handler that managages any interaction with the remote repository
     * @throws IllegalArgumentException If the repository root directory does not exist, or the root directory does not
     *                                  contain the study definition file.
     * @throws IOException              Thrown if the given repository does not exists, or the study definition file
     *                                  does not exist
     * @throws ParseException           Problem parsing the study definition file.
     */
    public StudyRepository(Path pathToRepository,
                           GitHandler gitHandler,
                           ImportFormatPreferences importFormatPreferences,
                           FileUpdateMonitor fileUpdateMonitor,
                           SavePreferences savePreferences,
                           TimestampPreferences timestampPreferences,
                           BibEntryTypesManager bibEntryTypesManager) throws IOException, ParseException {
        this.repositoryPath = pathToRepository;
        this.gitHandler = gitHandler;
        try {
            gitHandler.updateLocalRepository();
        } catch (GitAPIException e) {
            LOGGER.error("Updating repository from remote failed");
        }
        this.importFormatPreferences = importFormatPreferences;
        this.fileUpdateMonitor = fileUpdateMonitor;
        this.studyDefinitionFile = Path.of(repositoryPath.toString(), STUDY_DEFINITION_FILE_NAME);
        this.savePreferences = savePreferences;
        this.timestampPreferences = timestampPreferences;
        this.bibEntryTypesManager = bibEntryTypesManager;

        if (Files.notExists(repositoryPath)) {
            throw new IOException("The given repository does not exists.");
        } else if (Files.notExists(studyDefinitionFile)) {
            throw new IOException("The study definition file does not exist in the given repository.");
        }
        study = parseStudyFile();
        this.setUpRepositoryStructure();
    }

    /**
     * Returns entries stored in the repository for a certain query and fetcher
     */
    public BibDatabaseContext getFetcherResultEntries(String query, String fetcherName) throws IOException {
        return OpenDatabase.loadDatabase(getPathToFetcherResultFile(query, fetcherName), importFormatPreferences, timestampPreferences, fileUpdateMonitor).getDatabaseContext();
    }

    /**
     * Returns the merged entries stored in the repository for a certain query
     */
    public BibDatabaseContext getQueryResultEntries(String query) throws IOException {
        return OpenDatabase.loadDatabase(getPathToQueryResultFile(query), importFormatPreferences, timestampPreferences, fileUpdateMonitor).getDatabaseContext();
    }

    /**
     * Returns the merged entries stored in the repository for all queries
     */
    public BibDatabaseContext getStudyResultEntries() throws IOException {
        return OpenDatabase.loadDatabase(getPathToStudyResultFile(), importFormatPreferences, timestampPreferences, fileUpdateMonitor).getDatabaseContext();
    }

    /**
     * The study definition file contains all the definitions of a study. This method extracts this study from the yaml study definition file
     *
     * @return Returns the BibEntries parsed from the study definition file.
     * @throws IOException    Problem opening the input stream.
     */
    private Study parseStudyFile() throws IOException {
<<<<<<< HEAD
        return new StudyYAMLParser().parseStudyYAMLFile(studyDefinitionFile);
=======
        return new StudyYamlParser().parseStudyYamlFile(studyDefinitionFile);
>>>>>>> 4a564b36
    }

    /**
     * Returns all query strings of the study definition
     *
     * @return List of all queries as Strings.
     */
    public List<String> getSearchQueryStrings() {
        return study.getQueries()
                    .parallelStream()
<<<<<<< HEAD
=======
                    .map(StudyQuery::getQuery)
>>>>>>> 4a564b36
                    .collect(Collectors.toList());
    }

    /**
     * Extracts all active fetchers from the library entries.
     *
     * @return List of BibEntries of type Library
     * @throws IllegalArgumentException If a transformation from Library entry to LibraryDefinition fails
     */
    public List<StudyDatabase> getActiveLibraryEntries() throws IllegalArgumentException {
        return study.getDatabases()
                    .parallelStream()
                    .filter(StudyDatabase::isEnabled)
                    .collect(Collectors.toList());
    }

    public Study getStudy() {
        return study;
    }

    public void persist(List<QueryResult> crawlResults) throws IOException, GitAPIException {
        try {
            gitHandler.updateLocalRepository();
        } catch (GitAPIException e) {
            LOGGER.error("Updating repository from remote failed");
        }
        persistResults(crawlResults);
        study.setLastSearchDate(LocalDate.now());
        persistStudy();
        try {
            gitHandler.updateRemoteRepository("Conducted search " + LocalDate.now());
        } catch (GitAPIException e) {
            LOGGER.error("Updating remote repository failed");
        }
    }

    private void persistStudy() throws IOException {
<<<<<<< HEAD
        new StudyYAMLParser().writeStudyYAMLFile(study, studyDefinitionFile);
=======
        new StudyYamlParser().writeStudyYamlFile(study, studyDefinitionFile);
>>>>>>> 4a564b36
    }

    /**
     * Create for each query a folder, and for each fetcher a bib file in the query folder to store its results.
     */
    private void setUpRepositoryStructure() throws IOException {
        // Cannot use stream here since IOException has to be thrown
        StudyDatabaseToFetcherConverter converter = new StudyDatabaseToFetcherConverter(this.getActiveLibraryEntries(), importFormatPreferences);
        for (String query : this.getSearchQueryStrings()) {
            createQueryResultFolder(query);
            converter.getActiveFetchers()
                     .forEach(searchBasedFetcher -> createFetcherResultFile(query, searchBasedFetcher));
            createQueryResultFile(query);
        }
        createStudyResultFile();
    }

    /**
     * Creates a folder using the query and its corresponding query id.
     * This folder name is unique for each query, as long as the query id in the study definition is unique for each query.
     *
     * @param query The query the folder is created for
     */
    private void createQueryResultFolder(String query) throws IOException {
        Path queryResultFolder = getPathToQueryDirectory(query);
        createFolder(queryResultFolder);
    }

    private void createFolder(Path folder) throws IOException {
        if (Files.notExists(folder)) {
            Files.createDirectory(folder);
        }
    }

    private void createFetcherResultFile(String query, SearchBasedFetcher searchBasedFetcher) {
        String fetcherName = searchBasedFetcher.getName();
        Path fetcherResultFile = getPathToFetcherResultFile(query, fetcherName);
        createBibFile(fetcherResultFile);
    }

    private void createQueryResultFile(String query) {
        Path queryResultFile = getPathToFetcherResultFile(query, "result");
        createBibFile(queryResultFile);
    }

    private void createStudyResultFile() {
        createBibFile(getPathToStudyResultFile());
    }

    private void createBibFile(Path file) {
        if (Files.notExists(file)) {
            try {
                Files.createFile(file);
            } catch (IOException e) {
                throw new IllegalStateException("Error during creation of repository structure.", e);
            }
        }
    }

    /**
     * Returns a string that can be used as a folder name.
     * This removes all characters from the query that are illegal for directory names.
     * Structure: ID-trimmed query
     *
     * Examples:
     * Input: '(title: test-title AND abstract: Test)' as a query entry with id 12345678
     * Output: '12345678 - title= test-title AND abstract= Test'
     *
     * Input: 'abstract: Test*' as a query entry with id 87654321
     * Output: '87654321 - abstract= Test'
     *
     * Input: '"test driven"' as a query entry with id 12348765
     * Output: '12348765 - test driven'
     *
     * @param query that is trimmed and combined with its query id
     * @return a unique folder name for any query.
     */
    private String trimNameAndAddID(String query) {
        // Replace all field: with field= for folder name
        String trimmedNamed = MATCHCOLON.matcher(query).replaceAll("=");
        trimmedNamed = MATCHILLEGALCHARACTERS.matcher(trimmedNamed).replaceAll("");
        String id = computeIDForQuery(query);
        // Whole path has to be shorter than 260
        int remainingPathLength = 220 - studyDefinitionFile.toString().length() - id.length();
        if (query.length() > remainingPathLength) {
            trimmedNamed = query.substring(0, remainingPathLength);
        }
        return id + " - " + trimmedNamed;
    }

    /**
     * Helper to compute the query id for folder name creation.
     */
    private String computeIDForQuery(String query) {
        return String.valueOf(query.hashCode());
    }

    /**
     * Persists the crawling results in the local file based repository.
     *
     * @param crawlResults The results that shall be persisted.
     */
    private void persistResults(List<QueryResult> crawlResults) throws IOException {
        DatabaseMerger merger = new DatabaseMerger(importFormatPreferences.getKeywordSeparator());
        BibDatabase newStudyResultEntries = new BibDatabase();

        for (QueryResult result : crawlResults) {
            BibDatabase queryResultEntries = new BibDatabase();
            for (FetchResult fetcherResult : result.getResultsPerFetcher()) {
                BibDatabase fetcherEntries = fetcherResult.getFetchResult();
                BibDatabaseContext existingFetcherResult = getFetcherResultEntries(result.getQuery(), fetcherResult.getFetcherName());

                // Create citation keys for all entries that do not have one
                generateCiteKeys(existingFetcherResult, fetcherEntries);

                // Merge new entries into fetcher result file
                merger.merge(existingFetcherResult.getDatabase(), fetcherEntries);
                // Aggregate each fetcher result into the query result
                merger.merge(queryResultEntries, fetcherEntries);

                writeResultToFile(getPathToFetcherResultFile(result.getQuery(), fetcherResult.getFetcherName()), existingFetcherResult.getDatabase());
            }
            BibDatabase existingQueryEntries = getQueryResultEntries(result.getQuery()).getDatabase();

            // Merge new entries into query result file
            merger.merge(existingQueryEntries, queryResultEntries);
            // Aggregate all new entries for every query into the study result
            merger.merge(newStudyResultEntries, queryResultEntries);

            writeResultToFile(getPathToQueryResultFile(result.getQuery()), existingQueryEntries);
        }
        BibDatabase existingStudyResultEntries = getStudyResultEntries().getDatabase();

        // Merge new entries into study result file
        merger.merge(existingStudyResultEntries, newStudyResultEntries);

        writeResultToFile(getPathToStudyResultFile(), existingStudyResultEntries);
    }

    private void generateCiteKeys(BibDatabaseContext existingEntries, BibDatabase targetEntries) {
        CitationKeyGenerator citationKeyGenerator = new CitationKeyGenerator(existingEntries, savePreferences.getCitationKeyPatternPreferences());
        targetEntries.getEntries().stream().filter(bibEntry -> !bibEntry.hasCitationKey()).forEach(citationKeyGenerator::generateAndSetKey);
    }

    private void writeResultToFile(Path pathToFile, BibDatabase entries) throws IOException {
        try (Writer fileWriter = new FileWriter(pathToFile.toFile())) {
            BibtexDatabaseWriter databaseWriter = new BibtexDatabaseWriter(fileWriter, savePreferences, bibEntryTypesManager);
            databaseWriter.saveDatabase(new BibDatabaseContext(entries));
        }
    }

    private Path getPathToFetcherResultFile(String query, String fetcherName) {
        return Path.of(repositoryPath.toString(), trimNameAndAddID(query), fetcherName + ".bib");
    }

    private Path getPathToQueryResultFile(String query) {
        return Path.of(repositoryPath.toString(), trimNameAndAddID(query), "result.bib");
    }

    private Path getPathToStudyResultFile() {
        return Path.of(repositoryPath.toString(), "studyResult.bib");
    }

    private Path getPathToQueryDirectory(String query) {
        return Path.of(repositoryPath.toString(), trimNameAndAddID(query));
    }
}<|MERGE_RESOLUTION|>--- conflicted
+++ resolved
@@ -19,10 +19,7 @@
 import org.jabref.logic.importer.OpenDatabase;
 import org.jabref.logic.importer.ParseException;
 import org.jabref.logic.importer.SearchBasedFetcher;
-<<<<<<< HEAD
-=======
 import org.jabref.logic.preferences.TimestampPreferences;
->>>>>>> 4a564b36
 import org.jabref.model.database.BibDatabase;
 import org.jabref.model.database.BibDatabaseContext;
 import org.jabref.model.entry.BibEntryTypesManager;
@@ -30,10 +27,6 @@
 import org.jabref.model.study.QueryResult;
 import org.jabref.model.study.Study;
 import org.jabref.model.study.StudyDatabase;
-<<<<<<< HEAD
-=======
-import org.jabref.model.study.StudyQuery;
->>>>>>> 4a564b36
 import org.jabref.model.util.FileUpdateMonitor;
 
 import org.eclipse.jgit.api.errors.GitAPIException;
@@ -133,11 +126,7 @@
      * @throws IOException    Problem opening the input stream.
      */
     private Study parseStudyFile() throws IOException {
-<<<<<<< HEAD
-        return new StudyYAMLParser().parseStudyYAMLFile(studyDefinitionFile);
-=======
         return new StudyYamlParser().parseStudyYamlFile(studyDefinitionFile);
->>>>>>> 4a564b36
     }
 
     /**
@@ -148,10 +137,6 @@
     public List<String> getSearchQueryStrings() {
         return study.getQueries()
                     .parallelStream()
-<<<<<<< HEAD
-=======
-                    .map(StudyQuery::getQuery)
->>>>>>> 4a564b36
                     .collect(Collectors.toList());
     }
 
@@ -189,11 +174,7 @@
     }
 
     private void persistStudy() throws IOException {
-<<<<<<< HEAD
-        new StudyYAMLParser().writeStudyYAMLFile(study, studyDefinitionFile);
-=======
         new StudyYamlParser().writeStudyYamlFile(study, studyDefinitionFile);
->>>>>>> 4a564b36
     }
 
     /**
