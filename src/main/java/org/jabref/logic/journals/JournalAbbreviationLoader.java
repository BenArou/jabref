--- conflicted
+++ resolved
@@ -20,8 +20,6 @@
     private static final String JOURNALS_IEEE_ABBREVIATION_LIST_WITH_TEXT = "/journals/IEEEJournalListText.txt";
     private JournalAbbreviationRepository journalAbbrev;
 
-<<<<<<< HEAD
-=======
     public static List<Abbreviation> getOfficialIEEEAbbreviations() {
         return readJournalListFromResource(JOURNALS_IEEE_ABBREVIATION_LIST_WITH_CODE);
     }
@@ -54,7 +52,6 @@
         return parser.getAbbreviations();
     }
 
->>>>>>> 72703f33
     public void update(JournalAbbreviationPreferences journalAbbreviationPreferences) {
         journalAbbrev = new JournalAbbreviationRepository();
 
