--- conflicted
+++ resolved
@@ -247,54 +247,11 @@
     }
 
     private void setLookAndFeel() {
-<<<<<<< HEAD
         // On Linux, Java FX fonts look blurry per default. This can be improved by using a non-default rendering
         // setting. See https://github.com/woky/javafx-hates-linux
         if (Globals.prefs.getBoolean(JabRefPreferences.FX_FONT_RENDERING_TWEAK)) {
             System.setProperty("prism.text", "t2k");
             System.setProperty("prism.lcdtext", "true");
-=======
-        try {
-
-            if (OS.WINDOWS) {
-                UIManager.setLookAndFeel(WINDOWS_LOOK_AND_FEEL);
-            }
-            if (OS.OS_X) {
-                UIManager.setLookAndFeel(OSX_AQUA_LOOK_AND_FEEL);
-            } else {
-                UIManager.setLookAndFeel(NIMBUS_LOOK_AND_FEEL);
-            }
-            // On Linux, Java FX fonts look blurry per default. This can be improved by using a non-default rendering
-            // setting. See https://github.com/woky/javafx-hates-linux
-            if (Globals.prefs.getBoolean(JabRefPreferences.FX_FONT_RENDERING_TWEAK)) {
-                System.setProperty("prism.text", "t2k");
-                System.setProperty("prism.lcdtext", "true");
-            }
-        } catch (UnsupportedLookAndFeelException | ClassNotFoundException | InstantiationException | IllegalAccessException e) {
-            try {
-                LOGGER.warn("Setting Look and Feel to Nimbus", e);
-
-                UIManager.setLookAndFeel(NIMBUS_LOOK_AND_FEEL);
-            } catch (Exception ex) {
-                LOGGER.warn("Look and feel could not be set", e);
-            }
-
-        }
-
-        // In JabRef v2.8, we did it only on NON-Mac. Now, we try on all platforms
-        boolean overrideDefaultFonts = Globals.prefs.getBoolean(JabRefPreferences.OVERRIDE_DEFAULT_FONTS);
-        if (overrideDefaultFonts) {
-            int fontSize = Globals.prefs.getInt(JabRefPreferences.MENU_FONT_SIZE);
-            UIDefaults defaults = UIManager.getDefaults();
-            Enumeration<Object> keys = defaults.keys();
-            for (Object key : Collections.list(keys)) {
-                if ((key instanceof String) && ((String) key).endsWith(".font")) {
-                    Font font = (Font) UIManager.get(key);
-                    font = new FontUIResource(font.getName(), font.getStyle(), fontSize);
-                    defaults.put(key, font);
-                }
-            }
->>>>>>> 5069cb71
         }
     }
 
