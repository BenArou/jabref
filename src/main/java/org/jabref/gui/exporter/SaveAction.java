--- conflicted
+++ resolved
@@ -11,9 +11,7 @@
  */
 public class SaveAction extends SimpleCommand {
 
-    public enum SaveMethod {
-        SAVE, SAVE_AS, SAVE_SELECTED
-    }
+    public enum SaveMethod { SAVE, SAVE_AS, SAVE_SELECTED }
 
     private final SaveMethod saveMethod;
     private final JabRefFrame frame;
@@ -31,17 +29,10 @@
 
     @Override
     public void execute() {
-<<<<<<< HEAD
-
-        SaveDatabaseAction saveDatabaseAction = new SaveDatabaseAction(frame.getCurrentBasePanel(),
-                                                                         Globals.prefs,
-                                                                         Globals.entryTypesManager);
-=======
         SaveDatabaseAction saveDatabaseAction = new SaveDatabaseAction(
                 frame.getCurrentLibraryTab(),
                 Globals.prefs,
                 Globals.entryTypesManager);
->>>>>>> afdb1942
 
         switch (saveMethod) {
             case SAVE -> saveDatabaseAction.save();
