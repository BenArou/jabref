package org.jabref.gui.maintable;

import org.jabref.model.entry.AuthorList;
import org.jabref.preferences.PreferencesService;

public class MainTableNameFormatter {

    private final PreferencesService preferencesService;

    MainTableNameFormatter(PreferencesService preferences) {
        this.preferencesService = preferences;
    }

    /**
     * Format a name field for the table, according to user preferences and with latex expressions translated if
     * possible.
     *
     * @param nameToFormat The contents of the name field.
     * @return The formatted name field.
     */
    public String formatNameLatexFree(final String nameToFormat) {
        if (nameToFormat == null) {
            return null;
        }
        AuthorList authors = AuthorList.parse(nameToFormat);

<<<<<<< HEAD
        MainTableNameFormatPreferences nameFormatPreferences = preferencesService.getMainTableNameFormatPreferences();
        MainTableNameFormatPreferences.DisplayStyle displayStyle = nameFormatPreferences.getDisplayStyle();
        MainTableNameFormatPreferences.AbbreviationStyle abbreviationStyle = nameFormatPreferences.getAbbreviationStyle();

        if (((displayStyle == MainTableNameFormatPreferences.DisplayStyle.FIRSTNAME_LASTNAME)
                || (displayStyle == MainTableNameFormatPreferences.DisplayStyle.LASTNAME_FIRSTNAME))
                && abbreviationStyle == MainTableNameFormatPreferences.AbbreviationStyle.LASTNAME_ONLY) {
            return AuthorList.fixAuthorLastNameOnlyCommas(nameToFormat, false);
        }

        switch (nameFormatPreferences.getDisplayStyle()) {
            case AS_IS:
                return nameToFormat;
            case NATBIB:
                return AuthorList.fixAuthorNatbib(nameToFormat);
            case FIRSTNAME_LASTNAME:
                return AuthorList.fixAuthorFirstNameFirstCommas(
                        nameToFormat,
                        abbreviationStyle == MainTableNameFormatPreferences.AbbreviationStyle.FULL,
                        false);
            default:
            case LASTNAME_FIRSTNAME:
                return AuthorList.fixAuthorLastNameFirstCommas(
                        nameToFormat,
                        abbreviationStyle == MainTableNameFormatPreferences.AbbreviationStyle.FULL,
                        false);
=======
        if (namesAsIs) {
            return nameToFormat;
        } else if (namesNatbib) {
            return authors.getAsNatbibLatexFree();
        } else if (namesLastOnly) {
            return authors.getAsLastNamesLatexFree(false);
        } else if (namesFf) {
            return authors.getAsFirstLastNamesLatexFree(abbrAuthorNames, false);
        } else {
            return authors.getAsLastFirstNamesLatexFree(abbrAuthorNames, false);
>>>>>>> 08eccb62
        }
    }
}<|MERGE_RESOLUTION|>--- conflicted
+++ resolved
@@ -22,47 +22,33 @@
         if (nameToFormat == null) {
             return null;
         }
-        AuthorList authors = AuthorList.parse(nameToFormat);
 
-<<<<<<< HEAD
         MainTableNameFormatPreferences nameFormatPreferences = preferencesService.getMainTableNameFormatPreferences();
         MainTableNameFormatPreferences.DisplayStyle displayStyle = nameFormatPreferences.getDisplayStyle();
         MainTableNameFormatPreferences.AbbreviationStyle abbreviationStyle = nameFormatPreferences.getAbbreviationStyle();
 
+        AuthorList authors = AuthorList.parse(nameToFormat);
+
         if (((displayStyle == MainTableNameFormatPreferences.DisplayStyle.FIRSTNAME_LASTNAME)
                 || (displayStyle == MainTableNameFormatPreferences.DisplayStyle.LASTNAME_FIRSTNAME))
                 && abbreviationStyle == MainTableNameFormatPreferences.AbbreviationStyle.LASTNAME_ONLY) {
-            return AuthorList.fixAuthorLastNameOnlyCommas(nameToFormat, false);
+            return authors.getAsLastNamesLatexFree(false);
         }
 
         switch (nameFormatPreferences.getDisplayStyle()) {
             case AS_IS:
                 return nameToFormat;
             case NATBIB:
-                return AuthorList.fixAuthorNatbib(nameToFormat);
+                return authors.getAsNatbibLatexFree();
             case FIRSTNAME_LASTNAME:
-                return AuthorList.fixAuthorFirstNameFirstCommas(
-                        nameToFormat,
+                return authors.getAsFirstLastNamesLatexFree(
                         abbreviationStyle == MainTableNameFormatPreferences.AbbreviationStyle.FULL,
                         false);
             default:
             case LASTNAME_FIRSTNAME:
-                return AuthorList.fixAuthorLastNameFirstCommas(
-                        nameToFormat,
+                return authors.getAsLastFirstNamesLatexFree(
                         abbreviationStyle == MainTableNameFormatPreferences.AbbreviationStyle.FULL,
                         false);
-=======
-        if (namesAsIs) {
-            return nameToFormat;
-        } else if (namesNatbib) {
-            return authors.getAsNatbibLatexFree();
-        } else if (namesLastOnly) {
-            return authors.getAsLastNamesLatexFree(false);
-        } else if (namesFf) {
-            return authors.getAsFirstLastNamesLatexFree(abbrAuthorNames, false);
-        } else {
-            return authors.getAsLastFirstNamesLatexFree(abbrAuthorNames, false);
->>>>>>> 08eccb62
         }
     }
 }