--- conflicted
+++ resolved
@@ -88,56 +88,6 @@
         Globals.shutdownThreadPools();
     }
 
-<<<<<<< HEAD
-    /**
-     * Tests if we are running an acceptable Java and terminates JabRef when we are sure the version is not supported.
-     * This test uses the requirements for the Java version as specified in <code>gradle.build</code>. It is possible to
-     * define a minimum version including the built number and to indicate whether Java 9 can be used (which it currently
-     * can't). It tries to compare this version number to the version of the currently running JVM. The check is
-     * optimistic and will rather return true even if we could not exactly determine the version.
-     * <p>
-     * Note: Users with a very old version like 1.6 will not profit from this since class versions are incompatible and
-     * JabRef won't even start. Currently, JabRef won't start with Java 9 either, but the warning that it cannot be used
-     * with this version is helpful anyway to prevent users to update from an old 1.8 directly to version 9. Additionally,
-     * we soon might have a JabRef that does start with Java 9 but is not perfectly compatible. Therefore, we should leave
-     * the Java 9 check alive.
-     */
-    private static void ensureCorrectJavaVersion() {
-        // Check if we are running an acceptable version of Java
-        final BuildInfo buildInfo = Globals.BUILD_INFO;
-        JavaVersion checker = new JavaVersion();
-        final boolean java9Fail = !buildInfo.allowJava9 && checker.isJava9();
-        final boolean versionFail = !checker.isAtLeast(buildInfo.minRequiredJavaVersion);
-
-        if (java9Fail || versionFail) {
-            StringBuilder versionError = new StringBuilder(
-                    Localization.lang("Your current Java version (%0) is not supported. Please install version %1 or higher.",
-                            checker.getJavaVersion(),
-                            buildInfo.minRequiredJavaVersion));
-
-            versionError.append("\n");
-            versionError.append(Localization.lang("Your Java Runtime Environment is located at %0.", checker.getJavaInstallationDirectory()));
-
-            if (!buildInfo.allowJava9) {
-                versionError.append("\n");
-                versionError.append(Localization.lang("Note that currently, JabRef does not run with Java 9."));
-            }
-
-            LOGGER.error(versionError.toString());
-
-            FXDialog alert = new FXDialog(Alert.AlertType.ERROR, Localization.lang("Error"), true);
-            alert.setHeaderText(null);
-            alert.setContentText(versionError.toString());
-
-            // We exit on Java 9 error since this will definitely not work
-            if (java9Fail) {
-                System.exit(0);
-            }
-        }
-    }
-
-=======
->>>>>>> 08e824f5
     private static boolean handleMultipleAppInstances(String[] args) {
         RemotePreferences remotePreferences = Globals.prefs.getRemotePreferences();
         if (remotePreferences.useRemoteServer()) {
