--- conflicted
+++ resolved
@@ -40,12 +40,8 @@
 import org.jabref.logic.l10n.Localization;
 import org.jabref.logic.layout.LayoutFormatterPreferences;
 import org.jabref.logic.shared.prefs.SharedDatabasePreferences;
-<<<<<<< HEAD
 import org.jabref.logic.util.StandardFileType;
-=======
-import org.jabref.logic.util.FileType;
 import org.jabref.logic.xmp.XmpPreferences;
->>>>>>> 1d7a2533
 import org.jabref.preferences.JabRefPreferences;
 import org.jabref.preferences.JabRefPreferencesFilter;
 
@@ -170,17 +166,9 @@
         importPreferences.addActionListener(e -> {
 
             FileDialogConfiguration fileDialogConfiguration = new FileDialogConfiguration.Builder()
-<<<<<<< HEAD
                     .addExtensionFilter(StandardFileType.XML)
                     .withDefaultExtension(StandardFileType.XML)
                     .withInitialDirectory(getPrefsExportPath()).build();
-            DialogService ds = new FXDialogService();
-=======
-                                                                                                   .addExtensionFilter(FileType.XML)
-                                                                                                   .withDefaultExtension(FileType.XML)
-                                                                                                   .withInitialDirectory(getPrefsExportPath())
-                                                                                                   .build();
->>>>>>> 1d7a2533
 
             Optional<Path> fileName = DefaultTaskExecutor
                                                          .runInJavaFXThread(() -> dialogService.showFileOpenDialog(fileDialogConfiguration));
@@ -288,20 +276,11 @@
         public void actionPerformed(ActionEvent e) {
 
             FileDialogConfiguration fileDialogConfiguration = new FileDialogConfiguration.Builder()
-<<<<<<< HEAD
                     .addExtensionFilter(StandardFileType.XML)
                     .withDefaultExtension(StandardFileType.XML)
-                    .withInitialDirectory(Globals.prefs.get(JabRefPreferences.WORKING_DIRECTORY)).build();
-            DialogService ds = new FXDialogService();
+                    .withInitialDirectory(prefs.get(JabRefPreferences.WORKING_DIRECTORY)).build();
             Optional<Path> path = DefaultTaskExecutor
-                    .runInJavaFXThread(() -> ds.showFileSaveDialog(fileDialogConfiguration));
-=======
-                                                                                                   .addExtensionFilter(FileType.XML)
-                                                                                                   .withDefaultExtension(FileType.XML)
-                                                                                                   .withInitialDirectory(prefs.get(JabRefPreferences.WORKING_DIRECTORY))
-                                                                                                   .build();
-            Optional<Path> path = DefaultTaskExecutor.runInJavaFXThread(() -> dialogService.showFileSaveDialog(fileDialogConfiguration));
->>>>>>> 1d7a2533
+                    .runInJavaFXThread(() -> dialogService.showFileSaveDialog(fileDialogConfiguration));
 
             path.ifPresent(exportFile -> {
                 try {
