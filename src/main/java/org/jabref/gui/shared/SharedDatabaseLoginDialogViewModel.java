package org.jabref.gui.shared;

import java.nio.file.Files;
import java.nio.file.Path;
import java.security.GeneralSecurityException;
import java.sql.SQLException;
import java.util.List;
import java.util.Optional;
import java.util.function.Predicate;

import javafx.beans.property.BooleanProperty;
import javafx.beans.property.ObjectProperty;
import javafx.beans.property.SimpleBooleanProperty;
import javafx.beans.property.SimpleObjectProperty;
import javafx.beans.property.SimpleStringProperty;
import javafx.beans.property.StringProperty;
import javafx.scene.control.Alert.AlertType;
import javafx.scene.control.ButtonBar.ButtonData;
import javafx.scene.control.ButtonType;

import org.jabref.gui.AbstractViewModel;
import org.jabref.gui.DialogService;
import org.jabref.gui.Globals;
import org.jabref.gui.JabRefFrame;
import org.jabref.gui.LibraryTab;
import org.jabref.gui.exporter.SaveDatabaseAction;
import org.jabref.gui.help.HelpAction;
import org.jabref.gui.util.FileDialogConfiguration;
import org.jabref.gui.util.FileFilterConverter;
import org.jabref.logic.help.HelpFile;
import org.jabref.logic.l10n.Localization;
import org.jabref.logic.shared.DBMSConnectionProperties;
import org.jabref.logic.shared.DBMSConnectionPropertiesBuilder;
import org.jabref.logic.shared.DBMSType;
import org.jabref.logic.shared.DatabaseLocation;
import org.jabref.logic.shared.DatabaseNotSupportedException;
import org.jabref.logic.shared.exception.InvalidDBMSConnectionPropertiesException;
import org.jabref.logic.shared.prefs.SharedDatabasePreferences;
import org.jabref.logic.shared.security.Password;
import org.jabref.logic.util.StandardFileType;
import org.jabref.model.database.BibDatabaseContext;

import com.tobiasdiez.easybind.EasyBind;
import de.saxsys.mvvmfx.utils.validation.CompositeValidator;
import de.saxsys.mvvmfx.utils.validation.FunctionBasedValidator;
import de.saxsys.mvvmfx.utils.validation.ValidationMessage;
import de.saxsys.mvvmfx.utils.validation.ValidationStatus;
import de.saxsys.mvvmfx.utils.validation.Validator;
import org.slf4j.Logger;
import org.slf4j.LoggerFactory;

public class SharedDatabaseLoginDialogViewModel extends AbstractViewModel {

    private static final Logger LOGGER = LoggerFactory.getLogger(SharedDatabaseLoginDialogViewModel.class);

    private final ObjectProperty<DBMSType> selectedDBMSType = new SimpleObjectProperty<>(DBMSType.values()[0]);

    private final StringProperty database = new SimpleStringProperty("");
    private final StringProperty host = new SimpleStringProperty("");
    private final StringProperty port = new SimpleStringProperty("");
    private final StringProperty user = new SimpleStringProperty("");
    private final StringProperty password = new SimpleStringProperty("");
    private final StringProperty folder = new SimpleStringProperty("");
    private final BooleanProperty autosave = new SimpleBooleanProperty();
    private final BooleanProperty rememberPassword = new SimpleBooleanProperty();
    private final BooleanProperty loading = new SimpleBooleanProperty();
    private final StringProperty keystore = new SimpleStringProperty("");
    private final BooleanProperty useSSL = new SimpleBooleanProperty();
    private final StringProperty keyStorePasswordProperty = new SimpleStringProperty("");
    private final StringProperty serverTimezone = new SimpleStringProperty("");

    private final JabRefFrame frame;
    private final DialogService dialogService;
    private final SharedDatabasePreferences prefs = new SharedDatabasePreferences();

    private final Validator databaseValidator;
    private final Validator hostValidator;
    private final Validator portValidator;
    private final Validator userValidator;
    private final Validator folderValidator;
    private final Validator keystoreValidator;
    private final CompositeValidator formValidator;

    public SharedDatabaseLoginDialogViewModel(JabRefFrame frame, DialogService dialogService) {
        this.frame = frame;
        this.dialogService = dialogService;

        EasyBind.subscribe(selectedDBMSType, selected -> port.setValue(Integer.toString(selected.getDefaultPort())));

        Predicate<String> notEmpty = input -> (input != null) && !input.trim().isEmpty();
        Predicate<String> fileExists = input -> Files.exists(Path.of(input));
        Predicate<String> notEmptyAndfilesExist = notEmpty.and(fileExists);

        databaseValidator = new FunctionBasedValidator<>(database, notEmpty, ValidationMessage.error(Localization.lang("Required field \"%0\" is empty.", Localization.lang("Library"))));
        hostValidator = new FunctionBasedValidator<>(host, notEmpty, ValidationMessage.error(Localization.lang("Required field \"%0\" is empty.", Localization.lang("Port"))));
        portValidator = new FunctionBasedValidator<>(port, notEmpty, ValidationMessage.error(Localization.lang("Required field \"%0\" is empty.", Localization.lang("Host"))));
        userValidator = new FunctionBasedValidator<>(user, notEmpty, ValidationMessage.error(Localization.lang("Required field \"%0\" is empty.", Localization.lang("User"))));
        folderValidator = new FunctionBasedValidator<>(folder, notEmptyAndfilesExist, ValidationMessage.error(Localization.lang("Please enter a valid file path.")));
        keystoreValidator = new FunctionBasedValidator<>(keystore, notEmptyAndfilesExist, ValidationMessage.error(Localization.lang("Please enter a valid file path.")));

        formValidator = new CompositeValidator();
        formValidator.addValidators(databaseValidator, hostValidator, portValidator, userValidator);

        applyPreferences();
    }

    public boolean openDatabase() {
        DBMSConnectionProperties connectionProperties = new DBMSConnectionPropertiesBuilder()
                .setType(selectedDBMSType.getValue())
                .setHost(host.getValue())
                .setPort(Integer.parseInt(port.getValue()))
                .setDatabase(database.getValue())
                .setUser(user.getValue())
                .setPassword(password.getValue())
                .setUseSSL(useSSL.getValue())
                // Authorize client to retrieve RSA server public key when serverRsaPublicKeyFile is not set (for sha256_password and caching_sha2_password authentication password)
                .setAllowPublicKeyRetrieval(true)
                .setKeyStore(keystore.getValue())
                .setServerTimezone(serverTimezone.getValue())
                .createDBMSConnectionProperties();

        setupKeyStore();
        return openSharedDatabase(connectionProperties);
    }

    private void setupKeyStore() {
        System.setProperty("javax.net.ssl.trustStore", keystore.getValue());
        System.setProperty("javax.net.ssl.trustStorePassword", keyStorePasswordProperty.getValue());
        System.setProperty("javax.net.debug", "ssl");
    }

    private boolean openSharedDatabase(DBMSConnectionProperties connectionProperties) {
        if (isSharedDatabaseAlreadyPresent(connectionProperties)) {

            dialogService.showWarningDialogAndWait(Localization.lang("Shared database connection"),
                    Localization.lang("You are already connected to a database using entered connection details."));
            return true;
        }

        if (autosave.get()) {
            Path localFilePath = Path.of(folder.getValue());

            if (Files.exists(localFilePath) && !Files.isDirectory(localFilePath)) {

                boolean overwriteFilePressed = dialogService.showConfirmationDialogAndWait(Localization.lang("Existing file"),
                        Localization.lang("'%0' exists. Overwrite file?", localFilePath.getFileName().toString()),
                        Localization.lang("Overwrite file"),
                        Localization.lang("Cancel"));
                if (!overwriteFilePressed) {
                    return true;
                }
            }
        }

        loading.set(true);

        try {
            SharedDatabaseUIManager manager = new SharedDatabaseUIManager(frame);
            LibraryTab libraryTab = manager.openNewSharedDatabaseTab(connectionProperties);
            setPreferences();

            if (!folder.getValue().isEmpty()) {
                try {
                    new SaveDatabaseAction(libraryTab, Globals.prefs, Globals.entryTypesManager).saveAs(Path.of(folder.getValue()));
                } catch (Throwable e) {
                    LOGGER.error("Error while saving the database", e);
                }
            }

            return true;
        } catch (SQLException | InvalidDBMSConnectionPropertiesException exception) {

            frame.getDialogService().showErrorDialogAndWait(Localization.lang("Connection error"), exception);
        } catch (DatabaseNotSupportedException exception) {
            ButtonType openHelp = new ButtonType("Open Help", ButtonData.OTHER);

            Optional<ButtonType> result = dialogService.showCustomButtonDialogAndWait(AlertType.INFORMATION,
                    Localization.lang("Migration help information"),
                    Localization.lang("Entered database has obsolete structure and is no longer supported.")
                            + "\n" +
                            Localization.lang("Click help to learn about the migration of pre-3.6 databases.")
                            + "\n" +
                            Localization.lang("However, a new database was created alongside the pre-3.6 one."),
                    ButtonType.OK, openHelp);

            result.filter(btn -> btn.equals(openHelp)).ifPresent(btn -> HelpAction.openHelpPage(HelpFile.SQL_DATABASE_MIGRATION));
            result.filter(btn -> btn.equals(ButtonType.OK)).ifPresent(btn -> openSharedDatabase(connectionProperties));
        }
        loading.set(false);
        return false;
    }

    private void setPreferences() {
        prefs.setType(selectedDBMSType.getValue().toString());
        prefs.setHost(host.getValue());
        prefs.setPort(port.getValue());
        prefs.setName(database.getValue());
        prefs.setUser(user.getValue());
        prefs.setUseSSL(useSSL.getValue());
        prefs.setKeystoreFile(keystore.getValue());
        prefs.setServerTimezone(serverTimezone.getValue());

        if (rememberPassword.get()) {
            try {
<<<<<<< HEAD
                prefs.setPassword(new Password(password.getValue(), password.getValue()).encrypt());
            } catch (GeneralSecurityException e) {
=======
                prefs.setPassword(new Password(password.getValue(), user.getValue()).encrypt());
            } catch (GeneralSecurityException | UnsupportedEncodingException e) {
>>>>>>> ae43548c
                LOGGER.error("Could not store the password due to encryption problems.", e);
            }
        } else {
            prefs.clearPassword(); // for the case that the password is already set
        }

        prefs.setRememberPassword(rememberPassword.get());
    }

    /**
     * Fetches possibly saved data and configures the control elements respectively.
     */
    private void applyPreferences() {
        Optional<String> sharedDatabaseType = prefs.getType();
        Optional<String> sharedDatabaseHost = prefs.getHost();
        Optional<String> sharedDatabasePort = prefs.getPort();
        Optional<String> sharedDatabaseName = prefs.getName();
        Optional<String> sharedDatabaseUser = prefs.getUser();
        Optional<String> sharedDatabasePassword = prefs.getPassword();
        boolean sharedDatabaseRememberPassword = prefs.getRememberPassword();
        Optional<String> sharedDatabaseKeystoreFile = prefs.getKeyStoreFile();

        if (sharedDatabaseType.isPresent()) {
            Optional<DBMSType> dbmsType = DBMSType.fromString(sharedDatabaseType.get());
            dbmsType.ifPresent(selectedDBMSType::set);
        }

        sharedDatabaseHost.ifPresent(host::set);
        sharedDatabasePort.ifPresent(port::set);
        sharedDatabaseName.ifPresent(database::set);
        sharedDatabaseUser.ifPresent(user::set);
        sharedDatabaseKeystoreFile.ifPresent(keystore::set);
        useSSL.setValue(prefs.isUseSSL());

        if (sharedDatabasePassword.isPresent() && sharedDatabaseUser.isPresent()) {
            try {
                password.setValue(new Password(sharedDatabasePassword.get().toCharArray(), sharedDatabaseUser.get()).decrypt());
            } catch (GeneralSecurityException e) {
                LOGGER.error("Could not read the password due to decryption problems.", e);
            }
        }

        rememberPassword.set(sharedDatabaseRememberPassword);
    }

    private boolean isSharedDatabaseAlreadyPresent(DBMSConnectionProperties connectionProperties) {
        List<LibraryTab> panels = frame.getLibraryTabs();
        return panels.parallelStream().anyMatch(panel -> {
            BibDatabaseContext context = panel.getBibDatabaseContext();

            return ((context.getLocation() == DatabaseLocation.SHARED) &&
                    connectionProperties.equals(context.getDBMSSynchronizer().getConnectionProperties()));
        });
    }

    public void showSaveDbToFileDialog() {
        FileDialogConfiguration fileDialogConfiguration = new FileDialogConfiguration.Builder()
                .addExtensionFilter(StandardFileType.BIBTEX_DB)
                .withDefaultExtension(StandardFileType.BIBTEX_DB)
                .withInitialDirectory(Globals.prefs.getWorkingDir())
                .build();
        Optional<Path> exportPath = dialogService.showFileSaveDialog(fileDialogConfiguration);
        exportPath.ifPresent(path -> folder.setValue(path.toString()));
    }

    public void showOpenKeystoreFileDialog() {
        FileDialogConfiguration fileDialogConfiguration = new FileDialogConfiguration.Builder()
                .addExtensionFilter(FileFilterConverter.ANY_FILE)
                .addExtensionFilter(StandardFileType.JAVA_KEYSTORE)
                .withDefaultExtension(StandardFileType.JAVA_KEYSTORE)
                .withInitialDirectory(Globals.prefs.getWorkingDir())
                .build();
        Optional<Path> keystorePath = dialogService.showFileOpenDialog(fileDialogConfiguration);
        keystorePath.ifPresent(path -> keystore.setValue(path.toString()));
    }

    public StringProperty databaseproperty() {
        return database;
    }

    public StringProperty hostProperty() {
        return host;
    }

    public StringProperty portProperty() {
        return port;
    }

    public StringProperty userProperty() {
        return user;
    }

    public StringProperty passwordProperty() {
        return password;
    }

    public BooleanProperty autosaveProperty() {
        return autosave;
    }

    public BooleanProperty rememberPasswordProperty() {
        return rememberPassword;
    }

    public StringProperty folderProperty() {
        return folder;
    }

    public StringProperty keyStoreProperty() {
        return keystore;
    }

    public StringProperty keyStorePasswordProperty() {
        return keyStorePasswordProperty;
    }

    public BooleanProperty useSSLProperty() {
        return useSSL;
    }

    public ObjectProperty<DBMSType> selectedDbmstypeProperty() {
        return selectedDBMSType;
    }

    public BooleanProperty loadingProperty() {
        return loading;
    }

    public ValidationStatus dbValidation() {
        return databaseValidator.getValidationStatus();
    }

    public ValidationStatus hostValidation() {
        return hostValidator.getValidationStatus();
    }

    public ValidationStatus portValidation() {
        return portValidator.getValidationStatus();
    }

    public ValidationStatus userValidation() {
        return userValidator.getValidationStatus();
    }

    public ValidationStatus folderValidation() {
        return folderValidator.getValidationStatus();
    }

    public ValidationStatus keystoreValidation() {
        return keystoreValidator.getValidationStatus();
    }

    public ValidationStatus formValidation() {
        return formValidator.getValidationStatus();
    }

    public StringProperty serverTimezoneProperty() {
        return serverTimezone;
    }
}<|MERGE_RESOLUTION|>--- conflicted
+++ resolved
@@ -202,13 +202,8 @@
 
         if (rememberPassword.get()) {
             try {
-<<<<<<< HEAD
-                prefs.setPassword(new Password(password.getValue(), password.getValue()).encrypt());
-            } catch (GeneralSecurityException e) {
-=======
                 prefs.setPassword(new Password(password.getValue(), user.getValue()).encrypt());
             } catch (GeneralSecurityException | UnsupportedEncodingException e) {
->>>>>>> ae43548c
                 LOGGER.error("Could not store the password due to encryption problems.", e);
             }
         } else {
