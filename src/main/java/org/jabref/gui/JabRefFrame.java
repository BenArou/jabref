--- conflicted
+++ resolved
@@ -66,7 +66,6 @@
 import org.jabref.gui.actions.Actions;
 import org.jabref.gui.actions.AutoLinkFilesAction;
 import org.jabref.gui.actions.ConnectToSharedDatabaseAction;
-import org.jabref.gui.actions.DisconnectFromSharelatexAction;
 import org.jabref.gui.actions.ErrorConsoleAction;
 import org.jabref.gui.actions.IntegrityCheckAction;
 import org.jabref.gui.actions.LookupIdentifierAction;
@@ -78,9 +77,7 @@
 import org.jabref.gui.actions.NewSubDatabaseAction;
 import org.jabref.gui.actions.OpenBrowserAction;
 import org.jabref.gui.actions.SearchForUpdateAction;
-import org.jabref.gui.actions.SendChangesToShareLatexAction;
 import org.jabref.gui.actions.SortTabsAction;
-import org.jabref.gui.actions.SynchronizeWithShareLatexAction;
 import org.jabref.gui.autosaveandbackup.AutosaveUIManager;
 import org.jabref.gui.bibtexkeypattern.BibtexKeyPatternDialog;
 import org.jabref.gui.copyfiles.CopyFilesAction;
@@ -154,12 +151,7 @@
  * The main window of the application.
  */
 public class JabRefFrame extends JFrame implements OutputPrinter {
-<<<<<<< HEAD
-
-    private static final Log LOGGER = LogFactory.getLog(JabRefFrame.class);
-=======
     private static final Logger LOGGER = LoggerFactory.getLogger(JabRefFrame.class);
->>>>>>> e33bd588
 
     // Frame titles.
     private static final String FRAME_TITLE = "JabRef";
@@ -176,12 +168,12 @@
     private final JLabel statusLine = new JLabel("", SwingConstants.LEFT);
     private final JLabel statusLabel = new JLabel(
             Localization.lang("Status")
-                    + ':',
-            SwingConstants.LEFT);
+                    + ':', SwingConstants.LEFT);
     private final JProgressBar progressBar = new JProgressBar();
     private final FileHistoryMenu fileHistory = new FileHistoryMenu(prefs, this);
     private final OpenDatabaseAction open = new OpenDatabaseAction(this, true);
     private final EditModeAction editModeAction = new EditModeAction();
+
 
     // Here we instantiate menu/toolbar actions. Actions regarding
     // the currently open database are defined as a GeneralAction
@@ -401,10 +393,6 @@
             Globals.getKeyPrefs().getKey(KeyBinding.UNABBREVIATE));
     private final AbstractAction exportLinkedFiles = new CopyFilesAction();
     private final AbstractAction manageJournals = new ManageJournalsAction();
-    private final AbstractAction synchronizeWithSharelatex = new SynchronizeWithShareLatexAction();
-    private final AbstractAction sendChangesToShareLatex = new SendChangesToShareLatexAction();
-    private final AbstractAction disconnectFromSharelatex = new DisconnectFromSharelatexAction();
-
     private final AbstractAction databaseProperties = new DatabasePropertiesAction();
     private final AbstractAction bibtexKeyPattern = new BibtexKeyPatternAction();
     private final AbstractAction errorConsole = new ErrorConsoleAction();
@@ -435,7 +423,8 @@
     private final GeneralAction findUnlinkedFiles = new GeneralAction(
             FindUnlinkedFilesDialog.ACTION_COMMAND,
             FindUnlinkedFilesDialog.ACTION_MENU_TITLE, FindUnlinkedFilesDialog.ACTION_SHORT_DESCRIPTION,
-            Globals.getKeyPrefs().getKey(KeyBinding.FIND_UNLINKED_FILES));
+            Globals.getKeyPrefs().getKey(KeyBinding.FIND_UNLINKED_FILES)
+    );
     private final AutoLinkFilesAction autoLinkFile = new AutoLinkFilesAction();
     // The action for adding a new entry of unspecified type.
     private final NewEntryAction newEntryAction = new NewEntryAction(this, Globals.getKeyPrefs().getKey(KeyBinding.NEW_ENTRY));
@@ -626,7 +615,9 @@
 
             // Poor-mans binding to global state
             // We need to invoke this in the JavaFX thread as all the listeners sit there
-            Platform.runLater(() -> Globals.stateManager.activeDatabaseProperty().setValue(Optional.of(currentBasePanel.getBibDatabaseContext())));
+            Platform.runLater(() ->
+                    Globals.stateManager.activeDatabaseProperty().setValue(Optional.of(currentBasePanel.getBibDatabaseContext()))
+            );
             if (new SearchPreferences(Globals.prefs).isGlobalSearch()) {
                 globalSearchBar.performSearch();
             } else {
@@ -725,7 +716,7 @@
             String changeFlag = panel.isModified() && !isAutosaveEnabled ? "*" : "";
             String databaseFile = panel.getBibDatabaseContext().getDatabaseFile().map(File::getPath)
                     .orElse(GUIGlobals.UNTITLED_TITLE);
-            setTitle(FRAME_TITLE + " - " + databaseFile + changeFlag + modeInfo);
+                setTitle(FRAME_TITLE + " - " + databaseFile + changeFlag + modeInfo);
         } else if (panel.getBibDatabaseContext().getLocation() == DatabaseLocation.SHARED) {
             setTitle(FRAME_TITLE + " - " + panel.getBibDatabaseContext().getDBMSSynchronizer().getDBName() + " ["
                     + Localization.lang("shared") + "]" + modeInfo);
@@ -1074,10 +1065,6 @@
         file.addSeparator();
         file.add(connectToSharedDatabaseAction);
         file.add(pullChangesFromSharedDatabase);
-        file.addSeparator();
-        file.add(synchronizeWithSharelatex);
-        file.add(sendChangesToShareLatex);
-        file.add(disconnectFromSharelatex);
 
         file.addSeparator();
         file.add(databaseProperties);
@@ -1354,7 +1341,6 @@
         tlb.addAction(cleanupEntries);
         tlb.addAction(mergeEntries);
         tlb.addAction(pullChangesFromSharedDatabase);
-        tlb.addAction(synchronizeWithSharelatex);
         tlb.addAction(openConsole);
 
         tlb.addSeparator();
@@ -1607,7 +1593,7 @@
 
         Map<String, String> properties = new HashMap<>();
         Map<String, Double> measurements = new HashMap<>();
-        measurements.put("NumberOfEntries", (double) basePanel.getDatabaseContext().getDatabase().getEntryCount());
+        measurements.put("NumberOfEntries", (double)basePanel.getDatabaseContext().getDatabase().getEntryCount());
 
         Globals.getTelemetryClient().ifPresent(client -> client.trackEvent("OpenNewDatabase", properties, measurements));
     }
@@ -1923,14 +1909,6 @@
         return back;
     }
 
-    public AbstractAction getSynchronizeWithSharelatexAction() {
-        return synchronizeWithSharelatex;
-    }
-
-    public AbstractAction getDisconnectFromSharelatexAction() {
-        return disconnectFromSharelatex;
-    }
-
     public AbstractAction getNextPreviewStyleAction() {
         return nextPreviewStyle;
     }
@@ -1960,7 +1938,6 @@
     }
 
     private static class MyGlassPane extends JPanel {
-
         public MyGlassPane() {
             addKeyListener(new KeyAdapter() {
                 // Nothing
@@ -2121,7 +2098,8 @@
         private final boolean next;
 
         public ChangeTabAction(boolean next) {
-            putValue(Action.NAME, next ? Localization.menuTitle("Next tab") : Localization.menuTitle("Previous tab"));
+            putValue(Action.NAME, next ? Localization.menuTitle("Next tab") :
+                    Localization.menuTitle("Previous tab"));
             this.next = next;
             putValue(Action.ACCELERATOR_KEY,
                     next ? Globals.getKeyPrefs().getKey(KeyBinding.NEXT_TAB) : Globals.getKeyPrefs().getKey(KeyBinding.PREVIOUS_TAB));
@@ -2158,8 +2136,7 @@
             putValue(Action.SHORT_DESCRIPTION, description);
         }
 
-        @Override
-        public void actionPerformed(ActionEvent e) {
+        @Override public void actionPerformed(ActionEvent e) {
 
             LOGGER.debug(Globals.getFocusListener().getFocused().toString());
             JComponent source = Globals.getFocusListener().getFocused();
