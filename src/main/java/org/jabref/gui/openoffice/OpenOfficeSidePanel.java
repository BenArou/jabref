package org.jabref.gui.openoffice;

import javafx.scene.Node;
import javafx.scene.layout.Priority;

import org.jabref.gui.JabRefFrame;
import org.jabref.gui.SidePaneComponent;
import org.jabref.gui.SidePaneManager;
import org.jabref.gui.SidePaneType;
import org.jabref.gui.actions.Action;
import org.jabref.gui.actions.StandardActions;
import org.jabref.gui.icon.IconTheme;
import org.jabref.logic.openoffice.OpenOfficePreferences;
import org.jabref.preferences.JabRefPreferences;

public class OpenOfficeSidePanel extends SidePaneComponent {

    private final JabRefPreferences preferences;
    private final JabRefFrame frame;
    private final OpenOfficePreferences ooPrefs;

    public OpenOfficeSidePanel(SidePaneManager sidePaneManager, JabRefPreferences preferences, JabRefFrame frame) {
        super(sidePaneManager, IconTheme.JabRefIcons.FILE_OPENOFFICE, "OpenOffice/LibreOffice");
        this.frame = frame;
        this.preferences = preferences;
        this.ooPrefs = preferences.getOpenOfficePreferences();
    }

    @Override
    public void beforeClosing() {
        ooPrefs.setShowPanel(false);
        preferences.setOpenOfficePreferences(ooPrefs);
    }

    @Override
    public void afterOpening() {
        ooPrefs.setShowPanel(true);
        preferences.setOpenOfficePreferences(ooPrefs);
    }

    @Override
    public Priority getResizePolicy() {
        return Priority.NEVER;
    }

    @Override
    public Action getToggleAction() {
        return StandardActions.TOOGLE_OO;
    }

    @Override
    protected Node createContentPane() {
<<<<<<< HEAD
        SwingNode swingNode = new SwingNode();
        // TODO: OO, Java 9
        //SwingUtilities.invokeLater(() -> swingNode.setContent(new OpenOfficePanel(frame).getContent()));
        return swingNode;
=======
        return new OpenOfficePanel(frame, preferences, ooPrefs, preferences.getKeyBindingRepository()).getContent();
>>>>>>> 69661a4a
    }

    @Override
    public SidePaneType getType() {
        return SidePaneType.OPEN_OFFICE;
    }
}<|MERGE_RESOLUTION|>--- conflicted
+++ resolved
@@ -50,14 +50,7 @@
 
     @Override
     protected Node createContentPane() {
-<<<<<<< HEAD
-        SwingNode swingNode = new SwingNode();
-        // TODO: OO, Java 9
-        //SwingUtilities.invokeLater(() -> swingNode.setContent(new OpenOfficePanel(frame).getContent()));
-        return swingNode;
-=======
         return new OpenOfficePanel(frame, preferences, ooPrefs, preferences.getKeyBindingRepository()).getContent();
->>>>>>> 69661a4a
     }
 
     @Override
