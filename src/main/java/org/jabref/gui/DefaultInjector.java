package org.jabref.gui;

import java.util.function.Function;

import javax.swing.undo.UndoManager;

import org.jabref.Globals;
import org.jabref.JabRefGUI;
import org.jabref.gui.keyboard.KeyBindingRepository;
import org.jabref.gui.util.TaskExecutor;
import org.jabref.logic.journals.JournalAbbreviationLoader;
<<<<<<< HEAD
import org.jabref.logic.sharelatex.ShareLatexManager;
=======
import org.jabref.logic.protectedterms.ProtectedTermsLoader;
import org.jabref.model.util.FileUpdateMonitor;
>>>>>>> a76b8f3a
import org.jabref.preferences.PreferencesService;

import com.airhacks.afterburner.injection.Injector;
import com.airhacks.afterburner.injection.PresenterFactory;
import org.slf4j.Logger;
import org.slf4j.LoggerFactory;

public class DefaultInjector implements PresenterFactory {

    private static final Logger LOGGER = LoggerFactory.getLogger(DefaultInjector.class);

    /**
     * This method takes care of creating dependencies.
     * By default, it just creates a new instance of the class.
     * Dependencies without default constructor are constructed by hand.
     */
    private static Object createDependency(Class<?> clazz) {
        if (clazz == DialogService.class) {
            return JabRefGUI.getMainFrame().getDialogService();
        } else if (clazz == TaskExecutor.class) {
            return Globals.TASK_EXECUTOR;
        } else if (clazz == PreferencesService.class) {
            return Globals.prefs;
        } else if (clazz == KeyBindingRepository.class) {
            return Globals.getKeyPrefs();
        } else if (clazz == JournalAbbreviationLoader.class) {
            return Globals.journalAbbreviationLoader;
        } else if (clazz == StateManager.class) {
            return Globals.stateManager;
<<<<<<< HEAD
        } else if (clazz == ShareLatexManager.class) {
            return Globals.shareLatexManager;
        } else if (clazz == DefaultFileUpdateMonitor.class) {
=======
        } else if (clazz == FileUpdateMonitor.class) {
>>>>>>> a76b8f3a
            return Globals.getFileUpdateMonitor();
        } else if (clazz == ProtectedTermsLoader.class) {
            return Globals.protectedTermsLoader;
        } else if (clazz == ClipBoardManager.class) {
            return Globals.clipboardManager;
        } else if (clazz == UndoManager.class) {
            return Globals.undoManager;
        } else {
            try {
                return clazz.newInstance();
            } catch (InstantiationException | IllegalAccessException ex) {
                LOGGER.error("Cannot instantiate dependency: " + clazz, ex);
                return null;
            }
        }
    }

    @Override
    public <T> T instantiatePresenter(Class<T> clazz, Function<String, Object> injectionContext) {
        LOGGER.debug("Instantiate " + clazz.getName());

        // Use our own method to construct dependencies
        Injector.setInstanceSupplier(DefaultInjector::createDependency);

        return Injector.instantiatePresenter(clazz, injectionContext);
    }

    @Override
    public void injectMembers(Object instance, Function<String, Object> injectionContext) {
        LOGGER.debug("Inject into " + instance.getClass().getName());

        // Use our own method to construct dependencies
        Injector.setInstanceSupplier(DefaultInjector::createDependency);

        Injector.injectMembers(instance, injectionContext);
    }
}<|MERGE_RESOLUTION|>--- conflicted
+++ resolved
@@ -9,12 +9,9 @@
 import org.jabref.gui.keyboard.KeyBindingRepository;
 import org.jabref.gui.util.TaskExecutor;
 import org.jabref.logic.journals.JournalAbbreviationLoader;
-<<<<<<< HEAD
-import org.jabref.logic.sharelatex.ShareLatexManager;
-=======
 import org.jabref.logic.protectedterms.ProtectedTermsLoader;
 import org.jabref.model.util.FileUpdateMonitor;
->>>>>>> a76b8f3a
+import org.jabref.logic.sharelatex.ShareLatexManager;
 import org.jabref.preferences.PreferencesService;
 
 import com.airhacks.afterburner.injection.Injector;
@@ -44,13 +41,9 @@
             return Globals.journalAbbreviationLoader;
         } else if (clazz == StateManager.class) {
             return Globals.stateManager;
-<<<<<<< HEAD
         } else if (clazz == ShareLatexManager.class) {
             return Globals.shareLatexManager;
-        } else if (clazz == DefaultFileUpdateMonitor.class) {
-=======
         } else if (clazz == FileUpdateMonitor.class) {
->>>>>>> a76b8f3a
             return Globals.getFileUpdateMonitor();
         } else if (clazz == ProtectedTermsLoader.class) {
             return Globals.protectedTermsLoader;
