--- conflicted
+++ resolved
@@ -87,12 +87,11 @@
     requires com.h2database.mvstore;
     requires lucene.queryparser;
     requires lucene.core;
-<<<<<<< HEAD
 
     requires tyrus.client;
     requires tyrus.extension.deflate;
     requires javax.websocket.api;
-=======
+
     requires org.eclipse.jgit;
->>>>>>> ae43548c
+
 }