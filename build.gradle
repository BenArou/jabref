--- conflicted
+++ resolved
@@ -55,13 +55,8 @@
 
 
 // These are the Java version requirements we will check on each start of JabRef
-<<<<<<< HEAD
-ext.minRequiredJavaVersion = "1.8.0_144"
+ext.minRequiredJavaVersion = "1.8.0_172"
 ext.allowJava9 = true
-=======
-ext.minRequiredJavaVersion = "1.8.0_172"
-ext.allowJava9 = false
->>>>>>> 1d7a2533
 
 sourceSets {
     main {
