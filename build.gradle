import groovy.json.JsonSlurper
import org.gradle.internal.os.OperatingSystem
import org.jabref.build.JournalAbbreviationConverter
import org.jabref.build.localization.LocalizationPlugin
import org.jabref.build.xjc.XjcPlugin
import org.jabref.build.xjc.XjcTask

// to update the gradle wrapper, execute
// ./gradlew wrapper --gradle-version=6.0 --distribution-type=bin

plugins {
    id 'application'
    id "com.simonharrer.modernizer" version '2.1.0-1'
    id 'me.champeau.gradle.jmh' version '0.5.2'
    id 'com.github.ben-manes.versions' version '0.36.0'
    id 'org.javamodularity.moduleplugin' version '1.7.0'
    id 'org.openjfx.javafxplugin' version '0.0.9'
    id 'org.beryx.jlink' version '2.22.3'
    // nicer test outputs during running and completion
    // Homepage: https://github.com/radarsh/gradle-test-logger-plugin
    id 'com.adarshr.test-logger' version '2.1.1'
}

gradle.startParameter.showStacktrace = org.gradle.api.logging.configuration.ShowStacktrace.ALWAYS

apply plugin: 'java'
apply plugin: 'application'
apply plugin: 'project-report'
apply plugin: 'jacoco'
apply plugin: 'me.champeau.gradle.jmh'
apply plugin: 'checkstyle'
apply plugin: XjcPlugin
apply plugin: LocalizationPlugin

apply from: 'eclipse.gradle'

group = "org.jabref"
version = project.findProperty('projVersion') ?: '100.0.0'

java {
    sourceCompatibility = JavaVersion.VERSION_14
    targetCompatibility = JavaVersion.VERSION_14
}

application {
    mainClassName = "org.jabref.gui.JabRefLauncher"
}

// TODO: Ugly workaround to temporarily ignore build errors to dependencies of latex2unicode
// These should be removed, as well as the files in the lib folder, as soon as they have valid module names
modularity.patchModule("test", "fastparse_2.12-1.0.0.jar")
modularity.patchModule("test2", "fastparse-utils_2.12-1.0.0.jar")
modularity.patchModule("test3", "sourcecode_2.12-0.1.4.jar")

// These are the Java version requirements we will check on each start of JabRef
ext.minRequiredJavaVersion = "1.8.0_171"
ext.allowJava9 = true

sourceSets {
    main {
        java {
            srcDirs = ["src/main/java", "src/main/generated"]
        }

        resources {
            srcDirs = ["src/main/java", "src/main/resources"]
        }
    }
    test {
        java {
            srcDirs = ["src/test/java"]
        }
        resources {
            srcDirs = ["src/test/resources"]
        }
    }
}

repositories {
    mavenLocal()
    jcenter()
    maven { url 'https://oss.sonatype.org/content/groups/public' }
    maven { url 'https://repository.apache.org/snapshots' }
}

configurations {
    libreoffice
    antlr3
    antlr4
    // TODO: Remove the following workaround for split error messages such as
    // error: module java.xml.bind reads package javax.annotation from both jsr305 and java.annotation
    compile {
        exclude group: "javax.activation"
    }
}

javafx {
    version = "15"
    modules = [ 'javafx.controls', 'javafx.fxml', 'javafx.web', 'javafx.swing' ]
}

dependencies {
    // Include all jar-files in the 'lib' folder as dependencies
    implementation fileTree(dir: 'lib', includes: ['*.jar'])

    implementation 'org.apache.pdfbox:pdfbox:2.0.21'
    implementation 'org.apache.pdfbox:fontbox:2.0.21'
    implementation 'org.apache.pdfbox:xmpbox:2.0.21'

    implementation group: 'org.apache.commons', name: 'commons-csv', version: '1.8'
    implementation 'com.h2database:h2-mvstore:1.4.200'

    implementation group: 'org.apache.tika', name: 'tika-core', version: '1.24.1'

    // required for reading write-protected PDFs - see https://github.com/JabRef/jabref/pull/942#issuecomment-209252635
    implementation 'org.bouncycastle:bcprov-jdk15on:1.67'

    implementation 'commons-cli:commons-cli:1.4'

    // For Java 9+ compatibility, we include a bundled version of the libreoffice libraries
    // See https://bugs.documentfoundation.org/show_bug.cgi?id=117331#c8 for background information
    // Use the task bundleLibreOffice to update the bundled jar
    // DO NOT CHANGE THE libreoffice PREFIX
    libreoffice 'org.libreoffice:juh:6.4.3'
    libreoffice 'org.libreoffice:jurt:6.4.3'
    libreoffice 'org.libreoffice:ridl:6.4.3'
    libreoffice 'org.libreoffice:unoil:6.4.3'

    implementation 'io.github.java-diff-utils:java-diff-utils:4.9'
    implementation 'info.debatty:java-string-similarity:2.0.0'

    antlr3 'org.antlr:antlr:3.5.2'
    implementation 'org.antlr:antlr-runtime:3.5.2'

    antlr4 'org.antlr:antlr4:4.9'
    implementation 'org.antlr:antlr4-runtime:4.8-1'

    implementation (group: 'org.apache.lucene', name: 'lucene-queryparser', version: '8.7.0') {
        exclude group: 'org.apache.lucene', module: 'lucene-sandbox'
    }

    implementation group: 'org.eclipse.jgit', name: 'org.eclipse.jgit', version: '5.9.0.202009080501-r'

<<<<<<< HEAD
    implementation group: 'com.fasterxml.jackson.dataformat', name: 'jackson-dataformat-yaml', version: '2.12.0-rc2'
    implementation group: 'com.fasterxml.jackson.datatype', name: 'jackson-datatype-jsr310', version: '2.12.0-rc2'

    implementation group: 'org.mariadb.jdbc', name: 'mariadb-java-client', version: '2.7.0'
=======
    implementation group: 'org.mariadb.jdbc', name: 'mariadb-java-client', version: '2.7.1'
>>>>>>> 7c09377d

    implementation 'org.postgresql:postgresql:42.2.18'

    implementation ('com.oracle.ojdbc:ojdbc10:19.3.0.0') {
        // causing module issues
        exclude module: 'oraclepki'
    }

    implementation ('com.google.guava:guava:30.0-jre') {
        // TODO: Remove this as soon as https://github.com/google/guava/issues/2960 is fixed
        exclude module: "jsr305"
    }

    implementation group: 'jakarta.annotation', name: 'jakarta.annotation-api', version: '1.3.5'

    // JavaFX stuff
    implementation 'de.jensd:fontawesomefx-commons:11.0'
    implementation 'de.jensd:fontawesomefx-materialdesignfont:1.7.22-11'
    implementation 'de.saxsys:mvvmfx-validation:1.9.0-SNAPSHOT'
    implementation 'de.saxsys:mvvmfx:1.8.0'
    implementation 'com.tobiasdiez:easybind:2.1.0'
    implementation 'org.fxmisc.flowless:flowless:0.6.2'
    implementation 'org.fxmisc.richtext:richtextfx:0.10.4'
    implementation group: 'org.glassfish.hk2.external', name: 'jakarta.inject', version: '2.6.1'
    implementation 'com.jfoenix:jfoenix:9.0.10'
    implementation 'org.controlsfx:controlsfx:11.0.3'

    implementation 'org.jsoup:jsoup:1.13.1'
    implementation 'com.konghq:unirest-java:3.11.05'

    implementation 'org.slf4j:slf4j-api:2.0.0-alpha1'
    implementation group: 'org.apache.logging.log4j', name: 'log4j-jcl', version: '3.0.0-SNAPSHOT'
    implementation group: 'org.apache.logging.log4j', name: 'log4j-slf4j18-impl', version: '3.0.0-SNAPSHOT'
    implementation group: 'org.apache.logging.log4j', name: 'log4j-plugins', version: '3.0.0-SNAPSHOT'
    implementation group: 'org.apache.logging.log4j', name: 'log4j-api', version: '3.0.0-SNAPSHOT'
    implementation group: 'org.apache.logging.log4j', name: 'log4j-core', version: '3.0.0-SNAPSHOT'
    annotationProcessor group: 'org.apache.logging.log4j', name: 'log4j-core', version: '3.0.0-SNAPSHOT'

    implementation 'de.undercouch:citeproc-java:2.1.0-SNAPSHOT'

    implementation group: 'jakarta.activation', name: 'jakarta.activation-api', version: '1.2.1'
    implementation group: 'jakarta.xml.bind', name: 'jakarta.xml.bind-api', version: '2.3.2'
    implementation group: 'org.glassfish.jaxb', name: 'jaxb-runtime', version: '2.3.2'

    implementation ('com.github.tomtung:latex2unicode_2.12:0.2.6') {
        exclude module: 'fastparse_2.12'
    }

    implementation group: 'com.microsoft.azure', name: 'applicationinsights-core', version: '2.4.1'
    implementation (group: 'com.microsoft.azure', name: 'applicationinsights-logging-log4j2', version: '2.4.1') {
        exclude module: "log4j-core"
    }

    implementation 'com.vladsch.flexmark:flexmark:0.62.2'
    implementation 'com.vladsch.flexmark:flexmark-ext-gfm-strikethrough:0.62.2'
    implementation 'com.vladsch.flexmark:flexmark-ext-gfm-tasklist:0.62.2'

    testImplementation 'io.github.classgraph:classgraph:4.8.92'
    testImplementation 'org.junit.jupiter:junit-jupiter:5.7.0'
    testRuntimeOnly 'org.junit.vintage:junit-vintage-engine:5.7.0'
    testImplementation 'org.junit.platform:junit-platform-launcher:1.7.0'

    testImplementation 'net.bytebuddy:byte-buddy-parent:1.10.18'
    testRuntime group: 'org.apache.logging.log4j', name: 'log4j-core', version: '3.0.0-SNAPSHOT'
    testRuntime group: 'org.apache.logging.log4j', name: 'log4j-jul', version: '3.0.0-SNAPSHOT'
    testImplementation 'org.mockito:mockito-core:3.6.28'
    testImplementation 'org.xmlunit:xmlunit-core:2.8.1'
    testImplementation 'org.xmlunit:xmlunit-matchers:2.8.1'
    testRuntime 'com.tngtech.archunit:archunit-junit5-engine:0.14.1'
    testImplementation 'com.tngtech.archunit:archunit-junit5-api:0.14.1'
    testImplementation "org.testfx:testfx-core:4.0.17-alpha-SNAPSHOT"
    testImplementation "org.testfx:testfx-junit5:4.0.17-alpha-SNAPSHOT"
    testImplementation "org.hamcrest:hamcrest-library:2.2"

    checkstyle 'com.puppycrawl.tools:checkstyle:8.38'
    xjc group: 'org.glassfish.jaxb', name: 'jaxb-xjc', version: '2.3.3'
    jython 'org.python:jython-standalone:2.7.2'
}

dependencyUpdates {
    outputFormatter = "json"
}

// We have some dependencies which cannot be updated due to various reasons.
dependencyUpdates.resolutionStrategy = {
    componentSelection { rules ->
        rules.all { ComponentSelection selection ->
            boolean rejected = ['alpha', 'snapshot', 'beta', 'rc', 'cr', 'm', 'preview', 'b', 'ea'].any { qualifier ->
                selection.candidate.version ==~ /(?i).*[.-]$qualifier[.\d-+]*/
            }
            if (rejected) {
                selection.reject('Release candidate')
            }
        }
        rules.withModule("de.jensd:fontawesomefx-materialdesignfont") { ComponentSelection selection ->
            if (selection.candidate.version ==~ /2.0.26.*/) {
                selection.reject('1.7.22-11 is actually newer (strange version system)')
            }
        }
        rules.withModule("org.javamodularity.moduleplugin:org.javamodularity.moduleplugin.gradle.plugin") { ComponentSelection selection ->
            if (selection.candidate.version ==~ /1.6.0/) {
                selection.reject("Does not work due to bug, see https://github.com/JabRef/jabref/pull/5270")
            }
        }
        rules.withModule("com.microsoft.azure:applicationinsights-core") { ComponentSelection selection ->
            if (selection.candidate.version ==~ /2.5.0/ || selection.candidate.version ==~ /2.5.1/) {
                selection.reject("Does not work due to bug, see https://github.com/JabRef/jabref/pull/5596")
            }
        }
        rules.withModule("com.microsoft.azure:applicationinsights-logging-log4j2") { ComponentSelection selection ->
            if (selection.candidate.version ==~ /2.5.0/ || selection.candidate.version ==~ /2.5.1/) {
                selection.reject("Does not work due to bug, see https://github.com/JabRef/jabref/pull/5596")
            }
        }
    }
}

task checkOutdatedDependencies(dependsOn: dependencyUpdates) {
    doLast {
        def dependencyReport = new JsonSlurper().parseText(new File("build/dependencyUpdates/report.json").text)
        assert dependencyReport.outdated.count == 0: "There are outdated dependencies in build.gradle!\n Run ./gradlew dependencyUpdates to see which"
    }
}

clean {
    delete "src/main/generated"
}

processResources {
    filteringCharset = 'UTF-8'

    filesMatching("build.properties") {
        expand(version: project.findProperty('projVersionInfo') ?: '100.0.0',
                "year": String.valueOf(Calendar.getInstance().get(Calendar.YEAR)),
                "authors": new File('AUTHORS').readLines().findAll { !it.startsWith("#") }.join(", "),
                "developers": new File('DEVELOPERS').readLines().findAll { !it.startsWith("#") }.join(", "),
                "azureInstrumentationKey": System.getenv('AzureInstrumentationKey'),
                "springerNatureAPIKey": System.getenv('SpringerNatureAPIKey'),
                "astrophysicsDataSystemAPIKey": System.getenv('AstrophysicsDataSystemAPIKey'),
                "ieeeAPIKey": System.getenv('IEEEAPIKey'),
                "minRequiredJavaVersion": minRequiredJavaVersion,
                "allowJava9": allowJava9

        )
        filteringCharset = 'UTF-8'
    }

    filesMatching("resource/**/meta.xml") {
        expand version: project.version
    }
}

task generateSource(dependsOn: ["generateBstGrammarSource",
                                "generateSearchGrammarSource",
                                "generateMedlineSource",
                                "generateBibtexmlSource",
                                "generateEndnoteSource",
                                "generateModsSource"]) {
    group = 'JabRef'
    description 'Generates all necessary (Java) source files.'
}

task generateBstGrammarSource(type: JavaExec) {
    main = "org.antlr.Tool"
    classpath = configurations.antlr3
    group = "JabRef"
    description = 'Generates BstLexer.java and BstParser.java from the Bst.g grammar file using antlr3.'

    inputs.dir('src/main/antlr3/org/jabref/bst/')
    args = ["-o", "$projectDir/src/main/generated/org/jabref/logic/bst/" , "$projectDir/src/main/antlr3/org/jabref/bst/Bst.g" ]
}

task generateSearchGrammarSource(type: JavaExec) {
    main = "org.antlr.v4.Tool"
    classpath = configurations.antlr4
    group = 'JabRef'
    description = "Generates java files for Search.g antlr4."

    inputs.dir("src/main/antlr4/org/jabref/search/")
    args  = ["-o","$projectDir/src/main/generated/org/jabref/search" , "-visitor", "-no-listener", "-package", "org.jabref.search", "$projectDir/src/main/antlr4/org/jabref/search/Search.g4"]
}

task generateMedlineSource(type: XjcTask) {
    group = 'JabRef'
    description = "Generates java files for the medline importer."

    schemaFile = "src/main/resources/xjc/medline/medline.xsd"
    outputDirectory = "src/main/generated/"
    javaPackage = "org.jabref.logic.importer.fileformat.medline"
}

task generateBibtexmlSource(type: XjcTask) {
    group = 'JabRef'
    description = "Generates java files for the bibtexml importer."

    schemaFile = "src/main/resources/xjc/bibtexml/bibtexml.xsd"
    outputDirectory = "src/main/generated"
    javaPackage = "org.jabref.logic.importer.fileformat.bibtexml"
}

task generateEndnoteSource(type: XjcTask) {
    group = 'JabRef'
    description = "Generates java files for the endnote importer."

    schemaFile = "src/main/resources/xjc/endnote/endnote.xsd"
    outputDirectory = "src/main/generated/"
    javaPackage = "org.jabref.logic.importer.fileformat.endnote"
}

task generateModsSource(type: XjcTask) {
    group = 'JabRef'
    description = "Generates java files for the mods importer."

    schemaFile = "src/main/resources/xjc/mods/mods-3-7.xsd"
    bindingFile = "src/main/resources/xjc/mods/mods-binding.xjb"
    outputDirectory = "src/main/generated/"
    javaPackage = "org.jabref.logic.importer.fileformat.mods"
    arguments = '-npa'
}

task generateJournalAbbreviationList(type: JournalAbbreviationConverter) {
    group = 'JabRef'
    description = "Converts the comma-separated journal abbreviation file to a H2 MVStore."

    inputDir = file("build/journals")
    outputDir = file("src/main/resources/journals")
}

tasks.withType(JavaCompile) {
    options.encoding = 'UTF-8'
}

compileJava {
    options.compilerArgs << "-Xlint:none"
    dependsOn "generateSource"

    options.annotationProcessorGeneratedSourcesDirectory = file("${projectDir}/src/main/generated")

    moduleOptions {
        // TODO: Remove access to internal api
        addExports = [
                'javafx.controls/com.sun.javafx.scene.control' : 'org.jabref',
                'org.controlsfx.controls/impl.org.controlsfx.skin' : 'org.jabref'
        ]
    }
}

run {
    // TODO: Remove access to internal api
    moduleOptions {
        addExports = [
                'javafx.controls/com.sun.javafx.scene.control' : 'org.jabref',
                'org.controlsfx.controls/impl.org.controlsfx.skin' : 'org.jabref',

                'javafx.controls/com.sun.javafx.scene.control.behavior' : 'com.jfoenix',
                'com.oracle.truffle.regex/com.oracle.truffle.regex' : 'org.graalvm.truffle',

                // Not sure why we need to restate the controlfx exports
                // Taken from here: https://github.com/controlsfx/controlsfx/blob/9.0.0/build.gradle#L1
                'javafx.graphics/com.sun.javafx.scene' : 'org.controlsfx.controls',
                'javafx.graphics/com.sun.javafx.scene.traversal' : 'org.controlsfx.controls',
                'javafx.graphics/com.sun.javafx.css' : 'org.controlsfx.controls',
                'javafx.controls/com.sun.javafx.scene.control' : 'org.controlsfx.controls',
                'javafx.controls/com.sun.javafx.scene.control.behavior' : 'org.controlsfx.controls',
                'javafx.controls/com.sun.javafx.scene.control.inputmap' : 'org.controlsfx.controls',
                'javafx.base/com.sun.javafx.event' : 'org.controlsfx.controls',
                'javafx.base/com.sun.javafx.collections' : 'org.controlsfx.controls',
                'javafx.base/com.sun.javafx.runtime': 'org.controlsfx.controls',
                'javafx.web/com.sun.webkit' : 'org.controlsfx.controls',
        ]

        addOpens = [
                'javafx.controls/javafx.scene.control' : 'org.jabref',
                'org.controlsfx.controls/org.controlsfx.control.textfield' : 'org.jabref',
                'javafx.controls/com.sun.javafx.scene.control' : 'org.jabref',

                'javafx.controls/javafx.scene.control.skin' : 'org.controlsfx.controls',
                'javafx.graphics/javafx.scene' : 'org.controlsfx.controls',

                'javafx.controls/com.sun.javafx.scene.control.behavior' : 'com.jfoenix',
                'javafx.base/com.sun.javafx.binding' : 'com.jfoenix',
                'javafx.graphics/com.sun.javafx.stage' : 'com.jfoenix',
                'javafx.base/com.sun.javafx.event' : 'com.jfoenix'
        ]
    }
}

javadoc {
    options {
        encoding = 'UTF-8'
        version = true
        author = true
    }
}

localization.script = 'scripts/syncLang.py'

test {
    useJUnitPlatform {
        excludeTags 'DatabaseTest', 'FetcherTest', 'GUITest'
    }

    moduleOptions {
        // TODO: Remove this as soon as archunit is modularized
        runOnClasspath = true
    }

    testLogging {
        // set options for log level LIFECYCLE
        // for debugging tests: add "STANDARD_OUT", "STANDARD_ERROR"
        events = ["FAILED"]
        exceptionFormat "full"
    }
}

testlogger {
    showPassed false
}

task databaseTest(type: Test) {
    useJUnitPlatform {
        includeTags 'DatabaseTest'
    }

    testLogging {
        // set options for log level LIFECYCLE
        events = ["FAILED"]
        exceptionFormat "full"
    }
}

task fetcherTest(type: Test) {
    useJUnitPlatform {
        includeTags 'FetcherTest'
    }

    testLogging {
        // set options for log level LIFECYCLE
        events = ["FAILED"]
        exceptionFormat "full"
    }
}

task guiTest(type: Test) {
    useJUnitPlatform {
        includeTags 'GUITest'
    }

    testLogging {
        // set options for log level LIFECYCLE
        events = ["FAILED"]
        exceptionFormat "full"
    }
}

// Test result tasks
task copyTestResources(type: Copy) {
    from "${projectDir}/src/test/resources"
    into "${buildDir}/classes/test"
}
processTestResources.dependsOn copyTestResources

tasks.withType(Test) {
    reports.html.destination = file("${reporting.baseDir}/${name}")
}

task jacocoMergePrep() {
    doFirst {
        // Ignore failures of tests
        tasks.withType(Test) {
            ignoreFailures = true
        }
    }
}
test.mustRunAfter jacocoMergePrep
databaseTest.mustRunAfter jacocoMergePrep
fetcherTest.mustRunAfter jacocoMergePrep

task jacocoMerge(type: JacocoMerge) {
    executionData files(
            "$buildDir/jacoco/test.exec",
            "$buildDir/jacoco/databaseTest.exec",
            "$buildDir/jacoco/fetcherTest.exec").filter { it.exists() }
    dependsOn jacocoMergePrep, test, databaseTest, fetcherTest
}

jacocoTestReport {
    executionData jacocoMerge.destinationFile
    dependsOn jacocoMerge

    reports {
        csv.enabled = true
        html.enabled = true
        xml.enabled = true // coveralls plugin depends on xml format report
    }
}

// Code quality tasks
checkstyle {
    // will only run when called explicitly from the command line
    sourceSets = []
}

// Release tasks
task deleteInstallerTemp(type: Delete) {
    delete "$buildDir/installer"
}

jpackage.dependsOn deleteInstallerTemp
jlink {
    options = ['--strip-debug', '--compress', '2', '--no-header-files', '--no-man-pages']
    launcher {
        name = 'JabRef'
    }

    addOptions("--bind-services")

    // TODO: Remove the following as soon as the dependencies are fixed (upstream)
    // forceMerge is usually needed when some non-modular artifacts in the dependency graph use code that was previously part of the JDK
    // but it was removed in the newer releases.
    // The pom.xml associated with such a non-modular artifact does not mention that the artifact depends on the removed code
    // (because the artifact was published when this code was still available in the JDK).
    forceMerge "javafx"
    forceMerge "controlsfx", "bcprov", "jaxb", "istack", "stax", "log4j"

    // TODO: Remove the following correction to the merged module
    // The module descriptor automatically generated by the plugin for the merged module contained some invalid entries.
    // Execute ./gradlew suggestMergedModuleInfo and include the suggested directives here.
    mergedModule {
        requires 'java.xml'
        requires 'com.sun.xml.txw2'
        requires 'java.desktop'
        requires 'org.objectweb.asm'
        requires 'jdk.jfr'
        requires 'jdk.unsupported'
        requires 'com.google.gson'
        requires 'java.management'
        requires 'java.naming'
        requires 'java.security.sasl'
        requires 'jdk.security.jgss'
        requires 'java.logging'
        requires 'jdk.xml.dom'
        requires 'java.sql'
        requires 'java.rmi'
        requires 'java.security.jgss'
        requires 'com.oracle.truffle.regex'
        requires 'jdk.jsobject'
        requires 'jdk.management'
        requires 'jdk.unsupported.desktop'
        requires 'org.objectweb.asm.util'
        requires 'java.scripting'
        requires 'org.objectweb.asm.commons'
        requires 'org.graalvm.truffle'
        requires 'java.datatransfer'
        requires 'java.compiler'
        requires 'java.sql.rowset'
        requires 'java.transaction.xa'
        requires 'org.graalvm.sdk'
        requires 'org.slf4j'
        uses 'org.apache.logging.log4j.util.PropertySource'
        uses 'org.apache.logging.log4j.core.util.WatchEventService'
        uses 'org.apache.logging.log4j.plugins.processor.PluginService'
        uses 'org.controlsfx.glyphfont.GlyphFont'
        uses 'com.airhacks.afterburner.views.ResourceLocator'
        uses 'com.oracle.truffle.js.runtime.Evaluator'
        uses 'org.apache.logging.log4j.message.ThreadDumpMessage.ThreadInfoFactory'
        uses 'com.airhacks.afterburner.injection.PresenterFactory'
        uses 'com.oracle.truffle.js.runtime.builtins.JSFunctionLookup'
        uses 'org.apache.logging.log4j.spi.Provider'
        uses 'org.mariadb.jdbc.credential.CredentialPlugin'
        uses 'org.mariadb.jdbc.tls.TlsSocketPlugin'
        uses 'org.mariadb.jdbc.LocalInfileInterceptor'
        uses 'javax.xml.bind.JAXBContextFactory'
        provides 'javax.annotation.processing.Processor' with 'org.apache.logging.log4j.plugins.processor.PluginProcessor'
        provides 'org.controlsfx.glyphfont.GlyphFont' with 'org.controlsfx.glyphfont.FontAwesome'
        provides 'org.apache.logging.log4j.message.ThreadDumpMessage.ThreadInfoFactory' with 'org.apache.logging.log4j.core.message.ExtendedThreadInfoFactory'
        provides 'org.mariadb.jdbc.tls.TlsSocketPlugin' with 'org.mariadb.jdbc.internal.protocol.tls.DefaultTlsSocketPlugin'
        provides 'com.microsoft.applicationinsights.core.dependencies.io.grpc.ServerProvider' with 'com.microsoft.applicationinsights.core.dependencies.io.grpc.netty.shaded.io.grpc.netty.NettyServerProvider'
        provides 'com.oracle.truffle.js.runtime.Evaluator' with 'com.oracle.truffle.js.parser.GraalJSEvaluator'
        provides 'com.microsoft.applicationinsights.core.dependencies.io.grpc.NameResolverProvider' with 'com.microsoft.applicationinsights.core.dependencies.io.grpc.internal.DnsNameResolverProvider'
        provides 'org.apache.logging.log4j.util.PropertySource' with 'org.apache.logging.log4j.util.EnvironmentPropertySource',
                'org.apache.logging.log4j.util.SystemPropertiesPropertySource'
        provides 'java.sql.Driver' with 'org.postgresql.Driver'
        provides 'org.apache.logging.log4j.plugins.processor.PluginService' with 'org.apache.logging.log4j.plugins.convert.plugins.Log4jPlugins'
        provides 'org.mariadb.jdbc.authentication.AuthenticationPlugin' with 'org.mariadb.jdbc.internal.com.send.authentication.CachingSha2PasswordPlugin',
                'org.mariadb.jdbc.internal.com.send.authentication.ClearPasswordPlugin',
                'org.mariadb.jdbc.internal.com.send.authentication.Ed25519PasswordPlugin',
                'org.mariadb.jdbc.internal.com.send.authentication.NativePasswordPlugin',
                'org.mariadb.jdbc.internal.com.send.authentication.OldPasswordPlugin',
                'org.mariadb.jdbc.internal.com.send.authentication.SendGssApiAuthPacket',
                'org.mariadb.jdbc.internal.com.send.authentication.SendPamAuthPacket',
                'org.mariadb.jdbc.internal.com.send.authentication.Sha256PasswordPlugin'
        provides 'org.mariadb.jdbc.credential.CredentialPlugin' with 'org.mariadb.jdbc.credential.aws.AwsIamCredentialPlugin',
                'org.mariadb.jdbc.credential.env.EnvCredentialPlugin',
                'org.mariadb.jdbc.credential.system.PropertiesCredentialPlugin'
        provides 'org.apache.commons.logging.LogFactory' with 'org.apache.logging.log4j.jcl.LogFactoryImpl'
        provides 'org.slf4j.spi.SLF4JServiceProvider' with 'org.apache.logging.slf4j.SLF4JServiceProvider'
        provides 'org.apache.logging.log4j.spi.Provider' with 'org.apache.logging.log4j.core.impl.Log4jProvider'
        provides 'java.security.Provider' with 'org.bouncycastle.jce.provider.BouncyCastleProvider',
                'org.bouncycastle.pqc.jcajce.provider.BouncyCastlePQCProvider'
        provides 'com.microsoft.applicationinsights.core.dependencies.io.grpc.ManagedChannelProvider' with 'com.microsoft.applicationinsights.core.dependencies.io.grpc.netty.shaded.io.grpc.netty.NettyChannelProvider'
        provides 'com.oracle.truffle.js.runtime.builtins.JSFunctionLookup' with 'com.oracle.truffle.js.builtins.JSDefaultBuiltinLookup'
    }

    jpackage {
        // In order for this to work, you need to dowload jpackage from https://jdk.java.net/jpackage/
        // and put the path to the jdk-14 folder in the environment variable BADASS_JLINK_JPACKAGE_HOME
        outputDir = "distribution"

        if (OperatingSystem.current().isWindows()) {
            // This requires WiX to be installed: https://github.com/wixtoolset/wix3/releases
            installerType = "msi"
            imageOptions = [
                    '--icon', "${projectDir}/src/main/resources/icons/jabref.ico",
            ]
            installerOptions = [
                    '--vendor', 'JabRef',
                    '--app-version', "${project.version}",
                    '--verbose',
                    '--win-upgrade-uuid', 'd636b4ee-6f10-451e-bf57-c89656780e36',
                    '--win-dir-chooser',
                    '--win-shortcut',
                    '--win-menu',
                    '--win-menu-group', "JabRef",
                    '--temp', "$buildDir/installer",
                    '--resource-dir', "${projectDir}/buildres/windows",
                    '--file-associations', "${projectDir}/buildres/windows/bibtexAssociations.properties"
            ]
        }

        if (OperatingSystem.current().isLinux()) {
            imageOptions = [
                    '--icon', "${projectDir}/src/main/resources/icons/JabRef-icon-64.png",
                    '--app-version', "${project.version}",
            ]
            installerOptions = [
                    '--verbose',
                    '--vendor', 'JabRef',
                    '--app-version', "${project.version}",
                    // '--temp', "$buildDir/installer",
                    '--resource-dir', "${projectDir}/buildres/linux",
                    '--linux-menu-group', 'Office;',
                    '--linux-rpm-license-type', 'MIT',
                    // '--license-file', "${projectDir}/LICENSE.md",
                    '--description', 'JabRef is an open source bibliography reference manager. The native file format used by JabRef is BibTeX, the standard LaTeX bibliography format.',
                    '--linux-shortcut',
                    '--file-associations', "${projectDir}/buildres/linux/bibtexAssociations.properties"
            ]
        }

        if (OperatingSystem.current().isMacOsX()) {
            imageOptions = [
                    '--icon', "${projectDir}/src/main/resources/icons/jabref.icns",
                    '--resource-dir', "${projectDir}/buildres/mac"
            ]
            // Due to a signing bug in jpackage we have to first resign the created app and therefore build the dmg manually
            // See https://bugs.openjdk.java.net/browse/JDK-8251892 for details
            skipInstaller = true
            installerOptions = [
                    '--verbose',
                    '--vendor', 'JabRef',
                    '--mac-package-identifier', "JabRef",
                    '--mac-package-name', "JabRef",
                    '--app-version', "${project.version}",
                    '--file-associations', "${projectDir}/buildres/mac/bibtexAssociations.properties",
                    '--resource-dir', "${projectDir}/buildres/mac"
            ]
        }
    }
}

if (OperatingSystem.current().isWindows()) {
    tasks.jpackageImage.doLast {
        copy {
            from("${projectDir}/buildres/windows") {
                include "jabref-firefox.json", "jabref-chrome.json", "JabRefHost.bat", "JabRefHost.ps1"
            }
            into "$buildDir/distribution/JabRef"
        }
    }
}

if (OperatingSystem.current().isLinux()) {
    tasks.jpackageImage.doLast {
        copy {
            from("${projectDir}/buildres/linux") {
                include "native-messaging-host/**", "jabrefHost.py"
            }
            into "$buildDir/distribution/JabRef/lib"
        }
    }
}

if (OperatingSystem.current().isMacOsX()) {
    tasks.jpackageImage.doLast {
        copy {
            from("${projectDir}/buildres/mac") {
                include "native-messaging-host/**", "jabrefHost.py"
            }
            into "$buildDir/distribution/JabRef.app/Contents/Resources"
        }
    }
}
jmh {
    warmupIterations = 5
    iterations = 10
    fork = 2
}

// Source: https://stackoverflow.com/a/44168582/873282
task downloadDependencies {
    description "Pre-downloads *most* dependencies"
    doLast {
        configurations.getAsMap().each { name, config ->
            println "Retrieving dependencies for $name"
            try {
                config.files
            } catch (e) {
                // some cannot be resolved, just log them
                project.logger.info e.message
            }
        }
    }
}

task bundleLibreOffice(type: Jar) {
    from configurations.libreoffice.collect { zipTree it }

    manifest {
        attributes 'Automatic-Module-Name': 'org.jabref.thirdparty.libreoffice'
    }

    destinationDir = file('lib')
    archiveName = 'libreoffice.jar'
}<|MERGE_RESOLUTION|>--- conflicted
+++ resolved
@@ -141,14 +141,10 @@
 
     implementation group: 'org.eclipse.jgit', name: 'org.eclipse.jgit', version: '5.9.0.202009080501-r'
 
-<<<<<<< HEAD
     implementation group: 'com.fasterxml.jackson.dataformat', name: 'jackson-dataformat-yaml', version: '2.12.0-rc2'
     implementation group: 'com.fasterxml.jackson.datatype', name: 'jackson-datatype-jsr310', version: '2.12.0-rc2'
 
-    implementation group: 'org.mariadb.jdbc', name: 'mariadb-java-client', version: '2.7.0'
-=======
     implementation group: 'org.mariadb.jdbc', name: 'mariadb-java-client', version: '2.7.1'
->>>>>>> 7c09377d
 
     implementation 'org.postgresql:postgresql:42.2.18'
 
