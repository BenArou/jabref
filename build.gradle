--- conflicted
+++ resolved
@@ -107,16 +107,7 @@
     // not available in maven repository
     compile fileTree(dir: 'lib/plugin', includes: ['jpf.jar', 'jpf-boot.jar', 'JPFCodeGenerator-rt.jar'])
 
-<<<<<<< HEAD
-=======
-    compile 'com.sun.jersey:jersey-client:1.19'
-    compile 'com.sun.jersey:jersey-core:1.19'
-    compile 'com.sun.jersey.contribs:jersey-multipart:1.19'
-
-    compile fileTree(dir: 'lib/spl/sciplore', includes: ['*.jar'])
-
->>>>>>> 9b010a4e
-    compile 'junit:junit:4.12'
+   compile 'junit:junit:4.12'
 
     generateClasspath fileTree(dir: 'lib/plugin', includes: ['jpf.jar', 'jpf-boot.jar', 'JPFCodeGenerator.jar', 'velocity-dep-1.5.jar'])
 }
